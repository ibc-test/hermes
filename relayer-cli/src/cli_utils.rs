//! Various utilities for the Hermes CLI

use alloc::sync::Arc;

use tokio::runtime::Runtime as TokioRuntime;

use ibc::core::ics02_client::client_state::ClientState;
use ibc::core::ics24_host::identifier::{ChainId, ChannelId, PortId};

use ibc_relayer::{
    chain::{
        counterparty::{channel_connection_client, ChannelConnectionClient},
        handle::{BaseChainHandle, ChainHandle},
<<<<<<< HEAD
        runtime::ChainRuntime,
        CosmosSdkChain, SubstrateChain,
=======
>>>>>>> beb4642d
    },
    config::Config,
    spawn,
};

use crate::error::Error;

#[derive(Clone, Debug)]
/// Pair of chain handles that are used by most CLIs.
pub struct ChainHandlePair<Chain: ChainHandle = BaseChainHandle> {
    /// Source chain handle
    pub src: Chain,
    /// Destination chain handle
    pub dst: Chain,
}

impl<Chain: ChainHandle> ChainHandlePair<Chain> {
    /// Spawn the source and destination chain runtime from the configuration and chain identifiers,
    /// and return the pair of associated handles.
    pub fn spawn_generic(
        config: &Config,
        src_chain_id: &ChainId,
        dst_chain_id: &ChainId,
    ) -> Result<Self, Error> {
        tracing::info!("In cli_util: [spawn]");

        let src = spawn_chain_runtime_generic(config, src_chain_id)?;
        let dst = spawn_chain_runtime_generic(config, dst_chain_id)?;
        tracing::info!("In cli_util: [spawn] >> src: {:?}, dst: {:?}", src, dst);

        Ok(ChainHandlePair { src, dst })
    }
}

impl ChainHandlePair<BaseChainHandle> {
    pub fn spawn(
        config: &Config,
        src_chain_id: &ChainId,
        dst_chain_id: &ChainId,
    ) -> Result<Self, Error> {
        Self::spawn_generic(config, src_chain_id, dst_chain_id)
    }
}

/// Spawns a chain runtime for the chain in the configuration identified by given a chain identifier.
///
/// This function will use the default [`ChainHandle`] implementation, ie. the [`BaseChainHandle`].
///
/// Returns the corresponding handle if successful.
pub fn spawn_chain_runtime(config: &Config, chain_id: &ChainId) -> Result<impl ChainHandle, Error> {
    spawn_chain_runtime_generic::<BaseChainHandle>(config, chain_id)
}

/// Spawns a chain runtime for the chain in the configuraiton identified by the given chain identifier.
///
/// The `Handle` type parameter allows choosing which kind of [`ChainHandle`] implementation to use.
///
/// Returns the corresponding handle if successful.
pub fn spawn_chain_runtime_generic<Handle: ChainHandle>(
    config: &Config,
    chain_id: &ChainId,
<<<<<<< HEAD
) -> Result<Chain, Error> {
    tracing::info!("In cli_util: [spawn_chain_runtime]");
    let chain_config = config
        .find_chain(chain_id)
        .cloned()
        .ok_or_else(Error::config)?;
    tracing::info!(
        "in cli_util: [spawn_chain_runtime_generic] chain_id  = {}",
        chain_id
    );

    let account_prefix = chain_config.account_prefix.clone();
    tracing::info!(
        "in cli_util: [spawn_chain_runtime_generic] account_prefix: {}",
        account_prefix
    );

    let handle = match account_prefix.as_str() {
        "cosmos" | "chaina" | "chainb" => {
            let rt = Arc::new(TokioRuntime::new().unwrap()); //TODO
            ChainRuntime::<CosmosSdkChain>::spawn(chain_config, rt).map_err(Error::relayer)?
        }
        "substrate" => {
            let rt = Arc::new(TokioRuntime::new().unwrap()); //TODO
            ChainRuntime::<SubstrateChain>::spawn(chain_config, rt).map_err(Error::relayer)?
        }
        _ => unimplemented!(),
    };

    Ok(handle)
=======
) -> Result<Handle, Error> {
    let rt = Arc::new(TokioRuntime::new().unwrap());
    spawn::spawn_chain_runtime(config, chain_id, rt).map_err(Error::spawn)
>>>>>>> beb4642d
}

/// Spawns a chain runtime for specified chain identifier, queries the counterparty chain associated
/// with specified port and channel id, and spawns a chain runtime for the counterparty chain.
///
/// The `Handle` type parameter allows choosing which kind of `ChainHandle` implementation to use.
///
/// Returns a tuple with a pair of associated chain handles and the ChannelEnd
pub fn spawn_chain_counterparty<Chain: ChainHandle>(
    config: &Config,
    chain_id: &ChainId,
    port_id: &PortId,
    channel_id: &ChannelId,
) -> Result<(ChainHandlePair<Chain>, ChannelConnectionClient), Error> {
    let chain = spawn_chain_runtime_generic::<Chain>(config, chain_id)?;
    let channel_connection_client =
        channel_connection_client(&chain, port_id, channel_id).map_err(Error::supervisor)?;
    let counterparty_chain = {
        let counterparty_chain_id = channel_connection_client.client.client_state.chain_id();
        spawn_chain_runtime_generic::<Chain>(config, &counterparty_chain_id)?
    };

    Ok((
        ChainHandlePair {
            src: chain,
            dst: counterparty_chain,
        },
        channel_connection_client,
    ))
}<|MERGE_RESOLUTION|>--- conflicted
+++ resolved
@@ -11,11 +11,6 @@
     chain::{
         counterparty::{channel_connection_client, ChannelConnectionClient},
         handle::{BaseChainHandle, ChainHandle},
-<<<<<<< HEAD
-        runtime::ChainRuntime,
-        CosmosSdkChain, SubstrateChain,
-=======
->>>>>>> beb4642d
     },
     config::Config,
     spawn,
@@ -77,42 +72,9 @@
 pub fn spawn_chain_runtime_generic<Handle: ChainHandle>(
     config: &Config,
     chain_id: &ChainId,
-<<<<<<< HEAD
-) -> Result<Chain, Error> {
-    tracing::info!("In cli_util: [spawn_chain_runtime]");
-    let chain_config = config
-        .find_chain(chain_id)
-        .cloned()
-        .ok_or_else(Error::config)?;
-    tracing::info!(
-        "in cli_util: [spawn_chain_runtime_generic] chain_id  = {}",
-        chain_id
-    );
-
-    let account_prefix = chain_config.account_prefix.clone();
-    tracing::info!(
-        "in cli_util: [spawn_chain_runtime_generic] account_prefix: {}",
-        account_prefix
-    );
-
-    let handle = match account_prefix.as_str() {
-        "cosmos" | "chaina" | "chainb" => {
-            let rt = Arc::new(TokioRuntime::new().unwrap()); //TODO
-            ChainRuntime::<CosmosSdkChain>::spawn(chain_config, rt).map_err(Error::relayer)?
-        }
-        "substrate" => {
-            let rt = Arc::new(TokioRuntime::new().unwrap()); //TODO
-            ChainRuntime::<SubstrateChain>::spawn(chain_config, rt).map_err(Error::relayer)?
-        }
-        _ => unimplemented!(),
-    };
-
-    Ok(handle)
-=======
 ) -> Result<Handle, Error> {
     let rt = Arc::new(TokioRuntime::new().unwrap());
     spawn::spawn_chain_runtime(config, chain_id, rt).map_err(Error::spawn)
->>>>>>> beb4642d
 }
 
 /// Spawns a chain runtime for specified chain identifier, queries the counterparty chain associated
