use alloc::sync::Arc;

use tokio::runtime::Runtime as TokioRuntime;

use ibc::core::ics02_client::client_state::ClientState;
use ibc::core::ics24_host::identifier::{ChainId, ChannelId, PortId};

use ibc_relayer::{
    chain::{
        counterparty::{channel_connection_client, ChannelConnectionClient},
        handle::{BaseChainHandle, ChainHandle},
<<<<<<< HEAD
        runtime::ChainRuntime,
        CosmosSdkChain, SubstrateChain,
=======
>>>>>>> 0c716669
    },
    config::Config,
    spawn,
};

use crate::error::Error;

#[derive(Clone, Debug)]
/// Pair of chain handles that are used by most CLIs.
pub struct ChainHandlePair<Chain: ChainHandle = BaseChainHandle> {
    /// Source chain handle
    pub src: Chain,
    /// Destination chain handle
    pub dst: Chain,
}

impl<Chain: ChainHandle> ChainHandlePair<Chain> {
    /// Spawn the source and destination chain runtime from the configuration and chain identifiers,
    /// and return the pair of associated handles.
    pub fn spawn_generic(
        config: &Config,
        src_chain_id: &ChainId,
        dst_chain_id: &ChainId,
    ) -> Result<Self, Error> {
        tracing::info!("In cli_util: [spawn]");

        let src = spawn_chain_runtime_generic(config, src_chain_id)?;
        let dst = spawn_chain_runtime_generic(config, dst_chain_id)?;
        tracing::info!("In cli_util: [spawn] >> src: {:?}, dst: {:?}", src, dst);

        Ok(ChainHandlePair { src, dst })
    }
}

impl ChainHandlePair<BaseChainHandle> {
    pub fn spawn(
        config: &Config,
        src_chain_id: &ChainId,
        dst_chain_id: &ChainId,
    ) -> Result<Self, Error> {
        Self::spawn_generic(config, src_chain_id, dst_chain_id)
    }
}

/// Spawns a chain runtime from the configuration and given a chain identifier.
/// Returns the corresponding handle if successful.
pub fn spawn_chain_runtime(config: &Config, chain_id: &ChainId) -> Result<impl ChainHandle, Error> {
    spawn_chain_runtime_generic::<BaseChainHandle>(config, chain_id)
}

pub fn spawn_chain_runtime_generic<Handle: ChainHandle>(
    config: &Config,
    chain_id: &ChainId,
<<<<<<< HEAD
) -> Result<Chain, Error> {
    tracing::info!("In cli_util: [spawn_chain_runtime]");
    let chain_config = config
        .find_chain(chain_id)
        .cloned()
        .ok_or_else(Error::config)?;
    tracing::info!(
        "in cli_util: [spawn_chain_runtime_generic] chain_id  = {}",
        chain_id
    );

    let account_prefix = chain_config.account_prefix.clone();
    tracing::info!(
        "in cli_util: [spawn_chain_runtime_generic] account_prefix: {}",
        account_prefix
    );

    let handle = match account_prefix.as_str() {
        "cosmos" | "chaina" | "chainb" => {
            let rt = Arc::new(TokioRuntime::new().unwrap()); //TODO
            ChainRuntime::<CosmosSdkChain>::spawn(chain_config, rt).map_err(Error::relayer)?
        }
        "substrate" => {
            let rt = Arc::new(TokioRuntime::new().unwrap()); //TODO
            ChainRuntime::<SubstrateChain>::spawn(chain_config, rt).map_err(Error::relayer)?
        }
        _ => unimplemented!(),
    };

    Ok(handle)
=======
) -> Result<Handle, Error> {
    let rt = Arc::new(TokioRuntime::new().unwrap());
    spawn::spawn_chain_runtime(config, chain_id, rt).map_err(Error::spawn)
>>>>>>> 0c716669
}

/// Spawns a chain runtime for specified chain identifier, queries the counterparty chain associated
/// with specified port and channel id, and spawns a chain runtime for the counterparty chain.
/// Returns a tuple with a pair of associated chain handles and the ChannelEnd
pub fn spawn_chain_counterparty<Chain: ChainHandle>(
    config: &Config,
    chain_id: &ChainId,
    port_id: &PortId,
    channel_id: &ChannelId,
) -> Result<(ChainHandlePair<Chain>, ChannelConnectionClient), Error> {
    let chain = spawn_chain_runtime_generic::<Chain>(config, chain_id)?;
    let channel_connection_client =
        channel_connection_client(&chain, port_id, channel_id).map_err(Error::supervisor)?;
    let counterparty_chain = {
        let counterparty_chain_id = channel_connection_client.client.client_state.chain_id();
        spawn_chain_runtime_generic::<Chain>(config, &counterparty_chain_id)?
    };

    Ok((
        ChainHandlePair {
            src: chain,
            dst: counterparty_chain,
        },
        channel_connection_client,
    ))
}<|MERGE_RESOLUTION|>--- conflicted
+++ resolved
@@ -9,11 +9,6 @@
     chain::{
         counterparty::{channel_connection_client, ChannelConnectionClient},
         handle::{BaseChainHandle, ChainHandle},
-<<<<<<< HEAD
-        runtime::ChainRuntime,
-        CosmosSdkChain, SubstrateChain,
-=======
->>>>>>> 0c716669
     },
     config::Config,
     spawn,
@@ -67,42 +62,9 @@
 pub fn spawn_chain_runtime_generic<Handle: ChainHandle>(
     config: &Config,
     chain_id: &ChainId,
-<<<<<<< HEAD
-) -> Result<Chain, Error> {
-    tracing::info!("In cli_util: [spawn_chain_runtime]");
-    let chain_config = config
-        .find_chain(chain_id)
-        .cloned()
-        .ok_or_else(Error::config)?;
-    tracing::info!(
-        "in cli_util: [spawn_chain_runtime_generic] chain_id  = {}",
-        chain_id
-    );
-
-    let account_prefix = chain_config.account_prefix.clone();
-    tracing::info!(
-        "in cli_util: [spawn_chain_runtime_generic] account_prefix: {}",
-        account_prefix
-    );
-
-    let handle = match account_prefix.as_str() {
-        "cosmos" | "chaina" | "chainb" => {
-            let rt = Arc::new(TokioRuntime::new().unwrap()); //TODO
-            ChainRuntime::<CosmosSdkChain>::spawn(chain_config, rt).map_err(Error::relayer)?
-        }
-        "substrate" => {
-            let rt = Arc::new(TokioRuntime::new().unwrap()); //TODO
-            ChainRuntime::<SubstrateChain>::spawn(chain_config, rt).map_err(Error::relayer)?
-        }
-        _ => unimplemented!(),
-    };
-
-    Ok(handle)
-=======
 ) -> Result<Handle, Error> {
     let rt = Arc::new(TokioRuntime::new().unwrap());
     spawn::spawn_chain_runtime(config, chain_id, rt).map_err(Error::spawn)
->>>>>>> 0c716669
 }
 
 /// Spawns a chain runtime for specified chain identifier, queries the counterparty chain associated
