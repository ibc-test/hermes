--- conflicted
+++ resolved
@@ -3,15 +3,10 @@
 
 use ibc::core::ics02_client::client_state::ClientState;
 use ibc::core::ics24_host::identifier::{ChainId, ConnectionId};
-<<<<<<< HEAD
-use ibc_proto::ibc::core::connection::v1::QueryConnectionsRequest;
-use ibc_relayer::chain::{ChainEndpoint, CosmosSdkChain, SubstrateChain};
-=======
 use ibc_relayer::chain::handle::ChainHandle;
 use ibc_relayer::chain::requests::{
     IncludeProof, PageRequest, QueryClientStateRequest, QueryConnectionsRequest, QueryHeight,
 };
->>>>>>> beb4642d
 
 use crate::cli_utils::spawn_chain_runtime;
 use crate::conclude::{exit_with_unrecoverable_error, Output};
@@ -49,55 +44,6 @@
 
         debug!("Options: {:?}", self);
 
-<<<<<<< HEAD
-        let rt = Arc::new(TokioRuntime::new().unwrap()); //TODO
-        let chain_type = chain_config.account_prefix.clone();
-        match chain_type.as_str() {
-            "cosmos" => {
-                let chain = CosmosSdkChain::bootstrap(chain_config.clone(), rt)
-                    .unwrap_or_else(exit_with_unrecoverable_error);
-
-                let req = QueryConnectionsRequest {
-                    pagination: ibc_proto::cosmos::base::query::pagination::all(),
-                };
-
-                let res = chain.query_connections(req);
-
-                match res {
-                    Ok(connections) => {
-                        let ids: Vec<ConnectionId> = connections
-                            .into_iter()
-                            .map(|identified_connection| identified_connection.connection_id)
-                            .collect();
-
-                        Output::success(ids).exit()
-                    }
-                    Err(e) => Output::error(format!("{}", e)).exit(),
-                }
-            }
-            "substrate" => {
-                let chain = SubstrateChain::bootstrap(chain_config.clone(), rt).unwrap(); // todo unwrap
-
-                let req = QueryConnectionsRequest {
-                    pagination: ibc_proto::cosmos::base::query::pagination::all(),
-                };
-
-                let res = chain.query_connections(req);
-
-                match res {
-                    Ok(connections) => {
-                        let ids: Vec<ConnectionId> = connections
-                            .into_iter()
-                            .map(|identified_connection| identified_connection.connection_id)
-                            .collect();
-
-                        Output::success(ids).exit()
-                    }
-                    Err(e) => Output::error(format!("{}", e)).exit(),
-                }
-            }
-            _ => panic!("Unknown chain type"),
-=======
         let chain = spawn_chain_runtime(&config, &self.chain_id)
             .unwrap_or_else(exit_with_unrecoverable_error);
 
@@ -150,7 +96,6 @@
                 .collect();
 
             Output::success(ids).exit()
->>>>>>> beb4642d
         }
     }
 }
