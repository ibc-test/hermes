use alloc::sync::Arc;

use abscissa_core::clap::Parser;
use abscissa_core::Runnable;
use tokio::runtime::Runtime as TokioRuntime;

use ibc::core::ics24_host::identifier::{ChainId, ConnectionId};
use ibc_proto::ibc::core::connection::v1::QueryConnectionsRequest;
use ibc_relayer::chain::{ChainEndpoint, CosmosSdkChain, SubstrateChain};

use crate::conclude::{exit_with_unrecoverable_error, Output};
use crate::prelude::*;

#[derive(Clone, Command, Debug, Parser)]
pub struct QueryConnectionsCmd {
    #[clap(required = true, help = "identifier of the chain to query")]
    chain_id: ChainId,
}

// hermes query connections ibc-0
impl Runnable for QueryConnectionsCmd {
    fn run(&self) {
        let config = app_config();

        let chain_config = match config.find_chain(&self.chain_id) {
            None => Output::error(format!(
                "chain '{}' not found in configuration file",
                self.chain_id
            ))
            .exit(),
            Some(chain_config) => chain_config,
        };

        debug!("Options: {:?}", self);

        let rt = Arc::new(TokioRuntime::new().unwrap());
<<<<<<< HEAD
        let chain_type = chain_config.account_prefix.clone();
        match chain_type.as_str() {
            "cosmos" => {
                let chain = CosmosSdkChain::bootstrap(chain_config.clone(), rt).unwrap();
=======
        let chain = CosmosSdkChain::bootstrap(chain_config.clone(), rt)
            .unwrap_or_else(exit_with_unrecoverable_error);
>>>>>>> 1448a2bb

                let req = QueryConnectionsRequest {
                    pagination: ibc_proto::cosmos::base::query::pagination::all(),
                };

                let res = chain.query_connections(req);

                match res {
                    Ok(connections) => {
                        let ids: Vec<ConnectionId> = connections
                            .into_iter()
                            .map(|identified_connection| identified_connection.connection_id)
                            .collect();

                        Output::success(ids).exit()
                    }
                    Err(e) => Output::error(format!("{}", e)).exit(),
                }
            }
            "substrate" => {
                let chain = SubstrateChain::bootstrap(chain_config.clone(), rt).unwrap();

                let req = QueryConnectionsRequest {
                    pagination: ibc_proto::cosmos::base::query::pagination::all(),
                };

                let res = chain.query_connections(req);

                match res {
                    Ok(connections) => {
                        let ids: Vec<ConnectionId> = connections
                            .into_iter()
                            .map(|identified_connection| identified_connection.connection_id)
                            .collect();

                        Output::success(ids).exit()
                    }
                    Err(e) => Output::error(format!("{}", e)).exit(),
                }
            }
            _ => panic!("Unknown chain type"),
        }
    }
}<|MERGE_RESOLUTION|>--- conflicted
+++ resolved
@@ -34,15 +34,11 @@
         debug!("Options: {:?}", self);
 
         let rt = Arc::new(TokioRuntime::new().unwrap());
-<<<<<<< HEAD
         let chain_type = chain_config.account_prefix.clone();
         match chain_type.as_str() {
             "cosmos" => {
-                let chain = CosmosSdkChain::bootstrap(chain_config.clone(), rt).unwrap();
-=======
-        let chain = CosmosSdkChain::bootstrap(chain_config.clone(), rt)
-            .unwrap_or_else(exit_with_unrecoverable_error);
->>>>>>> 1448a2bb
+                let chain = CosmosSdkChain::bootstrap(chain_config.clone(), rt).unwrap_or_else(exit_with_unrecoverable_error);
+
 
                 let req = QueryConnectionsRequest {
                     pagination: ibc_proto::cosmos::base::query::pagination::all(),
