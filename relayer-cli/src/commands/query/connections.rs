--- conflicted
+++ resolved
@@ -2,13 +2,8 @@
 use abscissa_core::Runnable;
 
 use ibc::core::ics24_host::identifier::{ChainId, ConnectionId};
-<<<<<<< HEAD
-use ibc_proto::ibc::core::connection::v1::QueryConnectionsRequest;
-use ibc_relayer::chain::{ChainEndpoint, CosmosSdkChain, SubstrateChain};
-=======
 use ibc_relayer::chain::handle::ChainHandle;
 use ibc_relayer::chain::requests::{PageRequest, QueryConnectionsRequest};
->>>>>>> 0c716669
 
 use crate::cli_utils::spawn_chain_runtime;
 use crate::conclude::{exit_with_unrecoverable_error, Output};
@@ -27,62 +22,23 @@
 
         debug!("Options: {:?}", self);
 
-<<<<<<< HEAD
-        let rt = Arc::new(TokioRuntime::new().unwrap()); //TODO
-        let chain_type = chain_config.account_prefix.clone();
-        match chain_type.as_str() {
-            "cosmos" => {
-                let chain = CosmosSdkChain::bootstrap(chain_config.clone(), rt)
-                    .unwrap_or_else(exit_with_unrecoverable_error);
-
-                let req = QueryConnectionsRequest {
-                    pagination: ibc_proto::cosmos::base::query::pagination::all(),
-                };
-
-                let res = chain.query_connections(req);
-
-                match res {
-                    Ok(connections) => {
-                        let ids: Vec<ConnectionId> = connections
-                            .into_iter()
-                            .map(|identified_connection| identified_connection.connection_id)
-                            .collect();
-
-                        Output::success(ids).exit()
-                    }
-                    Err(e) => Output::error(format!("{}", e)).exit(),
-                }
-            }
-            "substrate" => {
-                let chain = SubstrateChain::bootstrap(chain_config.clone(), rt).unwrap(); // todo unwrap
-
-                let req = QueryConnectionsRequest {
-                    pagination: ibc_proto::cosmos::base::query::pagination::all(),
-                };
-
-                let res = chain.query_connections(req);
-=======
         let chain = spawn_chain_runtime(&config, &self.chain_id)
             .unwrap_or_else(exit_with_unrecoverable_error);
 
         let res = chain.query_connections(QueryConnectionsRequest {
             pagination: Some(PageRequest::all()),
         });
->>>>>>> 0c716669
 
-                match res {
-                    Ok(connections) => {
-                        let ids: Vec<ConnectionId> = connections
-                            .into_iter()
-                            .map(|identified_connection| identified_connection.connection_id)
-                            .collect();
+        match res {
+            Ok(connections) => {
+                let ids: Vec<ConnectionId> = connections
+                    .into_iter()
+                    .map(|identified_connection| identified_connection.connection_id)
+                    .collect();
 
-                        Output::success(ids).exit()
-                    }
-                    Err(e) => Output::error(format!("{}", e)).exit(),
-                }
+                Output::success(ids).exit()
             }
-            _ => panic!("Unknown chain type"),
+            Err(e) => Output::error(format!("{}", e)).exit(),
         }
     }
 }