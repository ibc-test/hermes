use alloc::sync::Arc;
use core::str::FromStr;

use abscissa_core::clap::Parser;
use abscissa_core::{Command, Runnable};
use tokio::runtime::Runtime as TokioRuntime;
use tracing::debug;

use tendermint::abci::transaction::Hash;

use ibc::core::ics24_host::identifier::ChainId;
use ibc::query::{QueryTxHash, QueryTxRequest};

use ibc_relayer::chain::handle::{BaseChainHandle, ChainHandle};
use ibc_relayer::chain::runtime::ChainRuntime;
use ibc_relayer::chain::{CosmosSdkChain, SubstrateChain};

use crate::conclude::{exit_with_unrecoverable_error, Output};
use crate::error::Error;
use crate::prelude::app_config;

/// Query the events emitted by transaction
#[derive(Clone, Command, Debug, Parser)]
pub struct QueryTxEventsCmd {
    #[clap(required = true, help = "identifier of the chain to query")]
    chain_id: ChainId,

    #[clap(required = true, help = "transaction hash to query")]
    hash: String,
}

// cargo run --bin hermes -- query tx events ibc-0 B8E78AD83810239E21863AC7B5FC4F99396ABB39EB534F721EEF43A4979C2821
impl Runnable for QueryTxEventsCmd {
    fn run(&self) {
        let config = app_config();

        debug!("Options: {:?}", self);

        let chain_config = match config
            .find_chain(&self.chain_id)
            .ok_or_else(|| format!("chain '{}' not found in configuration file", self.chain_id))
        {
            Err(err) => Output::error(err).exit(),
            Ok(result) => result,
        };

        let rt = Arc::new(TokioRuntime::new().unwrap());
<<<<<<< HEAD
        let chain_type = chain_config.account_prefix.clone();
        match chain_type.as_str() {
            "cosmos" => {
                let chain = ChainRuntime::<CosmosSdkChain>::spawn::<ProdChainHandle>(
                    chain_config.clone(),
                    rt,
                )
                    .unwrap_or_else(exit_with_unrecoverable_error);


                let res = Hash::from_str(self.hash.as_str())
                    .map_err(|e| Error::invalid_hash(self.hash.clone(), e))
                    .and_then(|h| {
                        chain
                            .query_txs(QueryTxRequest::Transaction(QueryTxHash(h)))
                            .map_err(Error::relayer)
                    });

                match res {
                    Ok(res) => Output::success(res).exit(),
                    Err(e) => Output::error(format!("{}", e)).exit(),
                }
            }
            "substrate" => {
                let chain = ChainRuntime::<SubstrateChain>::spawn::<ProdChainHandle>(
                    chain_config.clone(),
                    rt,
                )
                .unwrap();

                let res = Hash::from_str(self.hash.as_str())
                    .map_err(|e| Error::invalid_hash(self.hash.clone(), e))
                    .and_then(|h| {
                        chain
                            .query_txs(QueryTxRequest::Transaction(QueryTxHash(h)))
                            .map_err(Error::relayer)
                    });

                match res {
                    Ok(res) => Output::success(res).exit(),
                    Err(e) => Output::error(format!("{}", e)).exit(),
                }
            }
            _ => panic!("Unknown chain type"),
=======
        let chain =
            ChainRuntime::<CosmosSdkChain>::spawn::<BaseChainHandle>(chain_config.clone(), rt)
                .unwrap_or_else(exit_with_unrecoverable_error);

        let res = Hash::from_str(self.hash.as_str())
            .map_err(|e| Error::invalid_hash(self.hash.clone(), e))
            .and_then(|h| {
                chain
                    .query_txs(QueryTxRequest::Transaction(QueryTxHash(h)))
                    .map_err(Error::relayer)
            });

        match res {
            Ok(res) => Output::success(res).exit(),
            Err(e) => Output::error(format!("{}", e)).exit(),
>>>>>>> 06cff576
        }
    }
}<|MERGE_RESOLUTION|>--- conflicted
+++ resolved
@@ -45,7 +45,6 @@
         };
 
         let rt = Arc::new(TokioRuntime::new().unwrap());
-<<<<<<< HEAD
         let chain_type = chain_config.account_prefix.clone();
         match chain_type.as_str() {
             "cosmos" => {
@@ -90,23 +89,6 @@
                 }
             }
             _ => panic!("Unknown chain type"),
-=======
-        let chain =
-            ChainRuntime::<CosmosSdkChain>::spawn::<BaseChainHandle>(chain_config.clone(), rt)
-                .unwrap_or_else(exit_with_unrecoverable_error);
-
-        let res = Hash::from_str(self.hash.as_str())
-            .map_err(|e| Error::invalid_hash(self.hash.clone(), e))
-            .and_then(|h| {
-                chain
-                    .query_txs(QueryTxRequest::Transaction(QueryTxHash(h)))
-                    .map_err(Error::relayer)
-            });
-
-        match res {
-            Ok(res) => Output::success(res).exit(),
-            Err(e) => Output::error(format!("{}", e)).exit(),
->>>>>>> 06cff576
         }
     }
 }