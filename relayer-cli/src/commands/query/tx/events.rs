--- conflicted
+++ resolved
@@ -45,7 +45,6 @@
         };
 
         let rt = Arc::new(TokioRuntime::new().unwrap());
-<<<<<<< HEAD
         let chain_type = chain_config.account_prefix.clone();
         match chain_type.as_str() {
             "cosmos" => {
@@ -53,10 +52,6 @@
                     chain_config.clone(),
                     rt,
                 )
-=======
-        let chain =
-            ChainRuntime::<CosmosSdkChain>::spawn::<BaseChainHandle>(chain_config.clone(), rt)
->>>>>>> efbf7d18
                 .unwrap_or_else(exit_with_unrecoverable_error);
 
                 let res = Hash::from_str(self.hash.as_str())
