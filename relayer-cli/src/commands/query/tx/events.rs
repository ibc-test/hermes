use alloc::sync::Arc;
use core::str::FromStr;

use abscissa_core::clap::Parser;
use abscissa_core::{Command, Runnable};
use tokio::runtime::Runtime as TokioRuntime;
use tracing::debug;

use tendermint::abci::transaction::Hash;

use ibc::core::ics24_host::identifier::ChainId;
use ibc::query::{QueryTxHash, QueryTxRequest};

use ibc_relayer::chain::handle::{ChainHandle, ProdChainHandle};
use ibc_relayer::chain::runtime::ChainRuntime;
use ibc_relayer::chain::{CosmosSdkChain, SubstrateChain};

use crate::conclude::{exit_with_unrecoverable_error, Output};
use crate::error::Error;
use crate::prelude::app_config;

/// Query the events emitted by transaction
#[derive(Clone, Command, Debug, Parser)]
pub struct QueryTxEventsCmd {
    #[clap(required = true, help = "identifier of the chain to query")]
    chain_id: ChainId,

    #[clap(required = true, help = "transaction hash to query")]
    hash: String,
}

// cargo run --bin hermes -- query tx events ibc-0 B8E78AD83810239E21863AC7B5FC4F99396ABB39EB534F721EEF43A4979C2821
impl Runnable for QueryTxEventsCmd {
    fn run(&self) {
        let config = app_config();

        debug!("Options: {:?}", self);

        let chain_config = match config
            .find_chain(&self.chain_id)
            .ok_or_else(|| format!("chain '{}' not found in configuration file", self.chain_id))
        {
            Err(err) => Output::error(err).exit(),
            Ok(result) => result,
        };

        let rt = Arc::new(TokioRuntime::new().unwrap());
<<<<<<< HEAD
        let chain_type = chain_config.account_prefix.clone();
        match chain_type.as_str() {
            "cosmos" => {
                let chain = ChainRuntime::<CosmosSdkChain>::spawn::<ProdChainHandle>(
                    chain_config.clone(),
                    rt,
                )
                .unwrap();
=======
        let chain =
            ChainRuntime::<CosmosSdkChain>::spawn::<ProdChainHandle>(chain_config.clone(), rt)
                .unwrap_or_else(exit_with_unrecoverable_error);
>>>>>>> 1448a2bb

                let res = Hash::from_str(self.hash.as_str())
                    .map_err(|e| Error::invalid_hash(self.hash.clone(), e))
                    .and_then(|h| {
                        chain
                            .query_txs(QueryTxRequest::Transaction(QueryTxHash(h)))
                            .map_err(Error::relayer)
                    });

                match res {
                    Ok(res) => Output::success(res).exit(),
                    Err(e) => Output::error(format!("{}", e)).exit(),
                }
            }
            "substrate" => {
                let chain = ChainRuntime::<SubstrateChain>::spawn::<ProdChainHandle>(
                    chain_config.clone(),
                    rt,
                )
                .unwrap();

                let res = Hash::from_str(self.hash.as_str())
                    .map_err(|e| Error::invalid_hash(self.hash.clone(), e))
                    .and_then(|h| {
                        chain
                            .query_txs(QueryTxRequest::Transaction(QueryTxHash(h)))
                            .map_err(Error::relayer)
                    });

                match res {
                    Ok(res) => Output::success(res).exit(),
                    Err(e) => Output::error(format!("{}", e)).exit(),
                }
            }
            _ => panic!("Unknown chain type"),
        }
    }
}<|MERGE_RESOLUTION|>--- conflicted
+++ resolved
@@ -45,7 +45,6 @@
         };
 
         let rt = Arc::new(TokioRuntime::new().unwrap());
-<<<<<<< HEAD
         let chain_type = chain_config.account_prefix.clone();
         match chain_type.as_str() {
             "cosmos" => {
@@ -53,12 +52,8 @@
                     chain_config.clone(),
                     rt,
                 )
-                .unwrap();
-=======
-        let chain =
-            ChainRuntime::<CosmosSdkChain>::spawn::<ProdChainHandle>(chain_config.clone(), rt)
-                .unwrap_or_else(exit_with_unrecoverable_error);
->>>>>>> 1448a2bb
+                    .unwrap_or_else(exit_with_unrecoverable_error);
+
 
                 let res = Hash::from_str(self.hash.as_str())
                     .map_err(|e| Error::invalid_hash(self.hash.clone(), e))
