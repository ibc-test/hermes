--- conflicted
+++ resolved
@@ -8,14 +8,7 @@
 
 use ibc::core::ics24_host::identifier::ChainId;
 use ibc::query::{QueryTxHash, QueryTxRequest};
-
-<<<<<<< HEAD
-use ibc_relayer::chain::handle::{BaseChainHandle, ChainHandle};
-use ibc_relayer::chain::runtime::ChainRuntime;
-use ibc_relayer::chain::{CosmosSdkChain, SubstrateChain};
-=======
 use ibc_relayer::chain::handle::ChainHandle;
->>>>>>> 0c716669
 
 use crate::cli_utils::spawn_chain_runtime;
 use crate::conclude::{exit_with_unrecoverable_error, Output};
@@ -39,63 +32,21 @@
 
         debug!("Options: {:?}", self);
 
-<<<<<<< HEAD
-        let chain_config = match config
-            .find_chain(&self.chain_id)
-            .ok_or_else(|| format!("chain '{}' not found in configuration file", self.chain_id))
-        {
-            Err(err) => Output::error(err).exit(),
-            Ok(result) => result,
-        };
-
-        let rt = Arc::new(TokioRuntime::new().unwrap()); // TODO
-        let chain_type = chain_config.account_prefix.clone();
-        match chain_type.as_str() {
-            "cosmos" => {
-                let chain = ChainRuntime::<CosmosSdkChain>::spawn::<BaseChainHandle>(
-                    chain_config.clone(),
-                    rt,
-                )
-                .unwrap_or_else(exit_with_unrecoverable_error);
-=======
         let chain = spawn_chain_runtime(&config, &self.chain_id)
             .unwrap_or_else(exit_with_unrecoverable_error);
->>>>>>> 0c716669
 
-                let res = Hash::from_str(self.hash.as_str())
-                    .map_err(|e| Error::invalid_hash(self.hash.clone(), e))
-                    .and_then(|h| {
-                        chain
-                            .query_txs(QueryTxRequest::Transaction(QueryTxHash(h)))
-                            .map_err(Error::relayer)
-                    });
+        let res = Hash::from_str(self.hash.as_str())
+            .map_err(|e| Error::invalid_hash(self.hash.clone(), e))
+            .and_then(|h| {
+                chain
+                    .query_txs(QueryTxRequest::Transaction(QueryTxHash(h)))
+                    .map_err(Error::relayer)
+            });
 
-                match res {
-                    Ok(res) => Output::success(res).exit(),
-                    Err(e) => Output::error(format!("{}", e)).exit(),
-                }
-            }
-            "substrate" => {
-                let chain = ChainRuntime::<SubstrateChain>::spawn::<BaseChainHandle>(
-                    chain_config.clone(),
-                    rt,
-                )
-                .unwrap(); // TODO
+        match res {
+            Ok(res) => Output::success(res).exit(),
+            Err(e) => Output::error(format!("{}", e)).exit(),
+        }
 
-                let res = Hash::from_str(self.hash.as_str())
-                    .map_err(|e| Error::invalid_hash(self.hash.clone(), e))
-                    .and_then(|h| {
-                        chain
-                            .query_txs(QueryTxRequest::Transaction(QueryTxHash(h)))
-                            .map_err(Error::relayer)
-                    });
-
-                match res {
-                    Ok(res) => Output::success(res).exit(),
-                    Err(e) => Output::error(format!("{}", e)).exit(),
-                }
-            }
-            _ => panic!("Unknown chain type"),
-        }
     }
 }