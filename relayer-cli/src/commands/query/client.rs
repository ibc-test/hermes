use abscissa_core::clap::Parser;
use abscissa_core::{Command, Runnable};
use tracing::debug;

use ibc_relayer::chain::handle::ChainHandle;
use ibc_relayer::chain::requests::{
    IncludeProof, PageRequest, QueryClientConnectionsRequest, QueryClientEventRequest,
    QueryClientStateRequest, QueryConsensusStateRequest, QueryConsensusStatesRequest, QueryHeight,
    QueryTxRequest,
};

use ibc::core::ics02_client::client_state::ClientState;
use ibc::core::ics24_host::identifier::ChainId;
use ibc::core::ics24_host::identifier::ClientId;
use ibc::events::WithBlockDataType;
use ibc::Height;
<<<<<<< HEAD
use ibc_proto::ibc::core::client::v1::QueryConsensusStatesRequest;
use ibc_proto::ibc::core::connection::v1::QueryClientConnectionsRequest;
use ibc_relayer::chain::ChainEndpoint;
use ibc_relayer::chain::{CosmosSdkChain, SubstrateChain};
=======
>>>>>>> beb4642d

use crate::application::app_config;
use crate::cli_utils::spawn_chain_runtime;
use crate::conclude::{exit_with_unrecoverable_error, Output};

/// Query client state command
#[derive(Clone, Command, Debug, Parser, PartialEq)]
pub struct QueryClientStateCmd {
    #[clap(
        long = "chain",
        required = true,
        value_name = "CHAIN_ID",
        help_heading = "REQUIRED",
        help = "Identifier of the chain to query"
    )]
    chain_id: ChainId,

    #[clap(
        long = "client",
        required = true,
        value_name = "CLIENT_ID",
        help_heading = "REQUIRED",
        help = "Identifier of the client to query"
    )]
    client_id: ClientId,

    #[clap(
        long = "height",
        value_name = "HEIGHT",
        help = "The chain height context for the query"
    )]
    height: Option<u64>,
}

/// Command for querying a client's state.
/// hermes query client state --chain ibc-1 --client 07-tendermint-0 --height 3
impl Runnable for QueryClientStateCmd {
    fn run(&self) {
        let config = app_config();

<<<<<<< HEAD
        let chain_config = match config.find_chain(&self.chain_id) {
            None => Output::error(format!(
                "chain '{}' not found in configuration file",
                self.chain_id
            ))
            .exit(),
            Some(chain_config) => chain_config,
        };

        let rt = Arc::new(TokioRuntime::new().unwrap()); //TODO
        let chain_type = chain_config.account_prefix.clone();
        match chain_type.as_str() {
            "cosmos" => {
                let chain = CosmosSdkChain::bootstrap(chain_config.clone(), rt)
                    .unwrap_or_else(exit_with_unrecoverable_error);
                let height = ibc::Height::new(chain.id().version(), self.height.unwrap_or(0_u64));

                match chain.query_client_state(&self.client_id, height) {
                    Ok(cs) => Output::success(cs).exit(),
                    Err(e) => Output::error(format!("{}", e)).exit(),
                }
            }
            "substrate" => {
                let chain = SubstrateChain::bootstrap(chain_config.clone(), rt)
                    .unwrap_or_else(exit_with_unrecoverable_error);
                let height = ibc::Height::new(chain.id().version(), self.height.unwrap_or(0_u64));

                match chain.query_client_state(&self.client_id, height) {
                    Ok(cs) => Output::success(cs).exit(),
                    Err(e) => Output::error(format!("{}", e)).exit(),
                }
            }
            _ => panic!("Unknown chain"),
=======
        let chain = spawn_chain_runtime(&config, &self.chain_id)
            .unwrap_or_else(exit_with_unrecoverable_error);

        match chain.query_client_state(
            QueryClientStateRequest {
                client_id: self.client_id.clone(),
                height: self.height.map_or(QueryHeight::Latest, |revision_height| {
                    QueryHeight::Specific(
                        ibc::Height::new(chain.id().version(), revision_height)
                            .unwrap_or_else(exit_with_unrecoverable_error),
                    )
                }),
            },
            IncludeProof::No,
        ) {
            Ok((cs, _)) => Output::success(cs).exit(),
            Err(e) => Output::error(format!("{}", e)).exit(),
>>>>>>> beb4642d
        }
    }
}

/// Query client consensus command
#[derive(Clone, Command, Debug, Parser, PartialEq)]
pub struct QueryClientConsensusCmd {
    #[clap(
        long = "chain",
        required = true,
        value_name = "CHAIN_ID",
        help_heading = "REQUIRED",
        help = "Identifier of the chain to query"
    )]
    chain_id: ChainId,

    #[clap(
        long = "client",
        required = true,
        value_name = "CLIENT_ID",
        help_heading = "REQUIRED",
        help = "Identifier of the client to query"
    )]
    client_id: ClientId,

    #[clap(
        long = "consensus-height",
        value_name = "CONSENSUS_HEIGHT",
        help = "Height of the client's consensus state to query"
    )]
    consensus_height: Option<u64>,

    #[clap(long = "heights-only", help = "Show only consensus heights")]
    heights_only: bool,

    #[clap(
        long = "height",
        value_name = "HEIGHT",
        help = "The chain height context to be used, applicable only to a specific height"
    )]
    height: Option<u64>,
}

/// Implementation of the query for a client's consensus state at a certain height.
/// hermes query client consensus --chain ibc-0 --client 07-tendermint-0 --consensus-height 22
impl Runnable for QueryClientConsensusCmd {
    fn run(&self) {
        let config = app_config();

        debug!("Options: {:?}", self);

<<<<<<< HEAD
        let rt = Arc::new(TokioRuntime::new().unwrap()); //TODO

        let chain_type = chain_config.account_prefix.clone();
        match chain_type.as_str() {
            "cosmos" => {
                let chain = CosmosSdkChain::bootstrap(chain_config.clone(), rt)
                    .unwrap_or_else(exit_with_unrecoverable_error);

                let counterparty_chain =
                    match chain.query_client_state(&self.client_id, Height::zero()) {
                        Ok(cs) => cs.chain_id(),
                        Err(e) => Output::error(format!(
                            "Failed while querying client '{}' on chain '{}' with error: {}",
                            self.client_id, self.chain_id, e
                        ))
                        .exit(),
                    };
                match self.consensus_height {
                    Some(cs_height) => {
                        let height =
                            ibc::Height::new(chain.id().version(), self.height.unwrap_or(0_u64));
                        let consensus_height =
                            ibc::Height::new(counterparty_chain.version(), cs_height);

                        let res = chain.query_consensus_state(
                            self.client_id.clone(),
                            consensus_height,
                            height,
                        );

                        match res {
                            Ok(cs) => Output::success(cs).exit(),
                            Err(e) => Output::error(format!("{}", e)).exit(),
                        }
                    }
                    None => {
                        let res = chain.query_consensus_states(QueryConsensusStatesRequest {
                            client_id: self.client_id.to_string(),
                            pagination: ibc_proto::cosmos::base::query::pagination::all(),
                        });

                        match res {
                            Ok(states) => {
                                if self.heights_only {
                                    let heights: Vec<Height> =
                                        states.iter().map(|cs| cs.height).collect();
                                    Output::success(heights).exit()
                                } else {
                                    Output::success(states).exit()
                                }
                            }
                            Err(e) => Output::error(format!("{}", e)).exit(),
                        }
                    }
                }
            }
            "substrate" => {
                let chain = SubstrateChain::bootstrap(chain_config.clone(), rt)
                    .unwrap_or_else(exit_with_unrecoverable_error);

                let counterparty_chain =
                    match chain.query_client_state(&self.client_id, Height::zero()) {
                        Ok(cs) => cs.chain_id(),
                        Err(e) => Output::error(format!(
                            "Failed while querying client '{}' on chain '{}' with error: {}",
                            self.client_id, self.chain_id, e
                        ))
                        .exit(),
                    };
                match self.consensus_height {
                    Some(cs_height) => {
                        let height =
                            ibc::Height::new(chain.id().version(), self.height.unwrap_or(0_u64));
                        let consensus_height =
                            ibc::Height::new(counterparty_chain.version(), cs_height);

                        let res = chain.query_consensus_state(
                            self.client_id.clone(),
                            consensus_height,
                            height,
                        );

                        match res {
                            Ok(cs) => Output::success(cs).exit(),
                            Err(e) => Output::error(format!("{}", e)).exit(),
                        }
                    }
                    None => {
                        let res = chain.query_consensus_states(QueryConsensusStatesRequest {
                            client_id: self.client_id.to_string(),
                            pagination: ibc_proto::cosmos::base::query::pagination::all(),
                        });

                        match res {
                            Ok(states) => {
                                if self.heights_only {
                                    let heights: Vec<Height> =
                                        states.iter().map(|cs| cs.height).collect();
                                    Output::success(heights).exit()
                                } else {
                                    Output::success(states).exit()
                                }
                            }
                            Err(e) => Output::error(format!("{}", e)).exit(),
=======
        let chain = spawn_chain_runtime(&config, &self.chain_id)
            .unwrap_or_else(exit_with_unrecoverable_error);

        let counterparty_chain = match chain.query_client_state(
            QueryClientStateRequest {
                client_id: self.client_id.clone(),
                height: QueryHeight::Latest,
            },
            IncludeProof::No,
        ) {
            Ok((cs, _)) => cs.chain_id(),
            Err(e) => Output::error(format!(
                "failed while querying client '{}' on chain '{}' with error: {}",
                self.client_id, self.chain_id, e
            ))
            .exit(),
        };

        match self.consensus_height {
            Some(cs_height) => {
                let consensus_height = ibc::Height::new(counterparty_chain.version(), cs_height)
                    .unwrap_or_else(exit_with_unrecoverable_error);

                let res = chain
                    .query_consensus_state(
                        QueryConsensusStateRequest {
                            client_id: self.client_id.clone(),
                            consensus_height,
                            query_height: self.height.map_or(
                                QueryHeight::Latest,
                                |revision_height| {
                                    QueryHeight::Specific(
                                        ibc::Height::new(chain.id().version(), revision_height)
                                            .unwrap_or_else(exit_with_unrecoverable_error),
                                    )
                                },
                            ),
                        },
                        IncludeProof::No,
                    )
                    .map(|(consensus_state, _)| consensus_state);

                match res {
                    Ok(cs) => Output::success(cs).exit(),
                    Err(e) => Output::error(format!("{}", e)).exit(),
                }
            }
            None => {
                let res = chain.query_consensus_states(QueryConsensusStatesRequest {
                    client_id: self.client_id.clone(),
                    pagination: Some(PageRequest::all()),
                });

                match res {
                    Ok(states) => {
                        if self.heights_only {
                            let heights: Vec<Height> = states.iter().map(|cs| cs.height).collect();
                            Output::success(heights).exit()
                        } else {
                            Output::success(states).exit()
>>>>>>> beb4642d
                        }
                    }
                }
            }
            _ => panic!("Unknown chain type"),
        };
    }
}

#[derive(Clone, Command, Debug, Parser, PartialEq)]
pub struct QueryClientHeaderCmd {
    #[clap(
        long = "chain",
        required = true,
        value_name = "CHAIN_ID",
        help_heading = "REQUIRED",
        help = "Identifier of the chain to query"
    )]
    chain_id: ChainId,

    #[clap(
        long = "client",
        required = true,
        value_name = "CLIENT_ID",
        help_heading = "REQUIRED",
        help = "Identifier of the client to query"
    )]
    client_id: ClientId,

    #[clap(
        long = "consensus-height",
        required = true,
        value_name = "CONSENSUS_HEIGHT",
        help_heading = "REQUIRED",
        help = "Height of header to query"
    )]
    consensus_height: u64,

    #[clap(
        long = "height",
        value_name = "HEIGHT",
        help = "The chain height context for the query. Leave unspecified for latest height."
    )]
    height: Option<u64>,
}

/// Implementation of the query for the header used in a client update at a certain height.
/// hermes query client header --chain ibc-0 --client 07-tendermint-0 --consensus-height 22
impl Runnable for QueryClientHeaderCmd {
    fn run(&self) {
        let config = app_config();

        debug!("Options: {:?}", self);

<<<<<<< HEAD
        let rt = Arc::new(TokioRuntime::new().unwrap()); // TODO
        let chain_type = chain_config.account_prefix.clone();
        match chain_type.as_str() {
            "cosmos" => {
                let chain = CosmosSdkChain::bootstrap(chain_config.clone(), rt)
                    .unwrap_or_else(exit_with_unrecoverable_error);

                let counterparty_chain =
                    match chain.query_client_state(&self.client_id, Height::zero()) {
                        Ok(cs) => cs.chain_id(),
                        Err(e) => Output::error(format!(
                            "Failed while querying client '{}' on chain '{}' with error: {}",
                            self.client_id, self.chain_id, e
                        ))
                        .exit(),
                    };

                let consensus_height =
                    ibc::Height::new(counterparty_chain.version(), self.consensus_height);
                let height = ibc::Height::new(chain.id().version(), self.height.unwrap_or(0_u64));

                let res = chain.query_txs(QueryTxRequest::Client(QueryClientEventRequest {
                    height,
                    event_id: WithBlockDataType::UpdateClient,
                    client_id: self.client_id.clone(),
                    consensus_height,
                }));

                match res {
                    Ok(header) => Output::success(header).exit(),
                    Err(e) => Output::error(format!("{}", e)).exit(),
                }
            }
            "substrate" => {
                let chain = SubstrateChain::bootstrap(chain_config.clone(), rt).unwrap(); //TODO

                let counterparty_chain =
                    match chain.query_client_state(&self.client_id, Height::zero()) {
                        Ok(cs) => cs.chain_id(),
                        Err(e) => Output::error(format!(
                            "Failed while querying client '{}' on chain '{}' with error: {}",
                            self.client_id, self.chain_id, e
                        ))
                        .exit(),
                    };

                let consensus_height =
                    ibc::Height::new(counterparty_chain.version(), self.consensus_height);
                let height = ibc::Height::new(chain.id().version(), self.height.unwrap_or(0_u64));

                let res = chain.query_txs(QueryTxRequest::Client(QueryClientEventRequest {
                    height,
                    event_id: WithBlockDataType::UpdateClient,
                    client_id: self.client_id.clone(),
                    consensus_height,
                }));
=======
        let chain = spawn_chain_runtime(&config, &self.chain_id)
            .unwrap_or_else(exit_with_unrecoverable_error);

        let counterparty_chain = match chain.query_client_state(
            QueryClientStateRequest {
                client_id: self.client_id.clone(),
                height: QueryHeight::Latest,
            },
            IncludeProof::No,
        ) {
            Ok((cs, _)) => cs.chain_id(),
            Err(e) => Output::error(format!(
                "failed while querying client '{}' on chain '{}' with error: {}",
                self.client_id, self.chain_id, e
            ))
            .exit(),
        };

        let consensus_height =
            ibc::Height::new(counterparty_chain.version(), self.consensus_height)
                .unwrap_or_else(exit_with_unrecoverable_error);

        let query_height = match self.height {
            Some(revision_height) => QueryHeight::Specific(
                Height::new(chain.id().version(), revision_height)
                    .unwrap_or_else(exit_with_unrecoverable_error),
            ),
            None => QueryHeight::Latest,
        };

        let res = chain.query_txs(QueryTxRequest::Client(QueryClientEventRequest {
            query_height,
            event_id: WithBlockDataType::UpdateClient,
            client_id: self.client_id.clone(),
            consensus_height,
        }));
>>>>>>> beb4642d

                match res {
                    Ok(header) => Output::success(header).exit(),
                    Err(e) => Output::error(format!("{}", e)).exit(),
                }
            }
            _ => panic!("Unknown chain type"),
        }
    }
}

/// Query client connections command
#[derive(Clone, Command, Debug, Parser, PartialEq)]
pub struct QueryClientConnectionsCmd {
    #[clap(
        long = "chain",
        required = true,
        value_name = "CHAIN_ID",
        help_heading = "REQUIRED",
        help = "Identifier of the chain to query"
    )]
    chain_id: ChainId,

    #[clap(
        long = "client",
        required = true,
        value_name = "CLIENT_ID",
        help_heading = "REQUIRED",
        help = "Identifier of the client to query"
    )]
    client_id: ClientId,

    #[clap(
        long = "height",
        value_name = "HEIGHT",
        help = "The chain height which this query should reflect"
    )]
    height: Option<u64>,
}

// hermes query connections --chain ibc-0
impl Runnable for QueryClientConnectionsCmd {
    fn run(&self) {
        let config = app_config();

        debug!("Options: {:?}", self);

<<<<<<< HEAD
        let rt = Arc::new(TokioRuntime::new().unwrap()); // TODO
        let chain_type = chain_config.account_prefix.clone();
        match chain_type.as_str() {
            "cosmos" => {
                let chain = CosmosSdkChain::bootstrap(chain_config.clone(), rt)
                    .unwrap_or_else(exit_with_unrecoverable_error);

                let req = QueryClientConnectionsRequest {
                    client_id: self.client_id.to_string(),
                };

                let res = chain.query_client_connections(req);

                match res {
                    Ok(ce) => Output::success(ce).exit(),
                    Err(e) => Output::error(format!("{}", e)).exit(),
                }
            }
            "substrate" => {
                let chain = SubstrateChain::bootstrap(chain_config.clone(), rt).unwrap(); // TODO
=======
        let chain = spawn_chain_runtime(&config, &self.chain_id)
            .unwrap_or_else(exit_with_unrecoverable_error);

        let res = chain.query_client_connections(QueryClientConnectionsRequest {
            client_id: self.client_id.clone(),
        });
>>>>>>> beb4642d

                let req = QueryClientConnectionsRequest {
                    client_id: self.client_id.to_string(),
                };

                let res = chain.query_client_connections(req);

                match res {
                    Ok(ce) => Output::success(ce).exit(),
                    Err(e) => Output::error(format!("{}", e)).exit(),
                }
            }
            _ => panic!("Unknown chain type"),
        }
    }
}

#[cfg(test)]
mod tests {
    use super::{
        QueryClientConnectionsCmd, QueryClientConsensusCmd, QueryClientHeaderCmd,
        QueryClientStateCmd,
    };

    use std::str::FromStr;

    use abscissa_core::clap::Parser;
    use ibc::core::ics24_host::identifier::{ChainId, ClientId};

    #[test]
    fn test_query_client_connections_required_only() {
        assert_eq!(
            QueryClientConnectionsCmd {
                chain_id: ChainId::from_string("chain_id"),
                client_id: ClientId::from_str("client_id").unwrap(),
                height: None
            },
            QueryClientConnectionsCmd::parse_from(&[
                "test",
                "--chain",
                "chain_id",
                "--client",
                "client_id"
            ])
        )
    }

    #[test]
    fn test_query_client_connections_height() {
        assert_eq!(
            QueryClientConnectionsCmd {
                chain_id: ChainId::from_string("chain_id"),
                client_id: ClientId::from_str("client_id").unwrap(),
                height: Some(42)
            },
            QueryClientConnectionsCmd::parse_from(&[
                "test",
                "--chain",
                "chain_id",
                "--client",
                "client_id",
                "--height",
                "42"
            ])
        )
    }

    #[test]
    fn test_query_client_connections_no_client() {
        assert!(
            QueryClientConnectionsCmd::try_parse_from(&["test", "--chain", "chain_id"]).is_err()
        )
    }

    #[test]
    fn test_query_client_connections_no_chain() {
        assert!(
            QueryClientConnectionsCmd::try_parse_from(&["test", "--client", "client_id"]).is_err()
        )
    }

    #[test]
    fn test_query_client_consensus_required_only() {
        assert_eq!(
            QueryClientConsensusCmd {
                chain_id: ChainId::from_string("chain_id"),
                client_id: ClientId::from_str("client_id").unwrap(),
                consensus_height: None,
                heights_only: false,
                height: None
            },
            QueryClientConsensusCmd::parse_from(&[
                "test",
                "--chain",
                "chain_id",
                "--client",
                "client_id"
            ])
        )
    }

    #[test]
    fn test_query_client_consensus_consensus_height() {
        assert_eq!(
            QueryClientConsensusCmd {
                chain_id: ChainId::from_string("chain_id"),
                client_id: ClientId::from_str("client_id").unwrap(),
                consensus_height: Some(42),
                heights_only: false,
                height: None
            },
            QueryClientConsensusCmd::parse_from(&[
                "test",
                "--chain",
                "chain_id",
                "--client",
                "client_id",
                "--consensus-height",
                "42"
            ])
        )
    }

    #[test]
    fn test_query_client_consensus_height() {
        assert_eq!(
            QueryClientConsensusCmd {
                chain_id: ChainId::from_string("chain_id"),
                client_id: ClientId::from_str("client_id").unwrap(),
                consensus_height: None,
                heights_only: false,
                height: Some(42)
            },
            QueryClientConsensusCmd::parse_from(&[
                "test",
                "--chain",
                "chain_id",
                "--client",
                "client_id",
                "--height",
                "42"
            ])
        )
    }

    #[test]
    fn test_query_client_consensus_heights_only() {
        assert_eq!(
            QueryClientConsensusCmd {
                chain_id: ChainId::from_string("chain_id"),
                client_id: ClientId::from_str("client_id").unwrap(),
                consensus_height: None,
                heights_only: true,
                height: None
            },
            QueryClientConsensusCmd::parse_from(&[
                "test",
                "--chain",
                "chain_id",
                "--client",
                "client_id",
                "--heights-only"
            ])
        )
    }

    #[test]
    fn test_query_client_consensus_no_client() {
        assert!(QueryClientConsensusCmd::try_parse_from(&["test", "--chain", "chain_id"]).is_err())
    }

    #[test]
    fn test_query_client_consensus_no_chain() {
        assert!(
            QueryClientConsensusCmd::try_parse_from(&["test", "--client", "client_id"]).is_err()
        )
    }

    #[test]
    fn test_query_client_header_required_only() {
        assert_eq!(
            QueryClientHeaderCmd {
                chain_id: ChainId::from_string("chain_id"),
                client_id: ClientId::from_str("client_id").unwrap(),
                consensus_height: 42,
                height: None
            },
            QueryClientHeaderCmd::parse_from(&[
                "test",
                "--chain",
                "chain_id",
                "--client",
                "client_id",
                "--consensus-height",
                "42"
            ])
        )
    }

    #[test]
    fn test_query_client_header_height() {
        assert_eq!(
            QueryClientHeaderCmd {
                chain_id: ChainId::from_string("chain_id"),
                client_id: ClientId::from_str("client_id").unwrap(),
                consensus_height: 42,
                height: Some(21)
            },
            QueryClientHeaderCmd::parse_from(&[
                "test",
                "--chain",
                "chain_id",
                "--client",
                "client_id",
                "--consensus-height",
                "42",
                "--height",
                "21"
            ])
        )
    }

    #[test]
    fn test_query_client_header_no_consensus_height() {
        assert!(QueryClientHeaderCmd::try_parse_from(&[
            "test",
            "--chain",
            "chain_id",
            "--client",
            "client_id"
        ])
        .is_err())
    }

    #[test]
    fn test_query_client_header_no_client() {
        assert!(QueryClientHeaderCmd::try_parse_from(&[
            "test",
            "--chain",
            "chain_id",
            "--consensus-height",
            "42"
        ])
        .is_err())
    }

    #[test]
    fn test_query_client_header_no_chain() {
        assert!(QueryClientHeaderCmd::try_parse_from(&[
            "test",
            "--client",
            "client_id",
            "--consensus-height",
            "42"
        ])
        .is_err())
    }

    #[test]
    fn test_query_client_state_required_only() {
        assert_eq!(
            QueryClientStateCmd {
                chain_id: ChainId::from_string("chain_id"),
                client_id: ClientId::from_str("client_id").unwrap(),
                height: None
            },
            QueryClientStateCmd::parse_from(&[
                "test",
                "--chain",
                "chain_id",
                "--client",
                "client_id"
            ])
        )
    }

    #[test]
    fn test_query_client_state_height() {
        assert_eq!(
            QueryClientStateCmd {
                chain_id: ChainId::from_string("chain_id"),
                client_id: ClientId::from_str("client_id").unwrap(),
                height: Some(42)
            },
            QueryClientStateCmd::parse_from(&[
                "test",
                "--chain",
                "chain_id",
                "--client",
                "client_id",
                "--height",
                "42"
            ])
        )
    }

    #[test]
    fn test_query_client_state_no_client() {
        assert!(QueryClientStateCmd::try_parse_from(&["test", "--chain", "chain_id"]).is_err())
    }

    #[test]
    fn test_query_client_state_no_chain() {
        assert!(QueryClientStateCmd::try_parse_from(&["test", "--client", "client_id"]).is_err())
    }
}<|MERGE_RESOLUTION|>--- conflicted
+++ resolved
@@ -14,13 +14,6 @@
 use ibc::core::ics24_host::identifier::ClientId;
 use ibc::events::WithBlockDataType;
 use ibc::Height;
-<<<<<<< HEAD
-use ibc_proto::ibc::core::client::v1::QueryConsensusStatesRequest;
-use ibc_proto::ibc::core::connection::v1::QueryClientConnectionsRequest;
-use ibc_relayer::chain::ChainEndpoint;
-use ibc_relayer::chain::{CosmosSdkChain, SubstrateChain};
-=======
->>>>>>> beb4642d
 
 use crate::application::app_config;
 use crate::cli_utils::spawn_chain_runtime;
@@ -61,41 +54,6 @@
     fn run(&self) {
         let config = app_config();
 
-<<<<<<< HEAD
-        let chain_config = match config.find_chain(&self.chain_id) {
-            None => Output::error(format!(
-                "chain '{}' not found in configuration file",
-                self.chain_id
-            ))
-            .exit(),
-            Some(chain_config) => chain_config,
-        };
-
-        let rt = Arc::new(TokioRuntime::new().unwrap()); //TODO
-        let chain_type = chain_config.account_prefix.clone();
-        match chain_type.as_str() {
-            "cosmos" => {
-                let chain = CosmosSdkChain::bootstrap(chain_config.clone(), rt)
-                    .unwrap_or_else(exit_with_unrecoverable_error);
-                let height = ibc::Height::new(chain.id().version(), self.height.unwrap_or(0_u64));
-
-                match chain.query_client_state(&self.client_id, height) {
-                    Ok(cs) => Output::success(cs).exit(),
-                    Err(e) => Output::error(format!("{}", e)).exit(),
-                }
-            }
-            "substrate" => {
-                let chain = SubstrateChain::bootstrap(chain_config.clone(), rt)
-                    .unwrap_or_else(exit_with_unrecoverable_error);
-                let height = ibc::Height::new(chain.id().version(), self.height.unwrap_or(0_u64));
-
-                match chain.query_client_state(&self.client_id, height) {
-                    Ok(cs) => Output::success(cs).exit(),
-                    Err(e) => Output::error(format!("{}", e)).exit(),
-                }
-            }
-            _ => panic!("Unknown chain"),
-=======
         let chain = spawn_chain_runtime(&config, &self.chain_id)
             .unwrap_or_else(exit_with_unrecoverable_error);
 
@@ -104,7 +62,7 @@
                 client_id: self.client_id.clone(),
                 height: self.height.map_or(QueryHeight::Latest, |revision_height| {
                     QueryHeight::Specific(
-                        ibc::Height::new(chain.id().version(), revision_height)
+                        Height::new(chain.id().version(), revision_height)
                             .unwrap_or_else(exit_with_unrecoverable_error),
                     )
                 }),
@@ -113,7 +71,6 @@
         ) {
             Ok((cs, _)) => Output::success(cs).exit(),
             Err(e) => Output::error(format!("{}", e)).exit(),
->>>>>>> beb4642d
         }
     }
 }
@@ -165,112 +122,6 @@
 
         debug!("Options: {:?}", self);
 
-<<<<<<< HEAD
-        let rt = Arc::new(TokioRuntime::new().unwrap()); //TODO
-
-        let chain_type = chain_config.account_prefix.clone();
-        match chain_type.as_str() {
-            "cosmos" => {
-                let chain = CosmosSdkChain::bootstrap(chain_config.clone(), rt)
-                    .unwrap_or_else(exit_with_unrecoverable_error);
-
-                let counterparty_chain =
-                    match chain.query_client_state(&self.client_id, Height::zero()) {
-                        Ok(cs) => cs.chain_id(),
-                        Err(e) => Output::error(format!(
-                            "Failed while querying client '{}' on chain '{}' with error: {}",
-                            self.client_id, self.chain_id, e
-                        ))
-                        .exit(),
-                    };
-                match self.consensus_height {
-                    Some(cs_height) => {
-                        let height =
-                            ibc::Height::new(chain.id().version(), self.height.unwrap_or(0_u64));
-                        let consensus_height =
-                            ibc::Height::new(counterparty_chain.version(), cs_height);
-
-                        let res = chain.query_consensus_state(
-                            self.client_id.clone(),
-                            consensus_height,
-                            height,
-                        );
-
-                        match res {
-                            Ok(cs) => Output::success(cs).exit(),
-                            Err(e) => Output::error(format!("{}", e)).exit(),
-                        }
-                    }
-                    None => {
-                        let res = chain.query_consensus_states(QueryConsensusStatesRequest {
-                            client_id: self.client_id.to_string(),
-                            pagination: ibc_proto::cosmos::base::query::pagination::all(),
-                        });
-
-                        match res {
-                            Ok(states) => {
-                                if self.heights_only {
-                                    let heights: Vec<Height> =
-                                        states.iter().map(|cs| cs.height).collect();
-                                    Output::success(heights).exit()
-                                } else {
-                                    Output::success(states).exit()
-                                }
-                            }
-                            Err(e) => Output::error(format!("{}", e)).exit(),
-                        }
-                    }
-                }
-            }
-            "substrate" => {
-                let chain = SubstrateChain::bootstrap(chain_config.clone(), rt)
-                    .unwrap_or_else(exit_with_unrecoverable_error);
-
-                let counterparty_chain =
-                    match chain.query_client_state(&self.client_id, Height::zero()) {
-                        Ok(cs) => cs.chain_id(),
-                        Err(e) => Output::error(format!(
-                            "Failed while querying client '{}' on chain '{}' with error: {}",
-                            self.client_id, self.chain_id, e
-                        ))
-                        .exit(),
-                    };
-                match self.consensus_height {
-                    Some(cs_height) => {
-                        let height =
-                            ibc::Height::new(chain.id().version(), self.height.unwrap_or(0_u64));
-                        let consensus_height =
-                            ibc::Height::new(counterparty_chain.version(), cs_height);
-
-                        let res = chain.query_consensus_state(
-                            self.client_id.clone(),
-                            consensus_height,
-                            height,
-                        );
-
-                        match res {
-                            Ok(cs) => Output::success(cs).exit(),
-                            Err(e) => Output::error(format!("{}", e)).exit(),
-                        }
-                    }
-                    None => {
-                        let res = chain.query_consensus_states(QueryConsensusStatesRequest {
-                            client_id: self.client_id.to_string(),
-                            pagination: ibc_proto::cosmos::base::query::pagination::all(),
-                        });
-
-                        match res {
-                            Ok(states) => {
-                                if self.heights_only {
-                                    let heights: Vec<Height> =
-                                        states.iter().map(|cs| cs.height).collect();
-                                    Output::success(heights).exit()
-                                } else {
-                                    Output::success(states).exit()
-                                }
-                            }
-                            Err(e) => Output::error(format!("{}", e)).exit(),
-=======
         let chain = spawn_chain_runtime(&config, &self.chain_id)
             .unwrap_or_else(exit_with_unrecoverable_error);
 
@@ -291,7 +142,7 @@
 
         match self.consensus_height {
             Some(cs_height) => {
-                let consensus_height = ibc::Height::new(counterparty_chain.version(), cs_height)
+                let consensus_height = Height::new(counterparty_chain.version(), cs_height)
                     .unwrap_or_else(exit_with_unrecoverable_error);
 
                 let res = chain
@@ -303,7 +154,7 @@
                                 QueryHeight::Latest,
                                 |revision_height| {
                                     QueryHeight::Specific(
-                                        ibc::Height::new(chain.id().version(), revision_height)
+                                        Height::new(chain.id().version(), revision_height)
                                             .unwrap_or_else(exit_with_unrecoverable_error),
                                     )
                                 },
@@ -331,12 +182,10 @@
                             Output::success(heights).exit()
                         } else {
                             Output::success(states).exit()
->>>>>>> beb4642d
                         }
                     }
                 }
             }
-            _ => panic!("Unknown chain type"),
         };
     }
 }
@@ -386,64 +235,7 @@
 
         debug!("Options: {:?}", self);
 
-<<<<<<< HEAD
-        let rt = Arc::new(TokioRuntime::new().unwrap()); // TODO
-        let chain_type = chain_config.account_prefix.clone();
-        match chain_type.as_str() {
-            "cosmos" => {
-                let chain = CosmosSdkChain::bootstrap(chain_config.clone(), rt)
-                    .unwrap_or_else(exit_with_unrecoverable_error);
-
-                let counterparty_chain =
-                    match chain.query_client_state(&self.client_id, Height::zero()) {
-                        Ok(cs) => cs.chain_id(),
-                        Err(e) => Output::error(format!(
-                            "Failed while querying client '{}' on chain '{}' with error: {}",
-                            self.client_id, self.chain_id, e
-                        ))
-                        .exit(),
-                    };
-
-                let consensus_height =
-                    ibc::Height::new(counterparty_chain.version(), self.consensus_height);
-                let height = ibc::Height::new(chain.id().version(), self.height.unwrap_or(0_u64));
-
-                let res = chain.query_txs(QueryTxRequest::Client(QueryClientEventRequest {
-                    height,
-                    event_id: WithBlockDataType::UpdateClient,
-                    client_id: self.client_id.clone(),
-                    consensus_height,
-                }));
-
-                match res {
-                    Ok(header) => Output::success(header).exit(),
-                    Err(e) => Output::error(format!("{}", e)).exit(),
-                }
-            }
-            "substrate" => {
-                let chain = SubstrateChain::bootstrap(chain_config.clone(), rt).unwrap(); //TODO
-
-                let counterparty_chain =
-                    match chain.query_client_state(&self.client_id, Height::zero()) {
-                        Ok(cs) => cs.chain_id(),
-                        Err(e) => Output::error(format!(
-                            "Failed while querying client '{}' on chain '{}' with error: {}",
-                            self.client_id, self.chain_id, e
-                        ))
-                        .exit(),
-                    };
-
-                let consensus_height =
-                    ibc::Height::new(counterparty_chain.version(), self.consensus_height);
-                let height = ibc::Height::new(chain.id().version(), self.height.unwrap_or(0_u64));
-
-                let res = chain.query_txs(QueryTxRequest::Client(QueryClientEventRequest {
-                    height,
-                    event_id: WithBlockDataType::UpdateClient,
-                    client_id: self.client_id.clone(),
-                    consensus_height,
-                }));
-=======
+
         let chain = spawn_chain_runtime(&config, &self.chain_id)
             .unwrap_or_else(exit_with_unrecoverable_error);
 
@@ -463,7 +255,7 @@
         };
 
         let consensus_height =
-            ibc::Height::new(counterparty_chain.version(), self.consensus_height)
+            Height::new(counterparty_chain.version(), self.consensus_height)
                 .unwrap_or_else(exit_with_unrecoverable_error);
 
         let query_height = match self.height {
@@ -480,14 +272,10 @@
             client_id: self.client_id.clone(),
             consensus_height,
         }));
->>>>>>> beb4642d
-
-                match res {
-                    Ok(header) => Output::success(header).exit(),
-                    Err(e) => Output::error(format!("{}", e)).exit(),
-                }
-            }
-            _ => panic!("Unknown chain type"),
+
+        match res {
+            Ok(header) => Output::success(header).exit(),
+            Err(e) => Output::error(format!("{}", e)).exit(),
         }
     }
 }
@@ -528,51 +316,20 @@
 
         debug!("Options: {:?}", self);
 
-<<<<<<< HEAD
-        let rt = Arc::new(TokioRuntime::new().unwrap()); // TODO
-        let chain_type = chain_config.account_prefix.clone();
-        match chain_type.as_str() {
-            "cosmos" => {
-                let chain = CosmosSdkChain::bootstrap(chain_config.clone(), rt)
-                    .unwrap_or_else(exit_with_unrecoverable_error);
-
-                let req = QueryClientConnectionsRequest {
-                    client_id: self.client_id.to_string(),
-                };
-
-                let res = chain.query_client_connections(req);
-
-                match res {
-                    Ok(ce) => Output::success(ce).exit(),
-                    Err(e) => Output::error(format!("{}", e)).exit(),
-                }
-            }
-            "substrate" => {
-                let chain = SubstrateChain::bootstrap(chain_config.clone(), rt).unwrap(); // TODO
-=======
         let chain = spawn_chain_runtime(&config, &self.chain_id)
             .unwrap_or_else(exit_with_unrecoverable_error);
 
         let res = chain.query_client_connections(QueryClientConnectionsRequest {
             client_id: self.client_id.clone(),
         });
->>>>>>> beb4642d
-
-                let req = QueryClientConnectionsRequest {
-                    client_id: self.client_id.to_string(),
-                };
-
-                let res = chain.query_client_connections(req);
-
-                match res {
-                    Ok(ce) => Output::success(ce).exit(),
-                    Err(e) => Output::error(format!("{}", e)).exit(),
-                }
-            }
-            _ => panic!("Unknown chain type"),
+
+        match res {
+            Ok(ce) => Output::success(ce).exit(),
+            Err(e) => Output::error(format!("{}", e)).exit(),
         }
     }
 }
+
 
 #[cfg(test)]
 mod tests {
