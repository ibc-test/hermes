--- conflicted
+++ resolved
@@ -49,17 +49,12 @@
         };
 
         let rt = Arc::new(TokioRuntime::new().unwrap());
-<<<<<<< HEAD
         let chain_type = chain_config.account_prefix.clone();
         match chain_type.as_str() {
             "cosmos" => {
-                let chain = CosmosSdkChain::bootstrap(chain_config.clone(), rt).unwrap();
+                let chain = CosmosSdkChain::bootstrap(chain_config.clone(), rt).unwrap_or_else(exit_with_unrecoverable_error);
                 let height = ibc::Height::new(chain.id().version(), self.height.unwrap_or(0_u64));
-=======
-        let chain = CosmosSdkChain::bootstrap(chain_config.clone(), rt)
-            .unwrap_or_else(exit_with_unrecoverable_error);
-        let height = ibc::Height::new(chain.id().version(), self.height.unwrap_or(0_u64));
->>>>>>> 1448a2bb
+
 
                 match chain.query_client_state(&self.client_id, height) {
                     Ok(cs) => Output::success(cs).exit(),
@@ -67,7 +62,7 @@
                 }
             }
             "substrate" => {
-                let chain = SubstrateChain::bootstrap(chain_config.clone(), rt).unwrap();
+                let chain = SubstrateChain::bootstrap(chain_config.clone(), rt).unwrap_or_else(exit_with_unrecoverable_error);
                 let height = ibc::Height::new(chain.id().version(), self.height.unwrap_or(0_u64));
 
                 match chain.query_client_state(&self.client_id, height) {
@@ -125,11 +120,10 @@
         debug!("Options: {:?}", self);
 
         let rt = Arc::new(TokioRuntime::new().unwrap());
-<<<<<<< HEAD
         let chain_type = chain_config.account_prefix.clone();
         match chain_type.as_str() {
             "cosmos" => {
-                let chain = CosmosSdkChain::bootstrap(chain_config.clone(), rt).unwrap();
+                let chain = CosmosSdkChain::bootstrap(chain_config.clone(), rt).unwrap_or_else(exit_with_unrecoverable_error);
 
                 let counterparty_chain =
                     match chain.query_client_state(&self.client_id, Height::zero()) {
@@ -179,35 +173,10 @@
                             Err(e) => Output::error(format!("{}", e)).exit(),
                         }
                     }
-=======
-        let chain = CosmosSdkChain::bootstrap(chain_config.clone(), rt)
-            .unwrap_or_else(exit_with_unrecoverable_error);
-
-        let counterparty_chain = match chain.query_client_state(&self.client_id, Height::zero()) {
-            Ok(cs) => cs.chain_id(),
-            Err(e) => Output::error(format!(
-                "Failed while querying client '{}' on chain '{}' with error: {}",
-                self.client_id, self.chain_id, e
-            ))
-            .exit(),
-        };
-
-        match self.consensus_height {
-            Some(cs_height) => {
-                let height = ibc::Height::new(chain.id().version(), self.height.unwrap_or(0_u64));
-                let consensus_height = ibc::Height::new(counterparty_chain.version(), cs_height);
-
-                let res =
-                    chain.query_consensus_state(self.client_id.clone(), consensus_height, height);
-
-                match res {
-                    Ok(cs) => Output::success(cs).exit(),
-                    Err(e) => Output::error(format!("{}", e)).exit(),
->>>>>>> 1448a2bb
                 }
             }
             "substrate" => {
-                let chain = SubstrateChain::bootstrap(chain_config.clone(), rt).unwrap();
+                let chain = SubstrateChain::bootstrap(chain_config.clone(), rt).unwrap_or_else(exit_with_unrecoverable_error);
 
                 let counterparty_chain =
                     match chain.query_client_state(&self.client_id, Height::zero()) {
@@ -297,11 +266,10 @@
         debug!("Options: {:?}", self);
 
         let rt = Arc::new(TokioRuntime::new().unwrap());
-<<<<<<< HEAD
         let chain_type = chain_config.account_prefix.clone();
         match chain_type.as_str() {
             "cosmos" => {
-                let chain = CosmosSdkChain::bootstrap(chain_config.clone(), rt).unwrap();
+                let chain = CosmosSdkChain::bootstrap(chain_config.clone(), rt).unwrap_or_else(exit_with_unrecoverable_error);
 
                 let counterparty_chain =
                     match chain.query_client_state(&self.client_id, Height::zero()) {
@@ -345,39 +313,18 @@
                             .exit()
                         }
                     };
-=======
-        let chain = CosmosSdkChain::bootstrap(chain_config.clone(), rt)
-            .unwrap_or_else(exit_with_unrecoverable_error);
-
-        let counterparty_chain = match chain.query_client_state(&self.client_id, Height::zero()) {
-            Ok(cs) => cs.chain_id(),
-            Err(e) => Output::error(format!(
-                "Failed while querying client '{}' on chain '{}' with error: {}",
-                self.client_id, self.chain_id, e
-            ))
-            .exit(),
-        };
->>>>>>> 1448a2bb
 
                 let consensus_height =
                     ibc::Height::new(counterparty_chain.version(), self.consensus_height);
                 let height = ibc::Height::new(chain.id().version(), self.height.unwrap_or(0_u64));
 
-<<<<<<< HEAD
+
                 let res = chain.query_txs(QueryTxRequest::Client(QueryClientEventRequest {
                     height,
-                    event_id: IbcEventType::UpdateClient,
+                    event_id: WithBlockDataType::UpdateClient,
                     client_id: self.client_id.clone(),
                     consensus_height,
                 }));
-=======
-        let res = chain.query_txs(QueryTxRequest::Client(QueryClientEventRequest {
-            height,
-            event_id: WithBlockDataType::UpdateClient,
-            client_id: self.client_id.clone(),
-            consensus_height,
-        }));
->>>>>>> 1448a2bb
 
                 match res {
                     Ok(header) => Output::success(header).exit(),
@@ -423,15 +370,11 @@
         debug!("Options: {:?}", self);
 
         let rt = Arc::new(TokioRuntime::new().unwrap());
-<<<<<<< HEAD
         let chain_type = chain_config.account_prefix.clone();
         match chain_type.as_str() {
             "cosmos" => {
-                let chain = CosmosSdkChain::bootstrap(chain_config.clone(), rt).unwrap();
-=======
-        let chain = CosmosSdkChain::bootstrap(chain_config.clone(), rt)
-            .unwrap_or_else(exit_with_unrecoverable_error);
->>>>>>> 1448a2bb
+                let chain = CosmosSdkChain::bootstrap(chain_config.clone(), rt).unwrap_or_else(exit_with_unrecoverable_error);
+
 
                 let req = QueryClientConnectionsRequest {
                     client_id: self.client_id.to_string(),
