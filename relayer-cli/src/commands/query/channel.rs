--- conflicted
+++ resolved
@@ -1,9 +1,3 @@
-<<<<<<< HEAD
-=======
-use crate::prelude::*;
-use std::convert::TryInto;
-
->>>>>>> 166352db
 use abscissa_core::{Command, Options, Runnable};
 
 use ibc::ics04_channel::channel::ChannelEnd;
@@ -16,12 +10,9 @@
 use relayer::config::{ChainConfig, Config};
 use tendermint_proto::DomainType;
 
-<<<<<<< HEAD
 use crate::error::{Error, Kind};
 use crate::prelude::*;
 
-=======
->>>>>>> 166352db
 #[derive(Clone, Command, Debug, Options)]
 pub struct QueryChannelEndCmd {
     #[options(free, help = "identifier of the chain to query")]
@@ -105,7 +96,7 @@
         let chain = CosmosSDKChain::from_config(chain_config).unwrap();
         let height = ibc::Height::new(chain.id().version(), opts.height);
         let res: Result<ChannelEnd, Error> = chain
-            .query(
+            .ics_query(
                 ChannelEnds(opts.port_id, opts.channel_id),
                 height,
                 opts.proof,
