use core::time::Duration;

use abscissa_core::clap::Parser;
use abscissa_core::{Command, Runnable};

use ibc::core::ics24_host::identifier::{ChainId, ClientId};
use ibc_relayer::config::Config;
use ibc_relayer::upgrade_chain::{build_and_send_ibc_upgrade_proposal, UpgradePlanOptions};

use crate::cli_utils::spawn_chain_runtime;
use crate::conclude::{exit_with_unrecoverable_error, Output};
use crate::error::Error;
use crate::prelude::*;

#[derive(Clone, Command, Debug, Parser)]
pub struct TxIbcUpgradeChainCmd {
    #[clap(required = true, help = "identifier of the chain to upgrade")]
    dst_chain_id: ChainId,

    #[clap(required = true, help = "identifier of the source chain")]
    src_chain_id: ChainId,

    #[clap(
        required = true,
        help = "identifier of the client on source chain from which the plan is created"
    )]
    src_client_id: ClientId,

    #[clap(required = true, help = "amount of stake")]
    amount: u64,

    #[clap(
        required = true,
        help = "upgrade height offset in number of blocks since current"
    )]
    height_offset: u64,

    #[clap(
        short = 'c',
        long,
        value_name = "CHAIN-ID",
        help = "new chain identifier to assign to the upgrading chain (optional)"
    )]
    new_chain_id: Option<ChainId>,

    #[clap(
        short = 'u',
        long,
        value_name = "PERIOD",
        help = "new unbonding period to assign to the upgrading chain, in seconds (optional)"
    )]
    new_unbonding: Option<u64>,

    #[clap(
        short = 'n',
        long,
        value_name = "NAME",
        help = "a string to name the upgrade proposal plan (default: 'plan')"
    )]
    upgrade_name: Option<String>,

    #[clap(
        short = 'd',
        long,
        help = "denomination for the deposit (default: 'stake')"
    )]
    denom: Option<String>,
}

impl TxIbcUpgradeChainCmd {
    fn validate_options(&self, config: &Config) -> Result<UpgradePlanOptions, String> {
        let src_chain_config = config.find_chain(&self.src_chain_id).ok_or_else(|| {
            format!(
                "missing configuration for source chain '{}'",
                self.src_chain_id
            )
        })?;

        let dst_chain_config = config.find_chain(&self.dst_chain_id).ok_or_else(|| {
            format!(
                "missing configuration for destination chain '{}'",
                self.dst_chain_id
            )
        })?;

        let opts = UpgradePlanOptions {
            dst_chain_config: dst_chain_config.clone(),
            src_chain_config: src_chain_config.clone(),
            src_client_id: self.src_client_id.clone(),
            amount: self.amount,
            denom: self.denom.as_deref().unwrap_or("stake").into(),
            height_offset: self.height_offset,
            upgraded_chain_id: self
                .new_chain_id
                .clone()
                .unwrap_or_else(|| self.dst_chain_id.clone()),
            upgraded_unbonding_period: self.new_unbonding.map(Duration::from_secs),
            upgrade_plan_name: self
                .upgrade_name
                .clone()
                .unwrap_or_else(|| "plan".to_string()),
        };

        Ok(opts)
    }
}

impl Runnable for TxIbcUpgradeChainCmd {
    fn run(&self) {
        let config = app_config();

        let opts = match self.validate_options(&config) {
            Err(err) => Output::error(err).exit(),
            Ok(result) => result,
        };

<<<<<<< HEAD
        let rt = Arc::new(TokioRuntime::new().unwrap()); // TODO
=======
        info!("Message {:?}", opts);
>>>>>>> 0c716669

        let src_chain = spawn_chain_runtime(&config, &self.src_chain_id)
            .unwrap_or_else(exit_with_unrecoverable_error);

        let dst_chain = spawn_chain_runtime(&config, &self.dst_chain_id)
            .unwrap_or_else(exit_with_unrecoverable_error);

        let res = build_and_send_ibc_upgrade_proposal(dst_chain, src_chain, &opts)
            .map_err(Error::upgrade_chain);

        match res {
            Ok(ev) => Output::success(ev).exit(),
            Err(e) => Output::error(format!("{}", e)).exit(),
        }
    }
}<|MERGE_RESOLUTION|>--- conflicted
+++ resolved
@@ -114,11 +114,7 @@
             Ok(result) => result,
         };
 
-<<<<<<< HEAD
-        let rt = Arc::new(TokioRuntime::new().unwrap()); // TODO
-=======
         info!("Message {:?}", opts);
->>>>>>> 0c716669
 
         let src_chain = spawn_chain_runtime(&config, &self.src_chain_id)
             .unwrap_or_else(exit_with_unrecoverable_error);
