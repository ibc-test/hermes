use core::{fmt, time::Duration};
use std::thread;

use abscissa_core::clap::Parser;
use abscissa_core::{Command, Runnable};

use ibc::core::ics02_client::client_state::ClientState;
use ibc::core::ics24_host::identifier::{ChainId, ClientId};
use ibc::events::IbcEvent;
use ibc::Height;
use ibc_relayer::chain::handle::ChainHandle;
use ibc_relayer::chain::requests::{
    IncludeProof, PageRequest, QueryClientStateRequest, QueryClientStatesRequest, QueryHeight,
};
use ibc_relayer::config::Config;
use ibc_relayer::foreign_client::{CreateOptions, ForeignClient};
use tendermint_light_client_verifier::types::TrustThreshold;
use tracing::debug;

use crate::application::app_config;
use crate::cli_utils::{spawn_chain_runtime, spawn_chain_runtime_generic, ChainHandlePair};
use crate::conclude::{exit_with_unrecoverable_error, Output};
use crate::error::Error;
use ibc::core::ics02_client::client_type::ClientType;

#[derive(Clone, Command, Debug, Parser, PartialEq)]
pub struct TxCreateClientCmd {
    #[clap(
        long = "host-chain",
        required = true,
        value_name = "HOST_CHAIN_ID",
        help_heading = "REQUIRED",
        help = "Identifier of the chain that hosts the client"
    )]
    dst_chain_id: ChainId,

    #[clap(
        long = "reference-chain",
        required = true,
        value_name = "REFERENCE_CHAIN_ID",
        help_heading = "REQUIRED",
        help = "Identifier of the chain targeted by the client"
    )]
    src_chain_id: ChainId,

    /// The maximum allowed clock drift for this client.
    ///
    /// The clock drift is a correction parameter. It helps deal with clocks
    /// that are only approximately synchronized between the source and destination chains
    /// of this client.
    /// The destination chain for this client uses the clock drift parameter when deciding
    /// to accept or reject a new header (originating from the source chain) for this client.
    /// If this option is not specified, a suitable clock drift value is derived from the chain
    /// configurations.
    #[clap(long = "clock-drift", value_name = "CLOCK_DRIFT")]
    clock_drift: Option<humantime::Duration>,

    /// Override the trusting period specified in the config.
    ///
    /// The trusting period specifies how long a validator set is trusted for
    /// (must be shorter than the chain's unbonding period).
    #[clap(long = "trusting-period", value_name = "TRUSTING_PERIOD")]
    trusting_period: Option<humantime::Duration>,

    /// Override the trust threshold specified in the configuration.
    ///
    /// The trust threshold defines what fraction of the total voting power of a known
    /// and trusted validator set is sufficient for a commit to be accepted going forward.
    #[clap(long = "trust-threshold", value_name = "TRUST_THRESHOLD", parse(try_from_str = parse_trust_threshold))]
    trust_threshold: Option<TrustThreshold>,
}

/// Sample to run this tx:
///     `hermes create client --host-chain ibc-0 --reference-chain ibc-1`
impl Runnable for TxCreateClientCmd {
    fn run(&self) {
        tracing::info!("In Client: [run]");
        let config = app_config();

        if self.src_chain_id == self.dst_chain_id {
            Output::error("source and destination chains must be different".to_string()).exit()
        }
        tracing::info!(
            "In Client: [run] >> src_chain_id: {}, dst_chain_id: {}",
            self.src_chain_id,
            self.dst_chain_id
        );

        let chains = match ChainHandlePair::spawn(&config, &self.src_chain_id, &self.dst_chain_id) {
            Ok(chains) => chains,
            Err(e) => Output::error(format!("{}", e)).exit(),
        };
        tracing::info!("In Client: [run] >> ChainHandlePair: {:?}", chains);

        let client = ForeignClient::restore(
            ClientId::new(ClientType::Grandpa, 0).unwrap(), //TODO
            chains.dst,
            chains.src,
        );
        tracing::info!("In Client: [run] >> client: {}", client);

        let options = CreateOptions {
            max_clock_drift: self.clock_drift.map(Into::into),
            trusting_period: self.trusting_period.map(Into::into),
            trust_threshold: self.trust_threshold.map(Into::into),
        };

        // Trigger client creation via the "build" interface, so that we obtain the resulting event
        let res: Result<IbcEvent, Error> = client
            .build_create_client_and_send(options)
            .map_err(Error::foreign_client);
        tracing::info!("In Client: [run] >> res: {:?}", res);

        match res {
            Ok(receipt) => Output::success(receipt).exit(),
            Err(e) => Output::error(format!("{}", e)).exit(),
        }
    }
}

#[derive(Clone, Command, Debug, Parser, PartialEq)]
pub struct TxUpdateClientCmd {
    #[clap(
        long = "host-chain",
        required = true,
        value_name = "HOST_CHAIN_ID",
        help_heading = "REQUIRED",
        help = "Identifier of the chain that hosts the client"
    )]
    dst_chain_id: ChainId,

    #[clap(
        long = "client",
        required = true,
        value_name = "CLIENT_ID",
        help_heading = "REQUIRED",
        help = "Identifier of the chain targeted by the client"
    )]
    dst_client_id: ClientId,

    #[clap(
        long = "height",
        value_name = "REFERENCE_HEIGHT",
        help = "The target height of the client update. Leave unspecified for latest height."
    )]
    target_height: Option<u64>,

    #[clap(
        long = "trusted-height",
        value_name = "REFERENCE_TRUSTED_HEIGHT",
        help = "The trusted height of the client update. Leave unspecified for latest height."
    )]
    trusted_height: Option<u64>,
}

impl Runnable for TxUpdateClientCmd {
    fn run(&self) {
        let config = app_config();

        let dst_chain = match spawn_chain_runtime(&config, &self.dst_chain_id) {
            Ok(handle) => handle,
            Err(e) => Output::error(format!("{}", e)).exit(),
        };

        let src_chain_id = match dst_chain.query_client_state(
            QueryClientStateRequest {
                client_id: self.dst_client_id.clone(),
                height: QueryHeight::Latest,
            },
            IncludeProof::No,
        ) {
            Ok((cs, _)) => cs.chain_id(),
            Err(e) => {
                Output::error(format!(
                    "Query of client '{}' on chain '{}' failed with error: {}",
                    self.dst_client_id, self.dst_chain_id, e
                ))
                .exit();
            }
        };

        let src_chain = match spawn_chain_runtime(&config, &src_chain_id) {
            Ok(handle) => handle,
            Err(e) => Output::error(format!("{}", e)).exit(),
        };

<<<<<<< HEAD
        let height = match self.target_height {
            Some(height) => ibc::Height::new(src_chain.id().version(), height),
            None => ibc::Height::zero(),
        };
        tracing::info!("in client: [run] >>  height: {:?}", height);

        let trusted_height = match self.trusted_height {
            Some(height) => ibc::Height::new(src_chain.id().version(), height),
            None => ibc::Height::zero(),
        };
        tracing::info!("in client: [run] >>  trust height: {:?}", trusted_height);
=======
        let target_height = self.target_height.map_or(QueryHeight::Latest, |height| {
            QueryHeight::Specific(
                Height::new(src_chain.id().version(), height)
                    .unwrap_or_else(exit_with_unrecoverable_error),
            )
        });

        let trusted_height = self.trusted_height.map(|height| {
            Height::new(src_chain.id().version(), height)
                .unwrap_or_else(exit_with_unrecoverable_error)
        });
>>>>>>> beb4642d

        let client = ForeignClient::find(src_chain, dst_chain, &self.dst_client_id)
            .unwrap_or_else(exit_with_unrecoverable_error);

        let res = client
            .build_update_client_and_send(target_height, trusted_height)
            .map_err(Error::foreign_client);

        match res {
            Ok(events) => Output::success(events).exit(),
            Err(e) => Output::error(format!("{}", e)).exit(),
        }
    }
}

#[derive(Clone, Command, Debug, Parser, PartialEq)]
pub struct TxUpgradeClientCmd {
    #[clap(
        long = "host-chain",
        required = true,
        value_name = "HOST_CHAIN_ID",
        help_heading = "REQUIRED",
        help = "Identifier of the chain that hosts the client"
    )]
    chain_id: ChainId,

    #[clap(
        long = "client",
        required = true,
        value_name = "CLIENT_ID",
        help_heading = "REQUIRED",
        help = "Identifier of the client to be upgraded"
    )]
    client_id: ClientId,

    #[clap(
        long = "upgrade-height",
        required = true,
        value_name = "REFERENCE_UPGRADE_HEIGHT",
        help_heading = "REQUIRED",
        help = "The height at which the reference chain halts for the client upgrade"
    )]
    reference_upgrade_height: u64,
}

impl Runnable for TxUpgradeClientCmd {
    fn run(&self) {
        let config = app_config();

        let host_chain = match spawn_chain_runtime(&config, &self.chain_id) {
            Ok(handle) => handle,
            Err(e) => Output::error(format!("{}", e)).exit(),
        };

        let reference_chain_id = match host_chain.query_client_state(
            QueryClientStateRequest {
                client_id: self.client_id.clone(),
                height: QueryHeight::Latest,
            },
            IncludeProof::No,
        ) {
            Ok((cs, _)) => cs.chain_id(),
            Err(e) => {
                Output::error(format!(
                    "Query of client '{}' on chain '{}' failed with error: {}",
                    self.client_id, self.chain_id, e
                ))
                .exit();
            }
        };

        let reference_chain = match spawn_chain_runtime(&config, &reference_chain_id) {
            Ok(handle) => handle,
            Err(e) => Output::error(format!("{}", e)).exit(),
        };

        let client = ForeignClient::find(reference_chain, host_chain, &self.client_id)
            .unwrap_or_else(exit_with_unrecoverable_error);

        // In order to perform the client upgrade, the chain is paused at the height specified by
        // the user. When the chain is paused, the application height reports a height of 1 less
        // than the height according to Tendermint. As a result, the target height at which the
        // upgrade occurs at (the application height) is 1 less than the height specified by
        // the user, hence the decrement of the upgrade height.
        let reference_upgrade_height = Height::new(
            client.src_chain().id().version(),
            self.reference_upgrade_height,
        )
        .unwrap_or_else(exit_with_unrecoverable_error);

        let target_reference_application_height = reference_upgrade_height
            .decrement()
            .expect("Upgrade height cannot be 1");

        let mut reference_application_latest_height = match client.src_chain().query_latest_height()
        {
            Ok(height) => height,
            Err(e) => Output::error(format!("{}", e)).exit(),
        };

        debug!(
            "Reference application latest height: {}",
            reference_application_latest_height
        );

        while reference_application_latest_height != target_reference_application_height {
            thread::sleep(Duration::from_millis(500));

            reference_application_latest_height = match client.src_chain().query_latest_height() {
                Ok(height) => height,
                Err(e) => Output::error(format!("{}", e)).exit(),
            };

            debug!(
                "Reference application latest height: {}",
                reference_application_latest_height
            );
        }

        // sdk chains don't immediately update their stores after halting (at
        // least, as seen by the query interface). Sleep to avoid a race
        // condition with the chain
        thread::sleep(Duration::from_millis(6000));

        let outcome = client.upgrade(reference_upgrade_height);

        match outcome {
            Ok(receipt) => Output::success(receipt).exit(),
            Err(e) => Output::error(format!("{}", e)).exit(),
        }
    }
}

#[derive(Clone, Command, Debug, Parser, PartialEq)]
pub struct TxUpgradeClientsCmd {
    #[clap(
        long = "reference-chain",
        required = true,
        value_name = "REFERENCE_CHAIN_ID",
        help_heading = "REQUIRED",
        help = "Identifier of the chain that underwent an upgrade; all clients targeting this chain will be upgraded"
    )]
    reference_chain_id: ChainId,

    #[clap(
        long = "upgrade-height",
        required = true,
        value_name = "REFERENCE_UPGRADE_HEIGHT",
        help_heading = "REQUIRED",
        help = "The height at which the reference chain halts for the client upgrade"
    )]
    reference_upgrade_height: u64,

    #[clap(
        long = "host-chain",
        value_name = "HOST_CHAIN_ID",
        help = "Identifier of the chain hosting the clients to be upgraded"
    )]
    host_chain_id: Option<ChainId>,
}

impl Runnable for TxUpgradeClientsCmd {
    fn run(&self) {
        let config = app_config();
        let reference_chain = match spawn_chain_runtime(&config, &self.reference_chain_id) {
            Ok(handle) => handle,
            Err(e) => Output::error(format!("{}", e)).exit(),
        };

        let reference_upgrade_height = Height::new(
            reference_chain.id().version(),
            self.reference_upgrade_height,
        )
        .unwrap_or_else(exit_with_unrecoverable_error);

        let target_reference_application_height = reference_upgrade_height
            .decrement()
            .expect("Upgrade height cannot be 1");

        let mut reference_application_latest_height = match reference_chain.query_latest_height() {
            Ok(height) => height,
            Err(e) => Output::error(format!("{}", e)).exit(),
        };

        debug!(
            "Reference application latest height: {}",
            reference_application_latest_height
        );

        while reference_application_latest_height != target_reference_application_height {
            thread::sleep(Duration::from_millis(500));

            reference_application_latest_height = match reference_chain.query_latest_height() {
                Ok(height) => height,
                Err(e) => Output::error(format!("{}", e)).exit(),
            };

            debug!(
                "Reference application latest height: {}",
                reference_application_latest_height
            );
        }

        // sdk chains don't immediately update their stores after halting (at
        // least, as seen by the query interface). Sleep to avoid a race
        // condition with the chain
        thread::sleep(Duration::from_millis(6000));

        let results = config
            .chains
            .iter()
            .filter_map(|chain| {
                (self.reference_chain_id != chain.id
                    && (self.host_chain_id.is_none()
                        || self.host_chain_id == Some(chain.id.clone())))
                .then(|| {
                    self.upgrade_clients_for_chain(
                        &config,
                        reference_chain.clone(),
                        &chain.id,
                        reference_upgrade_height,
                    )
                })
            })
            .collect();

        let output = OutputBuffer(results);
        match output.into_result() {
            Ok(events) => Output::success(events).exit(),
            Err(e) => Output::error(e).exit(),
        }
    }
}

impl TxUpgradeClientsCmd {
    fn upgrade_clients_for_chain<Chain: ChainHandle>(
        &self,
        config: &Config,
        reference_chain: Chain,
        host_chain_id: &ChainId,
        reference_upgrade_height: Height,
    ) -> UpgradeClientsForChainResult {
        let host_chain = spawn_chain_runtime_generic::<Chain>(config, host_chain_id)?;

        let req = QueryClientStatesRequest {
            pagination: Some(PageRequest::all()),
        };
        let outputs = host_chain
            .query_clients(req)
            .map_err(Error::relayer)?
            .into_iter()
            .filter_map(|c| {
                (self.reference_chain_id == c.client_state.chain_id()).then(|| c.client_id)
            })
            .map(|id| {
                TxUpgradeClientsCmd::upgrade_client(
                    id,
                    host_chain.clone(),
                    reference_chain.clone(),
                    reference_upgrade_height,
                )
            })
            .collect();

        Ok(outputs)
    }

    fn upgrade_client<Chain: ChainHandle>(
        client_id: ClientId,
        host_chain: Chain,
        reference_chain: Chain,
        reference_upgrade_height: Height,
    ) -> Result<Vec<IbcEvent>, Error> {
        let client = ForeignClient::restore(client_id, host_chain, reference_chain);

        client
            .upgrade(reference_upgrade_height)
            .map_err(Error::foreign_client)
    }
}

fn parse_trust_threshold(input: &str) -> Result<TrustThreshold, Error> {
    let (num_part, denom_part) = input.split_once('/').ok_or_else(|| {
        Error::cli_arg("expected a fractional argument, two numbers separated by '/'".into())
    })?;
    let numerator = num_part
        .trim()
        .parse()
        .map_err(|_| Error::cli_arg("invalid numerator for the fraction".into()))?;
    let denominator = denom_part
        .trim()
        .parse()
        .map_err(|_| Error::cli_arg("invalid denominator for the fraction".into()))?;
    TrustThreshold::new(numerator, denominator)
        .map_err(|e| Error::cli_arg(format!("invalid trust threshold fraction: {}", e)))
}

type UpgradeClientResult = Result<Vec<IbcEvent>, Error>;
type UpgradeClientsForChainResult = Result<Vec<UpgradeClientResult>, Error>;

struct OutputBuffer(Vec<UpgradeClientsForChainResult>);

impl fmt::Display for OutputBuffer {
    fn fmt(&self, f: &mut fmt::Formatter<'_>) -> fmt::Result {
        fn sep<'a>(pos: usize, len: usize, other: &'a str, last: &'a str) -> &'a str {
            if pos != len - 1 {
                other
            } else {
                last
            }
        }

        let outer_results = &self.0;
        writeln!(f, ".")?;
        for (o, outer_result) in outer_results.iter().enumerate() {
            write!(f, "{}", sep(o, outer_results.len(), "├─", "└─"))?;
            match outer_result {
                Ok(inner_results) => {
                    writeln!(f, ".")?;
                    for (i, inner_result) in inner_results.iter().enumerate() {
                        write!(
                            f,
                            "{} {} ",
                            sep(o, outer_results.len(), "│", " "),
                            sep(i, inner_results.len(), "├─", "└─"),
                        )?;
                        match inner_result {
                            Ok(events) => writeln!(f, "{:#?}", events)?,
                            Err(e) => writeln!(f, "{}", e)?,
                        }
                    }
                }
                Err(e) => writeln!(f, " {}", e)?,
            }
        }
        Ok(())
    }
}

impl OutputBuffer {
    fn into_result(self) -> Result<Vec<Vec<IbcEvent>>, Self> {
        let mut all_events = vec![];
        let mut has_err = false;
        'outer: for outer_result in &self.0 {
            match outer_result {
                Ok(inner_results) => {
                    for inner_result in inner_results {
                        match inner_result {
                            Ok(events) => all_events.push(events.clone()),
                            Err(_) => {
                                has_err = true;
                                break 'outer;
                            }
                        }
                    }
                }
                Err(_) => {
                    has_err = true;
                    break 'outer;
                }
            }
        }
        if has_err {
            Err(self)
        } else {
            Ok(all_events)
        }
    }
}

#[cfg(test)]
mod tests {
    use super::{
        parse_trust_threshold, TxCreateClientCmd, TxUpdateClientCmd, TxUpgradeClientCmd,
        TxUpgradeClientsCmd,
    };

    use std::str::FromStr;

    use abscissa_core::clap::Parser;
    use humantime::Duration;
    use ibc::core::ics24_host::identifier::{ChainId, ClientId};
    use tendermint_light_client_verifier::types::TrustThreshold;

    #[test]
    fn test_parse_trust_threshold() {
        let threshold = parse_trust_threshold("3/5").unwrap();
        assert_eq!(threshold.numerator(), 3);
        assert_eq!(threshold.denominator(), 5);

        let threshold = parse_trust_threshold("3 / 5").unwrap();
        assert_eq!(threshold.numerator(), 3);
        assert_eq!(threshold.denominator(), 5);

        let threshold = parse_trust_threshold("\t3 / 5  ").unwrap();
        assert_eq!(threshold.numerator(), 3);
        assert_eq!(threshold.denominator(), 5);
    }

    #[test]
    fn test_create_client_required_only() {
        assert_eq!(
            TxCreateClientCmd {
                dst_chain_id: ChainId::from_string("host_chain"),
                src_chain_id: ChainId::from_string("reference_chain"),
                clock_drift: None,
                trusting_period: None,
                trust_threshold: None
            },
            TxCreateClientCmd::parse_from(&[
                "test",
                "--host-chain",
                "host_chain",
                "--reference-chain",
                "reference_chain"
            ])
        )
    }

    #[test]
    fn test_create_client_clock_drift() {
        assert_eq!(
            TxCreateClientCmd {
                dst_chain_id: ChainId::from_string("host_chain"),
                src_chain_id: ChainId::from_string("reference_chain"),
                clock_drift: Some("5s".parse::<Duration>().unwrap()),
                trusting_period: None,
                trust_threshold: None
            },
            TxCreateClientCmd::parse_from(&[
                "test",
                "--host-chain",
                "host_chain",
                "--reference-chain",
                "reference_chain",
                "--clock-drift",
                "5sec"
            ])
        );
        assert_eq!(
            TxCreateClientCmd {
                dst_chain_id: ChainId::from_string("host_chain"),
                src_chain_id: ChainId::from_string("reference_chain"),
                clock_drift: Some("3s".parse::<Duration>().unwrap()),
                trusting_period: None,
                trust_threshold: None
            },
            TxCreateClientCmd::parse_from(&[
                "test",
                "--host-chain",
                "host_chain",
                "--reference-chain",
                "reference_chain",
                "--clock-drift",
                "3s"
            ])
        );
    }

    #[test]
    fn test_create_client_trusting_period() {
        assert_eq!(
            TxCreateClientCmd {
                dst_chain_id: ChainId::from_string("host_chain"),
                src_chain_id: ChainId::from_string("reference_chain"),
                clock_drift: None,
                trusting_period: Some("5s".parse::<Duration>().unwrap()),
                trust_threshold: None
            },
            TxCreateClientCmd::parse_from(&[
                "test",
                "--host-chain",
                "host_chain",
                "--reference-chain",
                "reference_chain",
                "--trusting-period",
                "5sec"
            ])
        );
        assert_eq!(
            TxCreateClientCmd {
                dst_chain_id: ChainId::from_string("host_chain"),
                src_chain_id: ChainId::from_string("reference_chain"),
                clock_drift: None,
                trusting_period: Some("3s".parse::<Duration>().unwrap()),
                trust_threshold: None
            },
            TxCreateClientCmd::parse_from(&[
                "test",
                "--host-chain",
                "host_chain",
                "--reference-chain",
                "reference_chain",
                "--trusting-period",
                "3s"
            ])
        );
    }

    #[test]
    fn test_create_client_trust_threshold() {
        assert_eq!(
            TxCreateClientCmd {
                dst_chain_id: ChainId::from_string("host_chain"),
                src_chain_id: ChainId::from_string("reference_chain"),
                clock_drift: None,
                trusting_period: None,
                trust_threshold: Some(TrustThreshold::new(1, 2).unwrap())
            },
            TxCreateClientCmd::parse_from(&[
                "test",
                "--host-chain",
                "host_chain",
                "--reference-chain",
                "reference_chain",
                "--trust-threshold",
                "1/2"
            ])
        )
    }

    #[test]
    fn test_create_client_all_options() {
        assert_eq!(
            TxCreateClientCmd {
                dst_chain_id: ChainId::from_string("host_chain"),
                src_chain_id: ChainId::from_string("reference_chain"),
                clock_drift: Some("5s".parse::<Duration>().unwrap()),
                trusting_period: Some("3s".parse::<Duration>().unwrap()),
                trust_threshold: Some(TrustThreshold::new(1, 2).unwrap())
            },
            TxCreateClientCmd::parse_from(&[
                "test",
                "--host-chain",
                "host_chain",
                "--reference-chain",
                "reference_chain",
                "--clock-drift",
                "5sec",
                "--trusting-period",
                "3s",
                "--trust-threshold",
                "1/2"
            ])
        )
    }

    #[test]
    fn test_create_client_no_host_chain() {
        assert!(TxCreateClientCmd::try_parse_from(&[
            "test",
            "--reference-chain",
            "reference_chain",
            "--clock-drift",
            "5sec",
            "--trusting-period",
            "3s",
            "--trust-threshold",
            "1/2"
        ])
        .is_err())
    }

    #[test]
    fn test_create_client_no_reference_chain() {
        assert!(TxCreateClientCmd::try_parse_from(&[
            "test",
            "--host-chain",
            "host_chain",
            "--clock-drift",
            "5sec",
            "--trusting-period",
            "3s",
            "--trust-threshold",
            "1/2"
        ])
        .is_err())
    }

    #[test]
    fn test_create_client_no_chain() {
        assert!(TxCreateClientCmd::try_parse_from(&[
            "test",
            "--clock-drift",
            "5sec",
            "--trusting-period",
            "3s",
            "--trust-threshold",
            "1/2"
        ])
        .is_err())
    }

    #[test]
    fn test_update_client_required_only() {
        assert_eq!(
            TxUpdateClientCmd {
                dst_chain_id: ChainId::from_string("host_chain"),
                dst_client_id: ClientId::from_str("client_to_update").unwrap(),
                target_height: None,
                trusted_height: None
            },
            TxUpdateClientCmd::parse_from(&[
                "test",
                "--host-chain",
                "host_chain",
                "--client",
                "client_to_update"
            ])
        )
    }

    #[test]
    fn test_update_client_height() {
        assert_eq!(
            TxUpdateClientCmd {
                dst_chain_id: ChainId::from_string("host_chain"),
                dst_client_id: ClientId::from_str("client_to_update").unwrap(),
                target_height: Some(42),
                trusted_height: None
            },
            TxUpdateClientCmd::parse_from(&[
                "test",
                "--host-chain",
                "host_chain",
                "--client",
                "client_to_update",
                "--height",
                "42"
            ])
        )
    }

    #[test]
    fn test_update_client_trusted_height() {
        assert_eq!(
            TxUpdateClientCmd {
                dst_chain_id: ChainId::from_string("host_chain"),
                dst_client_id: ClientId::from_str("client_to_update").unwrap(),
                target_height: None,
                trusted_height: Some(42)
            },
            TxUpdateClientCmd::parse_from(&[
                "test",
                "--host-chain",
                "host_chain",
                "--client",
                "client_to_update",
                "--trusted-height",
                "42"
            ])
        )
    }

    #[test]
    fn test_update_client_all_options() {
        assert_eq!(
            TxUpdateClientCmd {
                dst_chain_id: ChainId::from_string("host_chain"),
                dst_client_id: ClientId::from_str("client_to_update").unwrap(),
                target_height: Some(21),
                trusted_height: Some(42)
            },
            TxUpdateClientCmd::parse_from(&[
                "test",
                "--host-chain",
                "host_chain",
                "--client",
                "client_to_update",
                "--height",
                "21",
                "--trusted-height",
                "42"
            ])
        )
    }

    #[test]
    fn test_update_client_no_chain() {
        assert!(TxUpdateClientCmd::try_parse_from(&[
            "test",
            "--client",
            "client_to_update",
            "--height",
            "21",
            "--trusted-height",
            "42"
        ])
        .is_err())
    }

    #[test]
    fn test_update_client_no_client() {
        assert!(TxUpdateClientCmd::try_parse_from(&[
            "test",
            "--host-chain",
            "host_chain",
            "--height",
            "21",
            "--trusted-height",
            "42"
        ])
        .is_err())
    }

    #[test]
    fn test_upgrade_client_required_only() {
        assert_eq!(
            TxUpgradeClientCmd {
                chain_id: ChainId::from_string("chain_id"),
                client_id: ClientId::from_str("client_to_upgrade").unwrap(),
                reference_upgrade_height: 42,
            },
            TxUpgradeClientCmd::parse_from(&[
                "test",
                "--host-chain",
                "chain_id",
                "--client",
                "client_to_upgrade",
                "--upgrade-height",
                "42"
            ])
        )
    }

    #[test]
    fn test_upgrade_client_no_chain() {
        assert!(TxUpgradeClientCmd::try_parse_from(&[
            "test",
            "--client",
            "client_to_upgrade",
            "--upgrade-height",
            "42"
        ])
        .is_err())
    }

    #[test]
    fn test_upgrade_client_no_client() {
        assert!(TxUpgradeClientCmd::try_parse_from(&[
            "test",
            "--host-chain",
            "chain_id",
            "--upgrade-height",
            "42"
        ])
        .is_err())
    }

    #[test]
    fn test_upgrade_client_no_upgrade_height() {
        assert!(TxUpgradeClientCmd::try_parse_from(&[
            "test",
            "--host-chain",
            "chain_id",
            "--client",
            "client_to_upgrade"
        ])
        .is_err())
    }

    #[test]
    fn test_upgrade_clients_required_only() {
        assert_eq!(
            TxUpgradeClientsCmd {
                reference_chain_id: ChainId::from_string("chain_id"),
                reference_upgrade_height: 42,
                host_chain_id: None,
            },
            TxUpgradeClientsCmd::parse_from(&[
                "test",
                "--reference-chain",
                "chain_id",
                "--upgrade-height",
                "42"
            ])
        )
    }

    #[test]
    fn test_upgrade_clients_host_chain() {
        assert_eq!(
            TxUpgradeClientsCmd {
                reference_chain_id: ChainId::from_string("chain_id"),
                reference_upgrade_height: 42,
                host_chain_id: Some(ChainId::from_string("chain_host_id")),
            },
            TxUpgradeClientsCmd::parse_from(&[
                "test",
                "--reference-chain",
                "chain_id",
                "--upgrade-height",
                "42",
                "--host-chain",
                "chain_host_id",
            ])
        )
    }

    #[test]
    fn test_upgrade_clients_no_upgrade_height() {
        assert!(
            TxUpgradeClientsCmd::try_parse_from(&["test", "--reference-chain", "chain_id",])
                .is_err()
        )
    }

    #[test]
    fn test_upgrade_clients_no_chain() {
        assert!(TxUpgradeClientsCmd::try_parse_from(&["test", "--upgrade-height", "42"]).is_err())
    }
}<|MERGE_RESOLUTION|>--- conflicted
+++ resolved
@@ -184,19 +184,6 @@
             Err(e) => Output::error(format!("{}", e)).exit(),
         };
 
-<<<<<<< HEAD
-        let height = match self.target_height {
-            Some(height) => ibc::Height::new(src_chain.id().version(), height),
-            None => ibc::Height::zero(),
-        };
-        tracing::info!("in client: [run] >>  height: {:?}", height);
-
-        let trusted_height = match self.trusted_height {
-            Some(height) => ibc::Height::new(src_chain.id().version(), height),
-            None => ibc::Height::zero(),
-        };
-        tracing::info!("in client: [run] >>  trust height: {:?}", trusted_height);
-=======
         let target_height = self.target_height.map_or(QueryHeight::Latest, |height| {
             QueryHeight::Specific(
                 Height::new(src_chain.id().version(), height)
@@ -208,7 +195,6 @@
             Height::new(src_chain.id().version(), height)
                 .unwrap_or_else(exit_with_unrecoverable_error)
         });
->>>>>>> beb4642d
 
         let client = ForeignClient::find(src_chain, dst_chain, &self.dst_client_id)
             .unwrap_or_else(exit_with_unrecoverable_error);
