--- conflicted
+++ resolved
@@ -14,20 +14,7 @@
 impl Runnable for HealthCheckCmd {
     fn run(&self) {
         let config = (*app_config()).clone();
-
-<<<<<<< HEAD
-        for ch in config.clone().chains {
-            let rt = Arc::new(TokioRuntime::new().unwrap()); //TODO
-
-            let chain_config = match config.find_chain(&ch.id) {
-                None => Output::error(format!("chain '{}' not found in configuration file", ch.id))
-                    .exit(),
-                Some(chain_config) => chain_config,
-            };
-
-=======
         for ch in &config.chains {
->>>>>>> 0c716669
             info!("[{}] performing health check...", ch.id);
 
             let chain =
