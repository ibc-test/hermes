[toolchain]
<<<<<<< HEAD
channel    = "1.58.0"
=======
channel    = "1.59.0"
>>>>>>> efbf7d18
components = ["rustfmt", "clippy"]<|MERGE_RESOLUTION|>--- conflicted
+++ resolved
@@ -1,7 +1,3 @@
 [toolchain]
-<<<<<<< HEAD
-channel    = "1.58.0"
-=======
 channel    = "1.59.0"
->>>>>>> efbf7d18
 components = ["rustfmt", "clippy"]