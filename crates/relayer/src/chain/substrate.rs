use alloc::sync::Arc;
use bytes::{Buf, Bytes};
use core::{
    convert::{TryFrom, TryInto},
    future::Future,
    str::FromStr,
    time::Duration,
};
use digest::typenum::U264;
use futures::future::join_all;
use num_bigint::BigInt;
use sp_core::Pair;
use std::{cmp::Ordering, thread};

use tokio::runtime::Runtime as TokioRuntime;
use tonic::{codegen::http::Uri, metadata::AsciiMetadataValue};
use tracing::{debug, error, instrument, trace, warn};

use crate::chain::client::ClientSettings;
use crate::chain::cosmos::batch::{
    send_batched_messages_and_wait_check_tx, send_batched_messages_and_wait_commit,
    sequential_send_batched_messages_and_wait_commit,
};
use crate::chain::endpoint::{ChainEndpoint, ChainStatus, HealthCheck};
use crate::chain::handle::Subscription;
use crate::chain::requests::*;
use crate::chain::tracking::TrackedMsgs;
use crate::client_state::{AnyClientState, IdentifiedAnyClientState};
use crate::config::{parse_gas_prices, ChainConfig, GasPrice};
use crate::consensus_state::AnyConsensusState;
use crate::denom::DenomTrace;
use crate::error::Error;
use crate::event::beefy_monitor::{BeefyMonitor, BeefyReceiver, TxMonitorCmd as BeefyTxMonitorCmd};
use crate::event::substrate_mointor::{EventMonitor, TxMonitorCmd};
use crate::event::IbcEventWithHeight;
use crate::keyring::{KeyRing, SigningKeyPair, Sr25519KeyPair};
use crate::light_client::tendermint::LightClient as TmLightClient;
use crate::light_client::{LightClient, Verified};
use crate::misbehaviour::MisbehaviourEvidence;
use crate::util::pretty::{
    PrettyIdentifiedChannel, PrettyIdentifiedClientState, PrettyIdentifiedConnection,
};
use crate::{account::Balance, config::default::para_chain_addr};
use codec::Decode;
use ibc_proto::cosmos::base::node::v1beta1::ConfigResponse;
use ibc_proto::cosmos::staking::v1beta1::Params as StakingParams;
use ibc_proto::protobuf::Protobuf;
use ibc_relayer_types::applications::ics31_icq::response::CrossChainQueryResponse;
use ibc_relayer_types::clients::ics10_grandpa::client_state::{
    AllowUpdate, ClientState as GpClientState,
};
use ibc_relayer_types::clients::ics10_grandpa::consensus_state::ConsensusState as GpConsensusState;
use ibc_relayer_types::clients::ics10_grandpa::header::Header as GpHeader;
use ibc_relayer_types::core::ics02_client::client_type::ClientType;
use ibc_relayer_types::core::ics02_client::error::Error as ClientError;
use ibc_relayer_types::core::ics02_client::events::UpdateClient;
use ibc_relayer_types::core::ics02_client::msgs::update_client::MsgUpdateClient;
use ibc_relayer_types::core::ics03_connection::connection::{
    ConnectionEnd, IdentifiedConnectionEnd,
};
use ibc_relayer_types::core::ics04_channel::channel::{ChannelEnd, IdentifiedChannelEnd};
use ibc_relayer_types::core::ics04_channel::packet::Sequence;
use ibc_relayer_types::core::ics23_commitment::commitment::CommitmentPrefix;
use ibc_relayer_types::core::ics23_commitment::merkle::MerkleProof;
use ibc_relayer_types::core::ics24_host::identifier::{
    ChainId, ChannelId, ClientId, ConnectionId, PortId,
};
use ibc_relayer_types::core::ics24_host::path::{
    AcksPath, ChannelEndsPath, ClientConsensusStatePath, ClientStatePath, CommitmentsPath,
    ConnectionsPath, ReceiptsPath, SeqRecvsPath,
};
use ibc_relayer_types::core::ics24_host::{
    ClientUpgradePath, Path, IBC_QUERY_PATH, SDK_UPGRADE_QUERY_PATH,
};
use ibc_relayer_types::signer::Signer;
use ibc_relayer_types::timestamp::Timestamp;
use ibc_relayer_types::Height as ICSHeight;

use tendermint::block::Height as TmHeight;
use tendermint::node::info::TxIndexStatus;
use tendermint::Time;
use tendermint_rpc::endpoint::broadcast::tx_sync::Response;
use tendermint_rpc::endpoint::status;
use tendermint_rpc::{Client, HttpClient, Order};
// substrate
use serde::{Deserialize, Serialize};
use subxt::rpc::RpcClient as SubxtRpcClient;
use subxt::rpc::Subscription as SubxtSubscription;
use subxt::rpc_params;
use subxt::Error as SubxtError;
use subxt::{tx::PairSigner, OnlineClient, PolkadotConfig, SubstrateConfig};
// use subxt::rpc::types::into_block_number;
pub mod beefy;
// #[subxt::subxt(runtime_metadata_path = "./metadata.scale")]
pub mod parachain;
pub mod relaychain;
pub mod utils;

use parachain::parachain_node;
use relaychain::relaychain_node;

use beefy_primitives::{known_payloads::MMR_ROOT_ID, Payload, VersionedFinalityProof};

const MAX_QUERY_TIMES: u64 = 800;
pub const REVISION_NUMBER: u64 = 0;
pub const BEEFY_ACTIVATION_HEIGHT: u32 = 0;

/// `beefy_primitives::SignedCommitment`.
#[derive(Debug, Clone, PartialEq, Deserialize, Serialize)]
pub struct EncodedVersionedFinalityProof(pub sp_core::Bytes);
/// Subscribe to beefy justifications.
pub async fn subscribe_beefy_justifications(
    client: &SubxtRpcClient,
) -> Result<SubxtSubscription<EncodedVersionedFinalityProof>, subxt::Error> {
    let subscription = client
        .subscribe(
            "beefy_subscribeJustifications",
            rpc_params![],
            "beefy_unsubscribeJustifications",
        )
        .await?;
    Ok(subscription)
}

/// Defines an upper limit on how large any transaction can be.
/// This upper limit is defined as a fraction relative to the block's
/// maximum bytes. For example, if the fraction is `0.9`, then
/// `max_tx_size` will not be allowed to exceed 0.9 of the
/// maximum block size of any Cosmos SDK network.
///
/// The default fraction we use is `0.9`; anything larger than that
/// would be risky, as transactions might be rejected; a smaller value
/// might be un-necessarily restrictive on the relayer side.
/// The [default max. block size in Tendermint 0.37 is 21MB](tm-37-max).
/// With a fraction of `0.9`, then Hermes will never permit the configuration
/// of `max_tx_size` to exceed ~18.9MB.
///
/// [tm-37-max]: https://github.com/tendermint/tendermint/blob/v0.37.0-rc1/types/params.go#L79
pub const BLOCK_MAX_BYTES_MAX_FRACTION: f64 = 0.9;
pub struct SubstrateChain {
    rpc_client: RpcClient,
    config: ChainConfig,
    rt: Arc<TokioRuntime>,
    relay_chain_addr: String,
    para_chain_addr: String,
    keybase: KeyRing<Sr25519KeyPair>,
    tx_event_monitor_cmd: Option<TxMonitorCmd>,
    tx_beefy_monitor_cmd: Option<BeefyTxMonitorCmd>,
}

pub enum RpcClient {
    ParachainRpc {
        relay_rpc: OnlineClient<PolkadotConfig>,
        para_rpc: OnlineClient<SubstrateConfig>,
    },
    SubChainRpc {
        rpc: OnlineClient<PolkadotConfig>,
    },
}

impl SubstrateChain {
    /// Get a reference to the configuration for this chain.
    pub fn config(&self) -> &ChainConfig {
        &self.config
    }

<<<<<<< HEAD
    fn key(&self) -> Result<Secp256k1KeyPair, Error> {
=======
    /// The maximum size of any transaction sent by the relayer to this chain
    fn max_tx_size(&self) -> usize {
        todo!()
    }

    fn key(&self) -> Result<Sr25519KeyPair, Error> {
>>>>>>> d8682b8a
        self.keybase()
            .get_key(&self.config.key_name)
            .map_err(Error::key_base)
    }

    fn init_event_monitor(&mut self) -> Result<TxMonitorCmd, Error> {
        crate::time!("init_event_monitor");

        tracing::debug!(
            "substrate::init_event_mointor -> websocket addr: {:?}",
            self.config.websocket_addr.clone()
        );

        let (mut event_monitor, monitor_tx) = EventMonitor::new(
            self.config.id.clone(),
            self.config.websocket_addr.clone(),
            self.rt.clone(),
        )
        .map_err(Error::event_monitor)?;

        event_monitor
            .init_subscriptions()
            .map_err(Error::event_monitor)?;

        // thread::spawn(move || event_monitor.run());

        Ok(monitor_tx)
    }

    fn init_beefy_monitor(&mut self) -> Result<BeefyTxMonitorCmd, Error> {
        crate::time!("init_beefy_monitor");

        tracing::debug!(
            "substrate::init_beefy_mointor -> websocket addr: {:?}",
            self.config.websocket_addr.clone()
        );

        let (mut beefy_monitor, monitor_tx) = BeefyMonitor::new(
            self.config.id.clone(),
            self.config.websocket_addr.clone(),
            self.rt.clone(),
        )
        .map_err(Error::event_monitor)?;

        beefy_monitor
            .init_subscriptions()
            .map_err(Error::event_monitor)?;

        thread::spawn(move || beefy_monitor.run());
        debug!("substrate::init_beefy_mointor ->  beefy monitor is running ...");

        Ok(monitor_tx)
    }

    /// Run a future to completion on the Tokio runtime.
    fn block_on<F: Future>(&self, f: F) -> F::Output {
        crate::time!("block_on");
        self.rt.block_on(f)
    }

    /// Query the chain's latest height
    pub async fn query_chain_latest_height(
        relay_rpc_client: &OnlineClient<PolkadotConfig>,
        para_rpc_client: Option<&OnlineClient<SubstrateConfig>>,
    ) -> Result<ICSHeight, Error> {
        crate::time!("query_latest_height");
        if let Some(rpc_client) = para_rpc_client {
            use subxt::config::Header;
            let finalized_head_hash = rpc_client.rpc().finalized_head().await.unwrap();

            let block = rpc_client
                .rpc()
                .block(Some(finalized_head_hash))
                .await
                .unwrap();

            let height =
                ICSHeight::new(0, u64::from(block.unwrap().block.header.number())).unwrap();
            Ok(height)
        } else {
            use subxt::config::Header;
            let finalized_head_hash = relay_rpc_client.rpc().finalized_head().await.unwrap();

            let block = relay_rpc_client
                .rpc()
                .block(Some(finalized_head_hash))
                .await
                .unwrap();

            let height =
                ICSHeight::new(0, u64::from(block.unwrap().block.header.number())).unwrap();
            Ok(height)
        }
    }

    #[instrument(
        name = "do_send_messages_and_wait_commit",
        level = "error",
        skip_all,
        fields(
            chain = %self.id(),
            tracking_id = %tracked_msgs.tracking_id()
        ),
    )]
    fn do_send_messages_and_wait_commit(
        &mut self,
        tracked_msgs: TrackedMsgs,
    ) -> Result<Vec<IbcEventWithHeight>, Error> {
        use ibc_relayer_types::applications::transfer::msgs::transfer::TYPE_URL as TRANSFER_TYPE_URL;
        use ibc_relayer_types::events::IbcEvent;
        use sp_core::sr25519::{Pair, Public};
        use sp_core::Pair as PairT;
        use sp_keyring::AccountKeyring;

        debug!(
            "substrate::do_send_messages_and_wait_commit -> tracked_msgs: {:?}",
            tracked_msgs
        );
        let proto_msgs = tracked_msgs.msgs;
        let mut is_transfer_msg = false;

        match &self.rpc_client {
            RpcClient::ParachainRpc {
                relay_rpc,
                para_rpc,
            } => {
                let msg: Vec<parachain_node::runtime_types::ibc_proto::google::protobuf::Any> =
                    proto_msgs
                        .iter()
                        .map(|m| {
                            match m.type_url.as_str() {
                                TRANSFER_TYPE_URL => {
                                    is_transfer_msg = true;
                                    debug!(
                                        "substrate::do_send_messages_and_wait_commit -> transfer msg: {:?}",
                                        m.clone()
                                    );
                                 },
                                _ => is_transfer_msg = false,
                            }
                            parachain_node::runtime_types::ibc_proto::google::protobuf::Any {
                                type_url: m.type_url.clone(),
                                value: m.value.clone(),
                            }
                        })
                        .collect();

                let key_pair: Sr25519KeyPair = self.key()?;
                let signer = PairSigner::new(key_pair.pair());
                // let signer = PairSigner::new(AccountKeyring::Alice.pair());
                let binding = para_rpc.tx();

                let runtime = self.rt.clone();
                match is_transfer_msg {
                    true => {
                        let tx = parachain_node::tx().ics20_transfer().raw_transfer(msg);

                        let transfer = binding.sign_and_submit_then_watch_default(&tx, &signer);
                        let result = runtime.block_on(transfer);
                        let events = runtime.block_on(result.unwrap().wait_for_finalized_success());

                        let ibc_events = events
                            .unwrap()
                            .find_first::<parachain_node::ibc::events::IbcEvents>()
                            .unwrap()
                            .unwrap();

                        let height = self
                            .block_on(Self::query_chain_latest_height(relay_rpc, Some(para_rpc)))
                            .unwrap();
                        let es: Vec<IbcEventWithHeight> = ibc_events
                            .events
                            .into_iter()
                            .map(|e| IbcEventWithHeight {
                                event: IbcEvent::from(e),
                                height: height.clone(),
                            })
                            .collect();

                        Ok(es)
                    }
                    false => {
                        let tx = parachain_node::tx().ibc().deliver(msg);

                        let deliver = binding.sign_and_submit_then_watch_default(&tx, &signer);
                        let result = runtime.block_on(deliver);
                        let events = runtime.block_on(result.unwrap().wait_for_finalized_success());

                        let ibc_events = events
                            .unwrap()
                            .find_first::<parachain_node::ibc::events::IbcEvents>()
                            .unwrap()
                            .unwrap();
                        let height = self
                            .block_on(Self::query_chain_latest_height(relay_rpc, Some(para_rpc)))
                            .unwrap();

                        let es: Vec<IbcEventWithHeight> = ibc_events
                            .events
                            .into_iter()
                            .map(|e| IbcEventWithHeight {
                                event: IbcEvent::from(e),
                                height: height.clone(),
                            })
                            .collect();

                        Ok(es)
                    }
                }
            }
            RpcClient::SubChainRpc { rpc } => {
                let msg: Vec<relaychain_node::runtime_types::ibc_proto::google::protobuf::Any> =
                    proto_msgs
                        .iter()
                        .map(|m| {
                            match m.type_url.as_str() {
                                TRANSFER_TYPE_URL => {
                                    is_transfer_msg = true;
                                    debug!(
                                        "substrate::do_send_messages_and_wait_commit -> transfer msg: {:?}",
                                        m.clone()
                                    );
                                 },

                                _ => is_transfer_msg = false,
                            }
                            relaychain_node::runtime_types::ibc_proto::google::protobuf::Any {
                                type_url: m.type_url.clone(),
                                value: m.value.clone(),
                            }
                        })
                        .collect();
                // use default signer

                let key_pair: Sr25519KeyPair = self.key()?;
                let signer = PairSigner::new(key_pair.pair());
                // let signer = PairSigner::new(AccountKeyring::Alice.pair());

                let binding = rpc.tx();

                let runtime = self.rt.clone();
                match is_transfer_msg {
                    true => {
                        let tx = relaychain_node::tx().ics20_transfer().raw_transfer(msg);
                        let deliver = binding.sign_and_submit_then_watch_default(&tx, &signer);
                        let result = runtime.block_on(deliver);
                        // debug!(
                        //     "🐙🐙 ics10::substrate -> do_send_messages_and_wait_commit transfer result : {:?}",
                        //     result
                        // );
                        let events = runtime.block_on(result.unwrap().wait_for_finalized_success());
                        // debug!(
                        //     "🐙🐙 ics10::substrate -> do_send_messages_and_wait_commit transfer events : {:?}",
                        //     events
                        // );
                        let ibc_events = events
                            .unwrap()
                            .find_first::<relaychain_node::ibc::events::IbcEvents>()
                            .unwrap()
                            .unwrap();
                        let height = self
                            .block_on(Self::query_chain_latest_height(rpc, None))
                            .unwrap();
                        let es: Vec<IbcEventWithHeight> = ibc_events
                            .events
                            .into_iter()
                            .map(|e| IbcEventWithHeight {
                                event: IbcEvent::from(e),
                                height: height.clone(),
                            })
                            .collect();

                        Ok(es)
                    }
                    false => {
                        let tx = relaychain_node::tx().ibc().deliver(msg);
                        let deliver = binding.sign_and_submit_then_watch_default(&tx, &signer);
                        let result = runtime.block_on(deliver);

                        let events = runtime.block_on(result.unwrap().wait_for_finalized_success());

                        let ibc_events = events
                            .unwrap()
                            .find_first::<relaychain_node::ibc::events::IbcEvents>()
                            .unwrap()
                            .unwrap();
                        let height = self
                            .block_on(Self::query_chain_latest_height(rpc, None))
                            .unwrap();
                        let es: Vec<IbcEventWithHeight> = ibc_events
                            .events
                            .into_iter()
                            .map(|e| IbcEventWithHeight {
                                event: IbcEvent::from(e),
                                height: height.clone(),
                            })
                            .collect();

                        Ok(es)
                    }
                }
            }
        }
    }
<<<<<<< HEAD
=======

    #[instrument(
        name = "send_messages_and_wait_check_tx",
        level = "error",
        skip_all,
        fields(
            chain = %self.id(),
            tracking_id = %tracked_msgs.tracking_id()
        ),
    )]
    async fn do_send_messages_and_wait_check_tx(
        &mut self,
        tracked_msgs: TrackedMsgs,
    ) -> Result<Vec<Response>, Error> {
        crate::time!("send_messages_and_wait_check_tx");
        todo!()
    }

    fn query_packet_from_block(
        &self,
        request: &QueryPacketEventDataRequest,
        seqs: &[Sequence],
        block_height: &ICSHeight,
    ) -> Result<(Vec<IbcEventWithHeight>, Vec<IbcEventWithHeight>), Error> {
        crate::time!("query_block: query block packet events");
        crate::telemetry!(query, self.id(), "query_block");

        todo!()
    }

    fn query_packets_from_blocks(
        &self,
        request: &QueryPacketEventDataRequest,
    ) -> Result<(Vec<IbcEventWithHeight>, Vec<IbcEventWithHeight>), Error> {
        crate::time!("query_blocks: query block packet events");
        crate::telemetry!(query, self.id(), "query_blocks");
        todo!()
    }

    fn get_sub_pair(&self) -> Result<sp_core::sr25519::Pair, Error> {
        use sp_core::sr25519::Pair;
        use sp_core::sr25519::Public;
        use sp_core::Pair as PairT;
        let key_pair = self.key()?;
        // let pair = Pair::from_string(&key_pair.seed, None).unwrap();
        // let sub_pair = Public::from_str()
        // let seed: [u8; 32] =
        //     key_pair.seed.as_bytes().try_into().unwrap_or_else(|v: Vec<u8>| {
        //         panic!("Expected a Vec of length {} but it was {}", 32, v.len())
        //     });
        let seed: [u8; 32] = key_pair.seed.as_bytes().try_into().unwrap();
        debug!("🐙🐙 ics10::substrate -> get_sub_pair seed: {:?}", seed);
        let pair = Pair::from_seed(&seed);
        // let signer = PairSigner::new(pair);
        Ok(pair)
    }
>>>>>>> d8682b8a
}

#[derive(Clone, Debug, PartialEq, Eq)]
pub struct SubLightBlock {}

impl ChainEndpoint for SubstrateChain {
    type LightBlock = SubLightBlock;
    type Header = GpHeader;
    type ConsensusState = GpConsensusState;
    type ClientState = GpClientState;
    type SigningKeyPair = Sr25519KeyPair;

    fn bootstrap(config: ChainConfig, rt: Arc<TokioRuntime>) -> Result<Self, Error> {
        let relay_chain_addr = config
            .relay_chain_addr
            .clone()
            .map(|v| v.to_string())
            .unwrap_or("ws://127.0.0.1:9944".to_string());

        let para_chain_addr = config
            .para_chain_addr
            .clone()
            .map(|v| v.to_string())
            .unwrap_or("ws://127.0.0.1:9945".to_string());

        // Initialize key store and load key
        let keybase = KeyRing::new(config.key_store_type, &config.account_prefix, &config.id)
            .map_err(Error::key_base)?;

        // judge by para_chain rpc client can init define SubChainRpc or ParachianRpc
        let rpc_client = if rt
            .block_on(OnlineClient::<SubstrateConfig>::from_url(&para_chain_addr))
            .is_err()
        {
            RpcClient::SubChainRpc {
                rpc: rt
                    .block_on(OnlineClient::<PolkadotConfig>::from_url(&relay_chain_addr))
                    .unwrap(),
            }
        } else {
            RpcClient::ParachainRpc {
                relay_rpc: rt
                    .block_on(OnlineClient::<PolkadotConfig>::from_url(&relay_chain_addr))
                    .unwrap(),
                para_rpc: rt
                    .block_on(OnlineClient::<SubstrateConfig>::from_url(&para_chain_addr))
                    .unwrap(),
            }
        };

        Ok(Self {
            config,
            rpc_client,
            rt,
            keybase,
            relay_chain_addr,
            para_chain_addr,
            tx_event_monitor_cmd: None,
            tx_beefy_monitor_cmd: None,
        })
    }

    fn shutdown(self) -> Result<(), Error> {
        if let Some(monitor_tx) = self.tx_event_monitor_cmd {
            monitor_tx.shutdown().map_err(Error::event_monitor)?;
        }

        Ok(())
    }

    fn keybase(&self) -> &KeyRing<Self::SigningKeyPair> {
        &self.keybase
    }

    fn keybase_mut(&mut self) -> &mut KeyRing<Self::SigningKeyPair> {
        &mut self.keybase
    }

    fn subscribe(&mut self) -> Result<Subscription, Error> {
        tracing::info!("substrate::subscribe -> requst to subscribe substrate event msg !",);
        let tx_monitor_cmd = match &self.tx_event_monitor_cmd {
            Some(tx_monitor_cmd) => tx_monitor_cmd,
            None => {
                let tx_monitor_cmd = self.init_event_monitor()?;
                self.tx_event_monitor_cmd = Some(tx_monitor_cmd);
                self.tx_event_monitor_cmd.as_ref().unwrap()
            }
        };

        let subscription = tx_monitor_cmd.subscribe().map_err(Error::event_monitor)?;
        Ok(subscription)
    }
    fn subscribe_beefy(&mut self) -> Result<super::handle::BeefySubscription, Error> {
        tracing::info!("substrate::subscribe_beefy -> reqeust to subscribe substrate beefy msg !",);
        let tx_beefy_monitor_cmd = match &self.tx_beefy_monitor_cmd {
            Some(tx_beefy_monitor_cmd) => tx_beefy_monitor_cmd,
            None => {
                let tx_beefy_monitor_cmd = self.init_beefy_monitor()?;
                self.tx_beefy_monitor_cmd = Some(tx_beefy_monitor_cmd);
                self.tx_beefy_monitor_cmd.as_ref().unwrap()
            }
        };

        let beefy_subscription = tx_beefy_monitor_cmd
            .subscribe()
            .map_err(Error::event_monitor)?;
        Ok(beefy_subscription)
    }
    /// Does multiple RPC calls to the full node, to check for
    /// reachability and some basic APIs are available.
    ///
    /// Currently this checks that:
    ///     - the node responds OK to `/health` RPC call;
    ///     - the node has transaction indexing enabled;
    ///     - the SDK & IBC versions are supported;
    ///
    /// Emits a log warning in case anything is amiss.
    /// Exits early if any health check fails, without doing any
    /// further checks.
    fn health_check(&self) -> Result<HealthCheck, Error> {
        Ok(HealthCheck::Healthy)
    }

    /// Fetch a header from the chain at the given height and verify it.
    fn verify_header(
        &mut self,
        trusted: ICSHeight,
        target: ICSHeight,
        client_state: &AnyClientState,
    ) -> Result<Self::LightBlock, Error> {
        async fn verify_header(
            relay_rpc_client: &OnlineClient<PolkadotConfig>,
            para_rpc_client: Option<&OnlineClient<SubstrateConfig>>,
            trusted: ICSHeight,
            target: ICSHeight,
            client_state: &AnyClientState,
        ) -> Result<SubLightBlock, Error> {
            Ok(SubLightBlock {})
        }

        match &self.rpc_client {
            RpcClient::ParachainRpc {
                relay_rpc,
                para_rpc,
            } => self.block_on(verify_header(
                relay_rpc,
                Some(para_rpc),
                trusted,
                target,
                client_state,
            )),
            RpcClient::SubChainRpc { rpc } => {
                self.block_on(verify_header(rpc, None, trusted, target, client_state))
            }
        }
    }

    /// Given a client update event that includes the header used in a client update,
    /// look for misbehaviour by fetching a header at same or latest height.
    fn check_misbehaviour(
        &mut self,
        update: &UpdateClient,
        client_state: &AnyClientState,
    ) -> Result<Option<MisbehaviourEvidence>, Error> {
        async fn check_misbehaviour(
            relay_rpc_client: &OnlineClient<PolkadotConfig>,
            para_rpc_client: Option<&OnlineClient<SubstrateConfig>>,
            update: &UpdateClient,
            client_state: &AnyClientState,
        ) -> Result<Option<MisbehaviourEvidence>, Error> {
            Ok(None)
        }

        match &self.rpc_client {
            RpcClient::ParachainRpc {
                relay_rpc,
                para_rpc,
            } => self.block_on(check_misbehaviour(
                relay_rpc,
                Some(para_rpc),
                update,
                client_state,
            )),
            RpcClient::SubChainRpc { rpc } => {
                self.block_on(check_misbehaviour(rpc, None, update, client_state))
            }
        }
    }

    // Queries

    /// Send one or more transactions that include all the specified messages.
    /// The `proto_msgs` are split in transactions such they don't exceed the configured maximum
    /// number of messages per transaction and the maximum transaction size.
    /// Then `send_tx()` is called with each Tx. `send_tx()` determines the fee based on the
    /// on-chain simulation and if this exceeds the maximum gas specified in the configuration file
    /// then it returns error.
    /// TODO - more work is required here for a smarter split maybe iteratively accumulating/ evaluating
    /// msgs in a Tx until any of the max size, max num msgs, max fee are exceeded.
    fn send_messages_and_wait_commit(
        &mut self,
        tracked_msgs: TrackedMsgs,
    ) -> Result<Vec<IbcEventWithHeight>, Error> {
        self.do_send_messages_and_wait_commit(tracked_msgs)
    }

    fn send_messages_and_wait_check_tx(
        &mut self,
        tracked_msgs: TrackedMsgs,
    ) -> Result<Vec<Response>, Error> {
        use tendermint::abci::Code;
        use tendermint::Hash;
        let ret = self.do_send_messages_and_wait_commit(tracked_msgs)?;

        let json = "\"ChYKFGNvbm5lY3Rpb25fb3Blbl9pbml0\"";
        let tx_re = Response {
            code: Code::default(),
            data: serde_json::from_str(json).unwrap(),
            log: String::from("test_test"),
            hash: Hash::Sha256([0u8; 32]),
        };

        Ok(vec![tx_re])
    }

    /// Get the account for the signer
    fn get_signer(&self) -> Result<Signer, Error> {
        crate::time!("get_signer");
        // use crate::chain::cosmos::encode::key_pair_to_signer;
        // use sp_core::hexdisplay::HexDisplay;
        // use sp_keyring::AccountKeyring;
        // // // Get the key from key seed file
        // // let key_pair = self.key()?;

        // // let signer = key_pair_to_signer(&key_pair)?;
        // let account_id = AccountKeyring::Alice.to_account_id();
        // let pub_str = format!("0x{}", HexDisplay::from(&account_id.as_ref()));
        // debug!(
        //     "🐙🐙 ics10::substrate -> get_signer account_id hex: {:?}",
        //     pub_str
        // );
        let key_pair = self.key()?;
        debug!(
            "🐙🐙 ics10::substrate -> get_signer key_pair: {:?}",
            key_pair
        );

        // let signer = Signer::from_str(&key_pair.).unwrap();
        let signer = key_pair
            .account()
            .parse()
            .map_err(|e| Error::ics02(ClientError::signer(e)))?;

        debug!("🐙🐙 ics10::substrate -> get_signer signer: {:?}", signer);
        Ok(signer)
    }

    /// Get the chain configuration
    fn config(&self) -> &ChainConfig {
        &self.config
    }

    fn ibc_version(&self) -> Result<Option<semver::Version>, Error> {
        async fn ibc_version(
            relay_rpc_client: &OnlineClient<PolkadotConfig>,
            para_rpc_client: Option<&OnlineClient<SubstrateConfig>>,
        ) -> Result<Option<semver::Version>, Error> {
            Ok(None)
        }
        match &self.rpc_client {
            RpcClient::ParachainRpc {
                relay_rpc,
                para_rpc,
            } => self.block_on(ibc_version(relay_rpc, Some(para_rpc))),
            RpcClient::SubChainRpc { rpc } => self.block_on(ibc_version(rpc, None)),
        }
    }

    // todo
    fn query_balance(&self, key_name: Option<&str>, denom: Option<&str>) -> Result<Balance, Error> {
        async fn query_balance(
            relay_rpc_client: &OnlineClient<PolkadotConfig>,
            para_rpc_client: Option<&OnlineClient<SubstrateConfig>>,
            key_name: Option<&str>,
            denom: Option<&str>,
        ) -> Result<Balance, Error> {
            Ok(Balance {
                amount: String::default(),
                denom: String::default(),
            })
        }
        match &self.rpc_client {
            RpcClient::ParachainRpc {
                relay_rpc,
                para_rpc,
            } => self.block_on(query_balance(relay_rpc, Some(para_rpc), key_name, denom)),
            RpcClient::SubChainRpc { rpc } => {
                self.block_on(query_balance(rpc, None, key_name, denom))
            }
        }
    }

    // todo
    // native token and cross chain token
    fn query_all_balances(&self, key_name: Option<&str>) -> Result<Vec<Balance>, Error> {
        async fn query_all_balances(
            relay_rpc_client: &OnlineClient<PolkadotConfig>,
            para_rpc_client: Option<&OnlineClient<SubstrateConfig>>,
            key_name: Option<&str>,
        ) -> Result<Vec<Balance>, Error> {
            Ok(vec![])
        }
        match &self.rpc_client {
            RpcClient::ParachainRpc {
                relay_rpc,
                para_rpc,
            } => self.block_on(query_all_balances(relay_rpc, Some(para_rpc), key_name)),
            RpcClient::SubChainRpc { rpc } => {
                self.block_on(query_all_balances(rpc, None, key_name))
            }
        }
    }

    // todo
    fn query_denom_trace(&self, hash: String) -> Result<DenomTrace, Error> {
        fn query_denom_trace(
            rt: Arc<TokioRuntime>,
            relay_rpc_client: &OnlineClient<PolkadotConfig>,
            para_rpc_client: Option<&OnlineClient<SubstrateConfig>>,
            hash: String,
        ) -> Result<DenomTrace, Error> {
            Ok(DenomTrace {
                /// The chain of port/channel identifiers used for tracing the source of the coin.
                path: String::default(),
                /// The base denomination for that coin
                base_denom: String::default(),
            })
        }
        match &self.rpc_client {
            RpcClient::ParachainRpc {
                relay_rpc,
                para_rpc,
            } => query_denom_trace(self.rt.clone(), relay_rpc, Some(para_rpc), hash),
            RpcClient::SubChainRpc { rpc } => query_denom_trace(self.rt.clone(), rpc, None, hash),
        }
    }

    fn query_commitment_prefix(&self) -> Result<CommitmentPrefix, Error> {
        crate::time!("query_commitment_prefix");
        crate::telemetry!(query, self.id(), "query_commitment_prefix");

        // TODO - do a real chain query
        CommitmentPrefix::try_from(self.config.store_prefix.as_bytes().to_vec())
            .map_err(|_| Error::ics02(ClientError::empty_prefix()))
    }

    /// Query the application status
    fn query_application_status(&self) -> Result<ChainStatus, Error> {
        crate::time!("query_application_status");
        crate::telemetry!(query, self.id(), "query_application_status");

        async fn query_application_state(
            relay_rpc_client: &OnlineClient<PolkadotConfig>,
            para_rpc_client: Option<&OnlineClient<SubstrateConfig>>,
        ) -> Result<ChainStatus, Error> {
            if let Some(rpc_client) = para_rpc_client {
                use subxt::config::Header;
                let finalized_head_hash = rpc_client.rpc().finalized_head().await.unwrap();

                let block = rpc_client
                    .rpc()
                    .block(Some(finalized_head_hash))
                    .await
                    .unwrap();

                Ok(ChainStatus {
                    height: ICSHeight::new(0, u64::from(block.unwrap().block.header.number()))
                        .unwrap(),
                    timestamp: Timestamp::default(),
                })
            } else {
                use subxt::config::Header;
                let finalized_head_hash = relay_rpc_client.rpc().finalized_head().await.unwrap();

                let storage = relaychain_node::storage().timestamp().now();

                let result = relay_rpc_client
                    .storage()
                    .at(Some(finalized_head_hash))
                    .await
                    .unwrap()
                    .fetch(&storage)
                    .await
                    .unwrap()
                    .unwrap();
                debug!(
                    " 🐙🐙 substrate::query_application_status -> latest time {:?}",
                    result
                );
                // As the `u64` representation can only represent times up to
                // about year 2554, there is no risk of overflowing `Time`
                // or `OffsetDateTime`.
                // let timestamp = time::OffsetDateTime::from_unix_timestamp_nanos(result as i128)
                //     .unwrap()
                //     .try_into()
                //     .unwrap();
                use sp_std::time::Duration;
                let duration = Duration::from_millis(result);
                let tm_timestamp =
                    Time::from_unix_timestamp(duration.as_secs() as i64, duration.subsec_nanos())
                        .unwrap();
                // let timestamp = Timestamp::from_nanoseconds(result).unwrap();
                debug!(
                    " 🐙🐙 substrate::query_application_status -> timestamp {:?}",
                    tm_timestamp
                );

                let block = relay_rpc_client
                    .rpc()
                    .block(Some(finalized_head_hash))
                    .await
                    .unwrap();
                Ok(ChainStatus {
                    height: ICSHeight::new(0, u64::from(block.unwrap().block.header.number()))
                        .unwrap(),
                    timestamp: tm_timestamp.into(),
                })
            }
        }

        match &self.rpc_client {
            RpcClient::SubChainRpc { rpc } => self.block_on(query_application_state(rpc, None)),
            RpcClient::ParachainRpc {
                relay_rpc,
                para_rpc,
            } => self.block_on(query_application_state(relay_rpc, Some(para_rpc))),
        }
    }

    fn query_clients(
        &self,
        request: QueryClientStatesRequest,
    ) -> Result<Vec<IdentifiedAnyClientState>, Error> {
        crate::time!("query_clients");
        crate::telemetry!(query, self.id(), "query_clients");

        async fn query_clients(
            relay_rpc_client: &OnlineClient<PolkadotConfig>,
            para_rpc_client: Option<&OnlineClient<SubstrateConfig>>,
            request: QueryClientStatesRequest,
        ) -> Result<Vec<IdentifiedAnyClientState>, Error> {
            if let Some(rpc_client) = para_rpc_client {
                let key_addr = parachain_node::storage().ibc().client_states_root();

                let mut iter = rpc_client
                    .storage()
                    .at(None)
                    .await
                    .unwrap()
                    .iter(key_addr, 10)
                    .await
                    .unwrap();

                let mut result = vec![];
                while let Some((key, value)) = iter.next().await.unwrap() {
                    let raw_key = key.0[48..].to_vec();
                    let key = parachain_node::runtime_types::ibc::core::ics24_host::path::ClientStatePath::decode(&mut &*raw_key).unwrap();
                    let client_id = ClientId::from(key.0);

                    let client_state = AnyClientState::decode_vec(&value).map_err(Error::decode)?;

                    result.push(IdentifiedAnyClientState {
                        client_id,
                        client_state,
                    });
                }
                Ok(result)
            } else {
                let key_addr = relaychain_node::storage().ibc().client_states_root();

                let mut iter = relay_rpc_client
                    .storage()
                    .at(None)
                    .await
                    .unwrap()
                    .iter(key_addr, 10)
                    .await
                    .unwrap();

                let mut result = vec![];
                while let Some((key, value)) = iter.next().await.unwrap() {
                    let raw_key = key.0[48..].to_vec();
                    let key = relaychain_node::runtime_types::ibc::core::ics24_host::path::ClientStatePath::decode(&mut &*raw_key).unwrap();
                    let client_id = ClientId::from(key.0);

                    let client_state = AnyClientState::decode_vec(&value).map_err(Error::decode)?;

                    result.push(IdentifiedAnyClientState {
                        client_id,
                        client_state,
                    });
                }
                Ok(result)
            }
        }
        match &self.rpc_client {
            RpcClient::ParachainRpc {
                relay_rpc,
                para_rpc,
            } => self.block_on(query_clients(relay_rpc, Some(para_rpc), request)),
            RpcClient::SubChainRpc { rpc } => self.block_on(query_clients(rpc, None, request)),
        }
    }

    fn query_client_state(
        &self,
        request: QueryClientStateRequest,
        include_proof: IncludeProof,
    ) -> Result<(AnyClientState, Option<MerkleProof>), Error> {
        crate::time!("query_client_state");
        crate::telemetry!(query, self.id(), "query_client_state");

        println!("query_client_state: request: {:?}", request);
        println!("query_client_state: include_proof: {:?}", include_proof);

        async fn query_client_state(
            relay_rpc_client: &OnlineClient<PolkadotConfig>,
            para_rpc_client: Option<&OnlineClient<SubstrateConfig>>,
            request: QueryClientStateRequest,
            include_proof: IncludeProof,
        ) -> Result<(AnyClientState, Option<MerkleProof>), Error> {
            if let Some(rpc_client) = para_rpc_client {
                let client_id =
                    parachain_node::runtime_types::ibc::core::ics24_host::identifier::ClientId(
                        request.client_id.to_string(),
                    );
                let client_state_path =
                    parachain_node::runtime_types::ibc::core::ics24_host::path::ClientStatePath(
                        client_id,
                    );
                let storage = parachain_node::storage()
                    .ibc()
                    .client_states(client_state_path);

                let query_hash = match request.height {
                    QueryHeight::Latest => rpc_client.rpc().block_hash(None).await.unwrap(),
                    QueryHeight::Specific(v) => rpc_client
                        .rpc()
                        .block_hash(Some(subxt::rpc::types::BlockNumber::from(
                            v.revision_height(),
                        )))
                        .await
                        .unwrap(),
                };
                // get client_state pb encoded value
                let client_state = rpc_client
                    .storage()
                    .at(query_hash)
                    .await
                    .unwrap()
                    .fetch(&storage)
                    .await
                    .unwrap()
                    .unwrap();

                // let client_state =
                //     AnyClientState::decode_vec(&client_state).map_err(Error::decode)?;

                // Ok((client_state, None))
                let any_client_state =
                    AnyClientState::decode_vec(&client_state).map_err(Error::decode)?;

                debug!(
                    "substrate::query_client_state -> states: {:?}",
                    any_client_state
                );
                match include_proof {
                    IncludeProof::Yes => {
                        // scale encode client_state
                        // let value = codec::Encode::encode(&client_state);
                        let value = client_state.clone();
                        let state_proof = utils::build_state_proof(
                            relay_rpc_client,
                            query_hash,
                            storage.to_bytes(),
                            value,
                        )
                        .await;
                        // debug!(
                        //     "substrate::query_client_state -> state_proof: {:?}",
                        //     state_proof
                        // );
                        let merkle_proof = utils::build_ics23_merkle_proof(state_proof.unwrap());
                        Ok((any_client_state, merkle_proof))
                    }
                    IncludeProof::No => Ok((any_client_state, None)),
                }
            } else {
                let client_id =
                    relaychain_node::runtime_types::ibc::core::ics24_host::identifier::ClientId(
                        request.client_id.to_string(),
                    );
                let client_state_path =
                    relaychain_node::runtime_types::ibc::core::ics24_host::path::ClientStatePath(
                        client_id,
                    );
                let storage = relaychain_node::storage()
                    .ibc()
                    .client_states(client_state_path);

                let query_hash = match request.height {
                    QueryHeight::Latest => relay_rpc_client.rpc().block_hash(None).await.unwrap(),
                    QueryHeight::Specific(v) => relay_rpc_client
                        .rpc()
                        .block_hash(Some(subxt::rpc::types::BlockNumber::from(
                            v.revision_height(),
                        )))
                        .await
                        .unwrap(),
                };
                let client_state = relay_rpc_client
                    .storage()
                    .at(query_hash)
                    .await
                    .unwrap()
                    .fetch(&storage)
                    .await
                    .unwrap()
                    .unwrap();

                // let client_state =
                //     AnyClientState::decode_vec(&client_state.unwrap()).map_err(Error::decode)?;

                // Ok((client_state, None))
                let any_client_state =
                    AnyClientState::decode_vec(&client_state).map_err(Error::decode)?;

                debug!(
                    "substrate::query_client_state -> states: {:?}",
                    any_client_state
                );
                match include_proof {
                    IncludeProof::Yes => {
                        // scale encode client_state
                        // let value = codec::Encode::encode(&client_state);
                        let value = client_state.clone();
                        let state_proof = utils::build_state_proof(
                            relay_rpc_client,
                            query_hash,
                            storage.to_bytes(),
                            value,
                        )
                        .await;
                        // debug!(
                        //     "substrate::query_client_state -> state_proof: {:?}",
                        //     state_proof
                        // );
                        let merkle_proof = utils::build_ics23_merkle_proof(state_proof.unwrap());
                        Ok((any_client_state, merkle_proof))
                    }
                    IncludeProof::No => Ok((any_client_state, None)),
                }
            }
        }
        match &self.rpc_client {
            RpcClient::ParachainRpc {
                relay_rpc,
                para_rpc,
            } => self.block_on(query_client_state(
                relay_rpc,
                Some(para_rpc),
                request,
                include_proof,
            )),
            RpcClient::SubChainRpc { rpc } => {
                self.block_on(query_client_state(rpc, None, request, include_proof))
            }
        }
    }

    fn query_upgraded_client_state(
        &self,
        request: QueryUpgradedClientStateRequest,
    ) -> Result<(AnyClientState, MerkleProof), Error> {
        crate::time!("query_upgraded_client_state");
        crate::telemetry!(query, self.id(), "query_upgraded_client_state");
        async fn query_upgraded_client_state(
            relay_rpc_client: &OnlineClient<PolkadotConfig>,
            para_rpc_client: Option<&OnlineClient<SubstrateConfig>>,
            request: QueryUpgradedClientStateRequest,
        ) -> Result<(AnyClientState, MerkleProof), Error> {
            todo!() // can todo
        }
        match &self.rpc_client {
            RpcClient::ParachainRpc {
                relay_rpc,
                para_rpc,
            } => self.block_on(query_upgraded_client_state(
                relay_rpc,
                Some(para_rpc),
                request,
            )),
            RpcClient::SubChainRpc { rpc } => {
                self.block_on(query_upgraded_client_state(rpc, None, request))
            }
        }
    }

    fn query_upgraded_consensus_state(
        &self,
        request: QueryUpgradedConsensusStateRequest,
    ) -> Result<(AnyConsensusState, MerkleProof), Error> {
        crate::time!("query_upgraded_consensus_state");
        crate::telemetry!(query, self.id(), "query_upgraded_consensus_state");
        async fn query_upgraded_consensus_state(
            relay_rpc_client: &OnlineClient<PolkadotConfig>,
            para_rpc_client: Option<&OnlineClient<SubstrateConfig>>,
            request: QueryUpgradedConsensusStateRequest,
        ) -> Result<(AnyConsensusState, MerkleProof), Error> {
            todo!() // can todo
        }
        match &self.rpc_client {
            RpcClient::ParachainRpc {
                relay_rpc,
                para_rpc,
            } => self.block_on(query_upgraded_consensus_state(
                relay_rpc,
                Some(para_rpc),
                request,
            )),
            RpcClient::SubChainRpc { rpc } => {
                self.block_on(query_upgraded_consensus_state(rpc, None, request))
            }
        }
    }

    fn query_consensus_state_heights(
        &self,
        request: QueryConsensusStateHeightsRequest,
    ) -> Result<Vec<ICSHeight>, Error> {
        async fn query_consensus_state_heights(
            relay_rpc_client: &OnlineClient<PolkadotConfig>,
            para_rpc_client: Option<&OnlineClient<SubstrateConfig>>,
            request: QueryConsensusStateHeightsRequest,
        ) -> Result<Vec<ICSHeight>, Error> {
            if let Some(rpc_client) = para_rpc_client {
                let key_addr = parachain_node::storage().ibc().consensus_states_root();

                let mut iter = rpc_client
                    .storage()
                    .at(None)
                    .await
                    .unwrap()
                    .iter(key_addr, 10)
                    .await
                    .unwrap();

                let mut result = vec![];
                while let Some((key, value)) = iter.next().await.unwrap() {
                    let raw_key = key.0[48..].to_vec();
                    let key = parachain_node::runtime_types::ibc::core::ics24_host::path::ClientConsensusStatePath::decode(&mut &*raw_key).unwrap();
                    let right_client_id = ClientId::from(key.client_id);
                    if request.client_id == right_client_id {
                        result.push(ICSHeight::new(key.epoch, key.height).unwrap());
                    }
                }
                Ok(result)
            } else {
                let key_addr = relaychain_node::storage().ibc().consensus_states_root();

                let mut iter = relay_rpc_client
                    .storage()
                    .at(None)
                    .await
                    .unwrap()
                    .iter(key_addr, 10)
                    .await
                    .unwrap();

                let mut result = vec![];
                while let Some((key, value)) = iter.next().await.unwrap() {
                    let raw_key = key.0[48..].to_vec();
                    let key = relaychain_node::runtime_types::ibc::core::ics24_host::path::ClientConsensusStatePath::decode(&mut &*raw_key).unwrap();
                    let right_client_id = ClientId::from(key.client_id);
                    if request.client_id == right_client_id {
                        result.push(ICSHeight::new(key.epoch, key.height).unwrap());
                    }
                }
                Ok(result)
            }
        }
        match &self.rpc_client {
            RpcClient::ParachainRpc {
                relay_rpc,
                para_rpc,
            } => self.block_on(query_consensus_state_heights(
                relay_rpc,
                Some(para_rpc),
                request,
            )),
            RpcClient::SubChainRpc { rpc } => {
                self.block_on(query_consensus_state_heights(rpc, None, request))
            }
        }
    }

    fn query_consensus_state(
        &self,
        request: QueryConsensusStateRequest,
        include_proof: IncludeProof,
    ) -> Result<(AnyConsensusState, Option<MerkleProof>), Error> {
        crate::time!("query_consensus_state");
        crate::telemetry!(query, self.id(), "query_consensus_state");

        async fn query_consensus_state(
            relay_rpc_client: &OnlineClient<PolkadotConfig>,
            para_rpc_client: Option<&OnlineClient<SubstrateConfig>>,
            request: QueryConsensusStateRequest,
            include_proof: IncludeProof,
        ) -> Result<(AnyConsensusState, Option<MerkleProof>), Error> {
            if let Some(rpc_client) = para_rpc_client {
                let client_id =
                    parachain_node::runtime_types::ibc::core::ics24_host::identifier::ClientId(
                        request.client_id.to_string(),
                    );

                let client_conesnsus_state_path =
                    parachain_node::runtime_types::ibc::core::ics24_host::path::ClientConsensusStatePath {
                        client_id,
                        epoch: request.consensus_height.revision_number(),
                        height: request.consensus_height.revision_height()
                    };
                let storage = parachain_node::storage()
                    .ibc()
                    .consensus_states(client_conesnsus_state_path);

                let query_hash = match request.query_height {
                    QueryHeight::Latest => rpc_client.rpc().block_hash(None).await.unwrap(),
                    QueryHeight::Specific(v) => rpc_client
                        .rpc()
                        .block_hash(Some(subxt::rpc::types::BlockNumber::from(
                            v.revision_height(),
                        )))
                        .await
                        .unwrap(),
                };

                let consensus_states = rpc_client
                    .storage()
                    .at(query_hash)
                    .await
                    .unwrap()
                    .fetch(&storage)
                    .await
                    .unwrap()
                    .unwrap();

                // let consensus_state = AnyConsensusState::decode_vec(&consensus_states.unwrap())
                //     .map_err(Error::decode)?;

                // Ok((consensus_state, None))

                let any_consensus_state =
                    AnyConsensusState::decode_vec(&consensus_states).map_err(Error::decode)?;

                debug!(
                    "substrate::query_consensus_state -> consensus_state: {:?}",
                    any_consensus_state
                );
                match include_proof {
                    IncludeProof::Yes => {
                        // scale encode consensus_states
                        // let value = codec::Encode::encode(&consensus_states);
                        let value = consensus_states.clone();
                        let state_proof = utils::build_state_proof(
                            relay_rpc_client,
                            query_hash,
                            storage.to_bytes(),
                            value,
                        )
                        .await;
                        // debug!(
                        //     "substrate::query_consensus_state -> state_proof: {:?}",
                        //     state_proof
                        // );
                        let merkle_proof = utils::build_ics23_merkle_proof(state_proof.unwrap());
                        Ok((any_consensus_state, merkle_proof))
                    }
                    IncludeProof::No => Ok((any_consensus_state, None)),
                }
            } else {
                let client_id =
                    relaychain_node::runtime_types::ibc::core::ics24_host::identifier::ClientId(
                        request.client_id.to_string(),
                    );
                let client_conesnsus_state_path =
                    relaychain_node::runtime_types::ibc::core::ics24_host::path::ClientConsensusStatePath {
                        client_id,
                        epoch: request.consensus_height.revision_number(),
                        height: request.consensus_height.revision_height()
                    };
                let storage = relaychain_node::storage()
                    .ibc()
                    .consensus_states(client_conesnsus_state_path);

                let query_hash = match request.query_height {
                    QueryHeight::Latest => relay_rpc_client.rpc().block_hash(None).await.unwrap(),
                    QueryHeight::Specific(v) => relay_rpc_client
                        .rpc()
                        .block_hash(Some(subxt::rpc::types::BlockNumber::from(
                            v.revision_height(),
                        )))
                        .await
                        .unwrap(),
                };
                let consensus_states = relay_rpc_client
                    .storage()
                    .at(query_hash)
                    .await
                    .unwrap()
                    .fetch(&storage)
                    .await
                    .unwrap()
                    .unwrap();

                let any_consensus_state =
                    AnyConsensusState::decode_vec(&consensus_states).map_err(Error::decode)?;

                debug!(
                    "substrate::query_consensus_state -> consensus_state: {:?}",
                    any_consensus_state
                );
                match include_proof {
                    IncludeProof::Yes => {
                        // scale encode consensus_states
                        // let value = codec::Encode::encode(&consensus_states);
                        let value = consensus_states.clone();
                        let state_proof = utils::build_state_proof(
                            relay_rpc_client,
                            query_hash,
                            storage.to_bytes(),
                            value,
                        )
                        .await;
                        // debug!(
                        //     "substrate::query_consensus_state -> state_proof: {:?}",
                        //     state_proof
                        // );
                        let merkle_proof = utils::build_ics23_merkle_proof(state_proof.unwrap());
                        Ok((any_consensus_state, merkle_proof))
                    }
                    IncludeProof::No => Ok((any_consensus_state, None)),
                }
            }
        }
        match &self.rpc_client {
            RpcClient::ParachainRpc {
                relay_rpc,
                para_rpc,
            } => self.block_on(query_consensus_state(
                relay_rpc,
                Some(para_rpc),
                request,
                include_proof,
            )),
            RpcClient::SubChainRpc { rpc } => {
                self.block_on(query_consensus_state(rpc, None, request, include_proof))
            }
        }
    }

    fn query_client_connections(
        &self,
        request: QueryClientConnectionsRequest,
    ) -> Result<Vec<ConnectionId>, Error> {
        crate::time!("query_client_connections");
        crate::telemetry!(query, self.id(), "query_client_connections");

        async fn query_client_connections(
            relay_rpc_client: &OnlineClient<PolkadotConfig>,
            para_rpc_client: Option<&OnlineClient<SubstrateConfig>>,
            request: QueryClientConnectionsRequest,
        ) -> Result<Vec<ConnectionId>, Error> {
            let mut conn_ids = Vec::<ConnectionId>::new();
            if let Some(rpc_client) = para_rpc_client {
                let client_id =
                    parachain_node::runtime_types::ibc::core::ics24_host::identifier::ClientId(
                        request.client_id.to_string(),
                    );

                let storage = parachain_node::storage().ibc().connection_client(client_id);

                let connection_id = rpc_client
                    .storage()
                    .at(None)
                    .await
                    .unwrap()
                    .fetch(&storage)
                    .await
                    .unwrap();

                if let Some(conn) = connection_id {
                    conn_ids.push(conn.into())
                }

                Ok(conn_ids)
            } else {
                let client_id =
                    relaychain_node::runtime_types::ibc::core::ics24_host::identifier::ClientId(
                        request.client_id.to_string(),
                    );

                let storage = relaychain_node::storage()
                    .ibc()
                    .connection_client(client_id);

                let connection_id = relay_rpc_client
                    .storage()
                    .at(None)
                    .await
                    .unwrap()
                    .fetch(&storage)
                    .await
                    .unwrap();

                if let Some(conn) = connection_id {
                    conn_ids.push(conn.into())
                }

                Ok(conn_ids)
            }
        }
        match &self.rpc_client {
            RpcClient::ParachainRpc {
                relay_rpc,
                para_rpc,
            } => self.block_on(query_client_connections(relay_rpc, Some(para_rpc), request)),
            RpcClient::SubChainRpc { rpc } => {
                self.block_on(query_client_connections(rpc, None, request))
            }
        }
    }

    fn query_connections(
        &self,
        request: QueryConnectionsRequest,
    ) -> Result<Vec<IdentifiedConnectionEnd>, Error> {
        crate::time!("query_connections");
        crate::telemetry!(query, self.id(), "query_connections");

        async fn query_connections(
            relay_rpc_client: &OnlineClient<PolkadotConfig>,
            para_rpc_client: Option<&OnlineClient<SubstrateConfig>>,
            request: QueryConnectionsRequest,
        ) -> Result<Vec<IdentifiedConnectionEnd>, Error> {
            if let Some(parac_rpc) = para_rpc_client {
                let key_addr = parachain_node::storage().ibc().connections_root();

                let mut iter = parac_rpc
                    .storage()
                    .at(None)
                    .await
                    .unwrap()
                    .iter(key_addr, 10)
                    .await
                    .unwrap();

                let mut result = vec![];
                while let Some((key, value)) = iter.next().await.unwrap() {
                    let raw_key = key.0[48..].to_vec();
                    let ret = parachain_node::runtime_types::ibc::core::ics24_host::path::ConnectionsPath::decode(&mut &*raw_key).unwrap();
                    let connection_id = ConnectionId::from(ret.0);
                    let connection_end = ConnectionEnd::from(value);
                    result.push(IdentifiedConnectionEnd {
                        connection_id,
                        connection_end,
                    });
                }
                Ok(result)
            } else {
                let key_addr = relaychain_node::storage().ibc().connections_root();

                let mut iter = relay_rpc_client
                    .storage()
                    .at(None)
                    .await
                    .unwrap()
                    .iter(key_addr, 10)
                    .await
                    .unwrap();

                let mut result = vec![];
                while let Some((key, value)) = iter.next().await.unwrap() {
                    let raw_key = key.0[48..].to_vec();
                    let ret = relaychain_node::runtime_types::ibc::core::ics24_host::path::ConnectionsPath::decode(&mut &*raw_key).unwrap();
                    let connection_id = ConnectionId::from(ret.0);
                    let connection_end = ConnectionEnd::from(value);
                    result.push(IdentifiedConnectionEnd {
                        connection_id,
                        connection_end,
                    });
                }
                Ok(result)
            }
        }
        match &self.rpc_client {
            RpcClient::ParachainRpc {
                relay_rpc,
                para_rpc,
            } => self.block_on(query_connections(relay_rpc, Some(para_rpc), request)),
            RpcClient::SubChainRpc { rpc } => self.block_on(query_connections(rpc, None, request)),
        }
    }

    fn query_connection(
        &self,
        request: QueryConnectionRequest,
        include_proof: IncludeProof,
    ) -> Result<(ConnectionEnd, Option<MerkleProof>), Error> {
        crate::time!("query_connection");
        crate::telemetry!(query, self.id(), "query_connection");

        async fn query_connection(
            relay_rpc_client: &OnlineClient<PolkadotConfig>,
            para_rpc_client: Option<&OnlineClient<SubstrateConfig>>,
            request: QueryConnectionRequest,
            include_proof: IncludeProof,
        ) -> Result<(ConnectionEnd, Option<MerkleProof>), Error> {
            debug!(
                "substrate::query_connection -> QueryConnectionRequest: {:?}, IncludeProof: {:?}",
                request, include_proof
            );
            if let Some(rpc_client) = para_rpc_client {
                let connection_id =
                    parachain_node::runtime_types::ibc::core::ics24_host::identifier::ConnectionId(
                        request.connection_id.to_string(),
                    );
                let connection_path =
                    parachain_node::runtime_types::ibc::core::ics24_host::path::ConnectionsPath(
                        connection_id,
                    );
                let storage = parachain_node::storage().ibc().connections(connection_path);

                let query_hash = match request.height {
                    QueryHeight::Latest => rpc_client.rpc().block_hash(None).await.unwrap(),
                    QueryHeight::Specific(v) => rpc_client
                        .rpc()
                        .block_hash(Some(subxt::rpc::types::BlockNumber::from(
                            v.revision_height(),
                        )))
                        .await
                        .unwrap(),
                };

                let connection = rpc_client
                    .storage()
                    .at(query_hash)
                    .await
                    .unwrap()
                    .fetch(&storage)
                    .await
                    .unwrap()
                    .unwrap();

                // Ok((connection.into(), None))

                debug!(
                    "substrate::query_connection -> connection: {:?}",
                    connection
                );
                match include_proof {
                    IncludeProof::Yes => {
                        // scale encode consensus_states
                        let value = codec::Encode::encode(&connection);
                        let state_proof = utils::build_state_proof(
                            relay_rpc_client,
                            query_hash,
                            storage.to_bytes(),
                            value,
                        )
                        .await;
                        // debug!(
                        //     "substrate::query_connection -> state_proof: {:?}",
                        //     state_proof
                        // );
                        let merkle_proof = utils::build_ics23_merkle_proof(state_proof.unwrap());
                        Ok((connection.into(), merkle_proof))
                    }
                    IncludeProof::No => Ok((connection.into(), None)),
                }
            } else {
                let connection_id =
                    relaychain_node::runtime_types::ibc::core::ics24_host::identifier::ConnectionId(
                        request.connection_id.to_string(),
                    );
                let connection_path =
                    relaychain_node::runtime_types::ibc::core::ics24_host::path::ConnectionsPath(
                        connection_id,
                    );
                debug!(
                    "substrate::query_connection -> connection_id: {:?} connection_path: {:?}",
                    request.connection_id, connection_path
                );

                let storage = relaychain_node::storage()
                    .ibc()
                    .connections(connection_path);

                debug!(
                    "substrate::query_connection -> storage key: {:?}",
                    hex::encode(storage.to_bytes())
                );

                let query_hash = match request.height {
                    QueryHeight::Latest => {
                        let query_hash = relay_rpc_client.rpc().block_hash(None).await.unwrap();
                        debug!(
                            "substrate::query_connection -> query_height: latest height, query_hash: {:?}",
                            query_hash
                        );
                        query_hash
                    }
                    QueryHeight::Specific(v) => {
                        let query_height =
                            subxt::rpc::types::BlockNumber::from(v.revision_height());
                        let query_hash = relay_rpc_client
                            .rpc()
                            .block_hash(Some(query_height))
                            .await
                            .unwrap();
                        debug!(
                            "substrate::query_connection -> query_height: {:?}, query_hash: {:?}",
                            v, query_hash
                        );
                        query_hash
                    }
                };
                let connection = relay_rpc_client
                    .storage()
                    .at(query_hash)
                    .await
                    .unwrap()
                    .fetch(&storage)
                    .await
                    .unwrap()
                    .unwrap();

                // Ok((connection.into(), None))
                debug!(
                    "substrate::query_connection -> connection: {:?}",
                    connection
                );
                match include_proof {
                    IncludeProof::Yes => {
                        // scale encode consensus_states
                        let value = codec::Encode::encode(&connection);
                        let state_proof = utils::build_state_proof(
                            relay_rpc_client,
                            query_hash,
                            storage.to_bytes(),
                            value,
                        )
                        .await;
                        // debug!(
                        //     "substrate::query_connection -> state_proof: {:?}",
                        //     state_proof
                        // );
                        let merkle_proof = utils::build_ics23_merkle_proof(state_proof.unwrap());
                        Ok((connection.into(), merkle_proof))
                    }
                    IncludeProof::No => Ok((connection.into(), None)),
                }
            }
        }
        match &self.rpc_client {
            RpcClient::ParachainRpc {
                relay_rpc,
                para_rpc,
            } => self.block_on(query_connection(
                relay_rpc,
                Some(para_rpc),
                request,
                include_proof,
            )),
            RpcClient::SubChainRpc { rpc } => {
                self.block_on(query_connection(rpc, None, request, include_proof))
            }
        }
    }

    fn query_connection_channels(
        &self,
        request: QueryConnectionChannelsRequest,
    ) -> Result<Vec<IdentifiedChannelEnd>, Error> {
        crate::time!("query_connection_channels");
        crate::telemetry!(query, self.id(), "query_connection_channels");

        async fn query_connection_channels(
            relay_rpc_client: &OnlineClient<PolkadotConfig>,
            para_rpc_client: Option<&OnlineClient<SubstrateConfig>>,
            request: QueryConnectionChannelsRequest,
        ) -> Result<Vec<IdentifiedChannelEnd>, Error> {
            if let Some(rpc_client) = para_rpc_client {
                let key_addr = parachain_node::storage().ibc().channels_connection_root();

                let mut iter = rpc_client
                    .storage()
                    .at(None)
                    .await
                    .unwrap()
                    .iter(key_addr, 10)
                    .await
                    .unwrap();

                let mut port_id_and_channel_id = vec![];
                while let Some((key, value)) = iter.next().await.unwrap() {
                    let raw_key = key.0[48..].to_vec();
                    let rets = parachain_node::runtime_types::ibc::core::ics24_host::identifier::ConnectionId::decode(&mut &*raw_key).unwrap();
                    let connection_id = ConnectionId::from(rets);
                    if request.connection_id == connection_id {
                        port_id_and_channel_id = value;
                    }
                }
                let port_id_and_channel_id = port_id_and_channel_id
                    .into_iter()
                    .map(|(p, c)| {
                        let port_id = PortId::from(p);
                        let channel_id = ChannelId::from(c);
                        (port_id, channel_id)
                    })
                    .collect::<Vec<_>>();

                let key_addr = parachain_node::storage().ibc().channels_root();

                let mut iter = rpc_client
                    .storage()
                    .at(None)
                    .await
                    .unwrap()
                    .iter(key_addr, 10)
                    .await
                    .unwrap();

                let mut result = vec![];
                while let Some((key, value)) = iter.next().await.unwrap() {
                    let raw_key = key.0[48..].to_vec();
                    let rets = parachain_node::runtime_types::ibc::core::ics24_host::path::ChannelEndsPath::decode(&mut &*raw_key).unwrap();

                    let port_id = PortId::from(rets.0);
                    let channel_id = ChannelId::from(rets.1);
                    let channel_end = ChannelEnd::from(value);
                    for item in port_id_and_channel_id.iter() {
                        if &item.0 == &port_id && &item.1 == &channel_id {
                            result.push(IdentifiedChannelEnd {
                                port_id: port_id.clone(),
                                channel_id: channel_id.clone(),
                                channel_end: channel_end.clone(),
                            })
                        }
                    }
                }
                Ok(result)
            } else {
                let key_addr = relaychain_node::storage().ibc().channels_connection_root();

                let mut iter = relay_rpc_client
                    .storage()
                    .at(None)
                    .await
                    .unwrap()
                    .iter(key_addr, 10)
                    .await
                    .unwrap();

                let mut port_id_and_channel_id = vec![];
                while let Some((key, value)) = iter.next().await.unwrap() {
                    let raw_key = key.0[48..].to_vec();
                    let rets = relaychain_node::runtime_types::ibc::core::ics24_host::identifier::ConnectionId::decode(&mut &*raw_key).unwrap();
                    let connection_id = ConnectionId::from(rets);
                    if request.connection_id == connection_id {
                        port_id_and_channel_id = value;
                    }
                }
                let port_id_and_channel_id = port_id_and_channel_id
                    .into_iter()
                    .map(|(p, c)| {
                        let port_id = PortId::from(p);
                        let channel_id = ChannelId::from(c);
                        (port_id, channel_id)
                    })
                    .collect::<Vec<_>>();

                let key_addr = relaychain_node::storage().ibc().channels_root();

                let mut iter = relay_rpc_client
                    .storage()
                    .at(None)
                    .await
                    .unwrap()
                    .iter(key_addr, 10)
                    .await
                    .unwrap();

                let mut result = vec![];
                while let Some((key, value)) = iter.next().await.unwrap() {
                    let raw_key = key.0[48..].to_vec();
                    let rets = relaychain_node::runtime_types::ibc::core::ics24_host::path::ChannelEndsPath::decode(&mut &*raw_key).unwrap();

                    let port_id = PortId::from(rets.0);
                    let channel_id = ChannelId::from(rets.1);
                    let channel_end = ChannelEnd::from(value);
                    for item in port_id_and_channel_id.iter() {
                        if &item.0 == &port_id && &item.1 == &channel_id {
                            result.push(IdentifiedChannelEnd {
                                port_id: port_id.clone(),
                                channel_id: channel_id.clone(),
                                channel_end: channel_end.clone(),
                            })
                        }
                    }
                }
                Ok(result)
            }
        }
        match &self.rpc_client {
            RpcClient::ParachainRpc {
                relay_rpc,
                para_rpc,
            } => self.block_on(query_connection_channels(
                relay_rpc,
                Some(para_rpc),
                request,
            )),
            RpcClient::SubChainRpc { rpc } => {
                self.block_on(query_connection_channels(rpc, None, request))
            }
        }
    }

    fn query_channels(
        &self,
        request: QueryChannelsRequest,
    ) -> Result<Vec<IdentifiedChannelEnd>, Error> {
        crate::time!("query_channels");
        crate::telemetry!(query, self.id(), "query_channels");

        async fn query_channels(
            relay_rpc_client: &OnlineClient<PolkadotConfig>,
            para_rpc_client: Option<&OnlineClient<SubstrateConfig>>,
            request: QueryChannelsRequest,
        ) -> Result<Vec<IdentifiedChannelEnd>, Error> {
            if let Some(rpc_client) = para_rpc_client {
                let key_addr = parachain_node::storage().ibc().channels_root();

                let mut iter = rpc_client
                    .storage()
                    .at(None)
                    .await
                    .unwrap()
                    .iter(key_addr, 10)
                    .await
                    .unwrap();

                let mut result = vec![];
                while let Some((key, value)) = iter.next().await.unwrap() {
                    let raw_key = key.0[48..].to_vec();
                    let rets = parachain_node::runtime_types::ibc::core::ics24_host::path::ChannelEndsPath::decode(&mut &*raw_key).unwrap();
                    let port_id = PortId::from(rets.0);
                    let channel_id = ChannelId::from(rets.1);
                    let channel_end = ChannelEnd::from(value);

                    result.push(IdentifiedChannelEnd {
                        port_id,
                        channel_id,
                        channel_end,
                    })
                }
                Ok(result)
            } else {
                let key_addr = relaychain_node::storage().ibc().channels_root();

                let mut iter = relay_rpc_client
                    .storage()
                    .at(None)
                    .await
                    .unwrap()
                    .iter(key_addr, 10)
                    .await
                    .unwrap();

                let mut result = vec![];
                while let Some((key, value)) = iter.next().await.unwrap() {
                    let raw_key = key.0[48..].to_vec();
                    let rets = relaychain_node::runtime_types::ibc::core::ics24_host::path::ChannelEndsPath::decode(&mut &*raw_key).unwrap();
                    let port_id = PortId::from(rets.0);
                    let channel_id = ChannelId::from(rets.1);
                    let channel_end = ChannelEnd::from(value);

                    result.push(IdentifiedChannelEnd {
                        port_id,
                        channel_id,
                        channel_end,
                    })
                }
                Ok(result)
            }
        }
        match &self.rpc_client {
            RpcClient::ParachainRpc {
                relay_rpc,
                para_rpc,
            } => self.block_on(query_channels(relay_rpc, Some(para_rpc), request)),
            RpcClient::SubChainRpc { rpc } => self.block_on(query_channels(rpc, None, request)),
        }
    }

    fn query_channel(
        &self,
        request: QueryChannelRequest,
        include_proof: IncludeProof,
    ) -> Result<(ChannelEnd, Option<MerkleProof>), Error> {
        crate::time!("query_channel");
        crate::telemetry!(query, self.id(), "query_channel");

        async fn query_channel(
            relay_rpc_client: &OnlineClient<PolkadotConfig>,
            para_rpc_client: Option<&OnlineClient<SubstrateConfig>>,
            request: QueryChannelRequest,
            include_proof: IncludeProof,
        ) -> Result<(ChannelEnd, Option<MerkleProof>), Error> {
            if let Some(rpc_client) = para_rpc_client {
                let port_id =
                    parachain_node::runtime_types::ibc::core::ics24_host::identifier::PortId(
                        request.port_id.to_string(),
                    );
                let channel_id =
                    parachain_node::runtime_types::ibc::core::ics24_host::identifier::ChannelId(
                        request.channel_id.to_string(),
                    );
                let channel_ends_path =
                    parachain_node::runtime_types::ibc::core::ics24_host::path::ChannelEndsPath(
                        port_id, channel_id,
                    );
                let storage = parachain_node::storage().ibc().channels(channel_ends_path);

                let query_hash = match request.height {
                    QueryHeight::Latest => rpc_client.rpc().block_hash(None).await.unwrap(),
                    QueryHeight::Specific(v) => rpc_client
                        .rpc()
                        .block_hash(Some(subxt::rpc::types::BlockNumber::from(
                            v.revision_height(),
                        )))
                        .await
                        .unwrap(),
                };

                let result = rpc_client
                    .storage()
                    .at(query_hash)
                    .await
                    .unwrap()
                    .fetch(&storage)
                    .await
                    .unwrap()
                    .unwrap();

                // Ok((result.into(), None))
                debug!("substrate::query_channel -> channel_end: {:?}", result);
                match include_proof {
                    IncludeProof::Yes => {
                        // scale encode result
                        let value = codec::Encode::encode(&result);
                        let state_proof = utils::build_state_proof(
                            relay_rpc_client,
                            query_hash,
                            storage.to_bytes(),
                            value,
                        )
                        .await;
                        // debug!("substrate::query_channel -> state_proof: {:?}", state_proof);
                        let merkle_proof = utils::build_ics23_merkle_proof(state_proof.unwrap());
                        Ok((result.into(), merkle_proof))
                    }
                    IncludeProof::No => Ok((result.into(), None)),
                }
            } else {
                let port_id =
                    relaychain_node::runtime_types::ibc::core::ics24_host::identifier::PortId(
                        request.port_id.to_string(),
                    );
                let channel_id =
                    relaychain_node::runtime_types::ibc::core::ics24_host::identifier::ChannelId(
                        request.channel_id.to_string(),
                    );
                let channel_ends_path =
                    relaychain_node::runtime_types::ibc::core::ics24_host::path::ChannelEndsPath(
                        port_id, channel_id,
                    );
                let storage = relaychain_node::storage().ibc().channels(channel_ends_path);

                let query_hash = match request.height {
                    QueryHeight::Latest => relay_rpc_client.rpc().block_hash(None).await.unwrap(),
                    QueryHeight::Specific(v) => relay_rpc_client
                        .rpc()
                        .block_hash(Some(subxt::rpc::types::BlockNumber::from(
                            v.revision_height(),
                        )))
                        .await
                        .unwrap(),
                };
                let result = relay_rpc_client
                    .storage()
                    .at(query_hash)
                    .await
                    .unwrap()
                    .fetch(&storage)
                    .await
                    .unwrap()
                    .unwrap();

                // Ok((result.into(), None))
                debug!("substrate::query_channel -> channel_end: {:?}", result);
                match include_proof {
                    IncludeProof::Yes => {
                        // scale encode consensus_states
                        let value = codec::Encode::encode(&result);
                        let state_proof = utils::build_state_proof(
                            relay_rpc_client,
                            query_hash,
                            storage.to_bytes(),
                            value,
                        )
                        .await;
                        // debug!("substrate::query_channel -> state_proof: {:?}", state_proof);
                        let merkle_proof = utils::build_ics23_merkle_proof(state_proof.unwrap());
                        Ok((result.into(), merkle_proof))
                    }
                    IncludeProof::No => Ok((result.into(), None)),
                }
            }
        }
        match &self.rpc_client {
            RpcClient::ParachainRpc {
                relay_rpc,
                para_rpc,
            } => self.block_on(query_channel(
                relay_rpc,
                Some(para_rpc),
                request,
                include_proof,
            )),
            RpcClient::SubChainRpc { rpc } => {
                self.block_on(query_channel(rpc, None, request, include_proof))
            }
        }
    }

    fn query_channel_client_state(
        &self,
        request: QueryChannelClientStateRequest,
    ) -> Result<Option<IdentifiedAnyClientState>, Error> {
        crate::time!("query_channel_client_state");
        crate::telemetry!(query, self.id(), "query_channel_client_state");

        async fn query_channel_client_state(
            relay_rpc_client: &OnlineClient<PolkadotConfig>,
            para_rpc_client: Option<&OnlineClient<SubstrateConfig>>,
            request: QueryChannelClientStateRequest,
        ) -> Result<Option<IdentifiedAnyClientState>, Error> {
            if let Some(rpc_client) = para_rpc_client {
                let key_addr = parachain_node::storage().ibc().channels_connection_root();

                let mut iter = rpc_client
                    .storage()
                    .at(None)
                    .await
                    .unwrap()
                    .iter(key_addr, 10)
                    .await
                    .unwrap();

                let mut result_connection_id = ConnectionId::default();
                while let Some((key, value)) = iter.next().await.unwrap() {
                    let raw_key = key.0[48..].to_vec();
                    let rets = parachain_node::runtime_types::ibc::core::ics24_host::identifier::ConnectionId::decode(&mut &*raw_key).unwrap();
                    let connection_id = ConnectionId::from(rets);
                    for item in value {
                        if request.port_id == PortId::from(item.0)
                            && request.channel_id == ChannelId::from(item.1)
                        {
                            result_connection_id = connection_id.clone();
                        }
                    }
                }

                let key_addr = parachain_node::storage().ibc().connection_client_root();

                let mut iter = rpc_client
                    .storage()
                    .at(None)
                    .await
                    .unwrap()
                    .iter(key_addr, 10)
                    .await
                    .unwrap();

                let mut result_client_id = ClientId::default();
                while let Some((key, value)) = iter.next().await.unwrap() {
                    let raw_key = key.0[48..].to_vec();
                    let rets = parachain_node::runtime_types::ibc::core::ics24_host::identifier::ClientId::decode(&mut &*raw_key).unwrap();
                    let client_id = ClientId::from(rets);
                    if result_connection_id == ConnectionId::from(value) {
                        result_client_id = client_id;
                    }
                }

                let client_id =
                    parachain_node::runtime_types::ibc::core::ics24_host::identifier::ClientId(
                        result_client_id.to_string(),
                    );
                let client_state_path =
                    parachain_node::runtime_types::ibc::core::ics24_host::path::ClientStatePath(
                        client_id,
                    );

                let storage = parachain_node::storage()
                    .ibc()
                    .client_states(client_state_path);

                let client_state = rpc_client
                    .storage()
                    .at(None)
                    .await
                    .unwrap()
                    .fetch(&storage)
                    .await
                    .unwrap();

                let client_state =
                    AnyClientState::decode_vec(&client_state.unwrap()).map_err(Error::decode)?;

                Ok(Some(IdentifiedAnyClientState {
                    client_id: result_client_id,
                    client_state,
                }))
            } else {
                let key_addr = relaychain_node::storage().ibc().channels_connection_root();

                let mut iter = relay_rpc_client
                    .storage()
                    .at(None)
                    .await
                    .unwrap()
                    .iter(key_addr, 10)
                    .await
                    .unwrap();

                let mut result_connection_id = ConnectionId::default();
                while let Some((key, value)) = iter.next().await.unwrap() {
                    let raw_key = key.0[48..].to_vec();
                    let rets = relaychain_node::runtime_types::ibc::core::ics24_host::identifier::ConnectionId::decode(&mut &*raw_key).unwrap();
                    let connection_id = ConnectionId::from(rets);
                    for item in value {
                        if request.port_id == PortId::from(item.0)
                            && request.channel_id == ChannelId::from(item.1)
                        {
                            result_connection_id = connection_id.clone();
                        }
                    }
                }

                let key_addr = relaychain_node::storage().ibc().connection_client_root();

                let mut iter = relay_rpc_client
                    .storage()
                    .at(None)
                    .await
                    .unwrap()
                    .iter(key_addr, 10)
                    .await
                    .unwrap();

                let mut result_client_id = ClientId::default();
                while let Some((key, value)) = iter.next().await.unwrap() {
                    let raw_key = key.0[48..].to_vec();
                    let rets = relaychain_node::runtime_types::ibc::core::ics24_host::identifier::ClientId::decode(&mut &*raw_key).unwrap();
                    let client_id = ClientId::from(rets);
                    if result_connection_id == ConnectionId::from(value) {
                        result_client_id = client_id;
                    }
                }

                let client_id =
                    relaychain_node::runtime_types::ibc::core::ics24_host::identifier::ClientId(
                        result_client_id.to_string(),
                    );
                let client_state_path =
                    relaychain_node::runtime_types::ibc::core::ics24_host::path::ClientStatePath(
                        client_id,
                    );

                let storage = relaychain_node::storage()
                    .ibc()
                    .client_states(client_state_path);

                let client_state = relay_rpc_client
                    .storage()
                    .at(None)
                    .await
                    .unwrap()
                    .fetch(&storage)
                    .await
                    .unwrap();

                let client_state =
                    AnyClientState::decode_vec(&client_state.unwrap()).map_err(Error::decode)?;

                Ok(Some(IdentifiedAnyClientState {
                    client_id: result_client_id,
                    client_state,
                }))
            }
        }

        match &self.rpc_client {
            RpcClient::ParachainRpc {
                relay_rpc,
                para_rpc,
            } => self.block_on(query_channel_client_state(
                relay_rpc,
                Some(para_rpc),
                request,
            )),
            RpcClient::SubChainRpc { rpc } => {
                self.block_on(query_channel_client_state(rpc, None, request))
            }
        }
    }

    fn query_packet_commitment(
        &self,
        request: QueryPacketCommitmentRequest,
        include_proof: IncludeProof,
    ) -> Result<(Vec<u8>, Option<MerkleProof>), Error> {
        async fn query_packet_commitment(
            relay_rpc_client: &OnlineClient<PolkadotConfig>,
            para_rpc_client: Option<&OnlineClient<SubstrateConfig>>,
            request: QueryPacketCommitmentRequest,
            include_proof: IncludeProof,
        ) -> Result<(Vec<u8>, Option<MerkleProof>), Error> {
            if let Some(rpc_client) = para_rpc_client {
                let port_id =
                    parachain_node::runtime_types::ibc::core::ics24_host::identifier::PortId(
                        request.port_id.to_string(),
                    );
                let channel_id =
                    parachain_node::runtime_types::ibc::core::ics24_host::identifier::ChannelId(
                        request.channel_id.to_string(),
                    );
                let sequence =
                    parachain_node::runtime_types::ibc::core::ics04_channel::packet::Sequence(
                        u64::from(request.sequence),
                    );
                let packet_commitment_path =
                    parachain_node::runtime_types::ibc::core::ics24_host::path::CommitmentsPath {
                        port_id,
                        channel_id,
                        sequence,
                    };
                let storage = parachain_node::storage()
                    .ibc()
                    .packet_commitment(packet_commitment_path);

                let query_hash = match request.height {
                    QueryHeight::Latest => rpc_client.rpc().block_hash(None).await.unwrap(),
                    QueryHeight::Specific(v) => rpc_client
                        .rpc()
                        .block_hash(Some(subxt::rpc::types::BlockNumber::from(
                            v.revision_height(),
                        )))
                        .await
                        .unwrap(),
                };
                let result = rpc_client
                    .storage()
                    .at(query_hash)
                    .await
                    .unwrap()
                    .fetch(&storage)
                    .await
                    .unwrap()
                    .unwrap();

                debug!(
                    "substrate::query_packet_commitment -> packet commitment: {:?}",
                    result
                );
                match include_proof {
                    IncludeProof::Yes => {
                        // scale encode result
                        let value = codec::Encode::encode(&result);
                        let state_proof = utils::build_state_proof(
                            relay_rpc_client,
                            query_hash,
                            storage.to_bytes(),
                            value,
                        )
                        .await;
                        // debug!("substrate::query_packet_commitment -> state_proof: {:?}", state_proof);
                        let merkle_proof = utils::build_ics23_merkle_proof(state_proof.unwrap());
                        Ok((result.0, merkle_proof))
                    }
                    IncludeProof::No => Ok((result.0, None)),
                }
            } else {
                let port_id =
                    relaychain_node::runtime_types::ibc::core::ics24_host::identifier::PortId(
                        request.port_id.to_string(),
                    );
                let channel_id =
                    relaychain_node::runtime_types::ibc::core::ics24_host::identifier::ChannelId(
                        request.channel_id.to_string(),
                    );
                let sequence =
                    relaychain_node::runtime_types::ibc::core::ics04_channel::packet::Sequence(
                        u64::from(request.sequence),
                    );
                let packet_commitment_path =
                    relaychain_node::runtime_types::ibc::core::ics24_host::path::CommitmentsPath {
                        port_id,
                        channel_id,
                        sequence,
                    };
                let storage = relaychain_node::storage()
                    .ibc()
                    .packet_commitment(packet_commitment_path);

                let query_hash = match request.height {
                    QueryHeight::Latest => relay_rpc_client.rpc().block_hash(None).await.unwrap(),
                    QueryHeight::Specific(v) => relay_rpc_client
                        .rpc()
                        .block_hash(Some(subxt::rpc::types::BlockNumber::from(
                            v.revision_height(),
                        )))
                        .await
                        .unwrap(),
                };

                let result = relay_rpc_client
                    .storage()
                    .at(query_hash)
                    .await
                    .unwrap()
                    .fetch(&storage)
                    .await
                    .unwrap()
                    .unwrap();

                debug!(
                    "substrate::query_packet_commitment -> packet commitment: {:?}",
                    result
                );
                match include_proof {
                    IncludeProof::Yes => {
                        // scale encode result
                        let value = codec::Encode::encode(&result);
                        let state_proof = utils::build_state_proof(
                            relay_rpc_client,
                            query_hash,
                            storage.to_bytes(),
                            value,
                        )
                        .await;
                        // debug!("substrate::query_packet_commitment -> state_proof: {:?}", state_proof);
                        let merkle_proof = utils::build_ics23_merkle_proof(state_proof.unwrap());
                        Ok((result.0, merkle_proof))
                    }
                    IncludeProof::No => Ok((result.0, None)),
                }
            }
        }

        match &self.rpc_client {
            RpcClient::ParachainRpc {
                relay_rpc,
                para_rpc,
            } => self.block_on(query_packet_commitment(
                relay_rpc,
                Some(para_rpc),
                request,
                include_proof,
            )),
            RpcClient::SubChainRpc { rpc } => {
                self.block_on(query_packet_commitment(rpc, None, request, include_proof))
            }
        }
    }

    /// Queries the packet commitment hashes associated with a channel.
    fn query_packet_commitments(
        &self,
        request: QueryPacketCommitmentsRequest,
    ) -> Result<(Vec<Sequence>, ICSHeight), Error> {
        crate::time!("query_packet_commitments");
        crate::telemetry!(query, self.id(), "query_packet_commitments");

        async fn query_packet_commitments(
            relay_rpc_client: &OnlineClient<PolkadotConfig>,
            para_rpc_client: Option<&OnlineClient<SubstrateConfig>>,
            request: QueryPacketCommitmentsRequest,
        ) -> Result<(Vec<Sequence>, ICSHeight), Error> {
            if let Some(rpc_client) = para_rpc_client {
                let key_addr = parachain_node::storage().ibc().channels_root();

                let mut iter = rpc_client
                    .storage()
                    .at(None)
                    .await
                    .unwrap()
                    .iter(key_addr, 10)
                    .await
                    .unwrap();

                let mut result = vec![];
                while let Some((key, value)) = iter.next().await.unwrap() {
                    let raw_key = key.0[48..].to_vec();
                    let rets = parachain_node::runtime_types::ibc::core::ics24_host::path::CommitmentsPath::decode(&mut &*raw_key).unwrap();
                    let port_id = PortId::from(rets.port_id);
                    let channel_id = ChannelId::from(rets.channel_id);
                    let sequence = Sequence::from(rets.sequence);

                    if port_id == request.port_id && channel_id == request.channel_id {
                        result.push(sequence);
                    }
                }
                use subxt::config::Header;
                let finalized_head_hash = rpc_client.rpc().finalized_head().await.unwrap();

                let block = rpc_client
                    .rpc()
                    .block(Some(finalized_head_hash))
                    .await
                    .unwrap();

                let height =
                    ICSHeight::new(0, u64::from(block.unwrap().block.header.number())).unwrap();

                Ok((result, height))
            } else {
                let key_addr = relaychain_node::storage().ibc().channels_root();

                let mut iter = relay_rpc_client
                    .storage()
                    .at(None)
                    .await
                    .unwrap()
                    .iter(key_addr, 10)
                    .await
                    .unwrap();

                let mut result = vec![];
                while let Some((key, value)) = iter.next().await.unwrap() {
                    let raw_key = key.0[48..].to_vec();
                    let rets = relaychain_node::runtime_types::ibc::core::ics24_host::path::CommitmentsPath::decode(&mut &*raw_key).unwrap();
                    let port_id = PortId::from(rets.port_id);
                    let channel_id = ChannelId::from(rets.channel_id);
                    let sequence = Sequence::from(rets.sequence);

                    if port_id == request.port_id && channel_id == request.channel_id {
                        result.push(sequence);
                    }
                }
                use subxt::config::Header;
                let finalized_head_hash = relay_rpc_client.rpc().finalized_head().await.unwrap();

                let block = relay_rpc_client
                    .rpc()
                    .block(Some(finalized_head_hash))
                    .await
                    .unwrap();

                let height =
                    ICSHeight::new(0, u64::from(block.unwrap().block.header.number())).unwrap();

                Ok((result, height))
            }
        }

        match &self.rpc_client {
            RpcClient::ParachainRpc {
                relay_rpc,
                para_rpc,
            } => self.block_on(query_packet_commitments(relay_rpc, Some(para_rpc), request)),
            RpcClient::SubChainRpc { rpc } => {
                self.block_on(query_packet_commitments(rpc, None, request))
            }
        }
    }

    fn query_packet_receipt(
        &self,
        request: QueryPacketReceiptRequest,
        include_proof: IncludeProof,
    ) -> Result<(Vec<u8>, Option<MerkleProof>), Error> {
        async fn query_packet_receipt(
            relay_rpc_client: &OnlineClient<PolkadotConfig>,
            para_rpc_client: Option<&OnlineClient<SubstrateConfig>>,
            request: QueryPacketReceiptRequest,
            include_proof: IncludeProof,
        ) -> Result<(Vec<u8>, Option<MerkleProof>), Error> {
            if let Some(rpc_client) = para_rpc_client {
                let port_id =
                    parachain_node::runtime_types::ibc::core::ics24_host::identifier::PortId(
                        request.port_id.to_string(),
                    );
                let channel_id =
                    parachain_node::runtime_types::ibc::core::ics24_host::identifier::ChannelId(
                        request.channel_id.to_string(),
                    );
                let sequence =
                    parachain_node::runtime_types::ibc::core::ics04_channel::packet::Sequence(
                        u64::from(request.sequence),
                    );

                let packet_receipt_path =
                    parachain_node::runtime_types::ibc::core::ics24_host::path::ReceiptsPath {
                        port_id,
                        channel_id,
                        sequence,
                    };

                let storage = parachain_node::storage()
                    .ibc()
                    .packet_receipt(packet_receipt_path);

                let query_hash = match request.height {
                    QueryHeight::Latest => rpc_client.rpc().block_hash(None).await.unwrap(),
                    QueryHeight::Specific(v) => rpc_client
                        .rpc()
                        .block_hash(Some(subxt::rpc::types::BlockNumber::from(
                            v.revision_height(),
                        )))
                        .await
                        .unwrap(),
                };
                let result = rpc_client
                    .storage()
                    .at(query_hash)
                    .await
                    .unwrap()
                    .fetch(&storage)
                    .await
                    .unwrap()
                    .unwrap();
                // match result {
                //     parachain_node::runtime_types::ibc::core::ics04_channel::packet::Receipt::Ok => Ok((b"ok".to_vec(), None)),
                // }

                debug!("substrate::query_packet_receipt -> receipt: {:?}", result);
                match result {
                    parachain_node::runtime_types::ibc::core::ics04_channel::packet::Receipt::Ok => {

                        match include_proof {
                            IncludeProof::Yes => {
                                // scale encode result
                                let value = codec::Encode::encode(&result);
                               let state_proof= utils::build_state_proof(relay_rpc_client, query_hash,
                                storage.to_bytes(), value).await;
                                // debug!("substrate::query_packet_commitment -> state_proof: {:?}", state_proof);
                                let merkle_proof = utils::build_ics23_merkle_proof(state_proof.unwrap());
                                Ok((vec![0], merkle_proof))
                            },
                            IncludeProof::No => Ok((vec![0], None)),
                        }
                        // Ok((vec![0], None))
                    }

                }
            } else {
                let port_id =
                    relaychain_node::runtime_types::ibc::core::ics24_host::identifier::PortId(
                        request.port_id.to_string(),
                    );
                let channel_id =
                    relaychain_node::runtime_types::ibc::core::ics24_host::identifier::ChannelId(
                        request.channel_id.to_string(),
                    );
                let sequence =
                    relaychain_node::runtime_types::ibc::core::ics04_channel::packet::Sequence(
                        u64::from(request.sequence),
                    );
                let packet_receipt_path =
                    relaychain_node::runtime_types::ibc::core::ics24_host::path::ReceiptsPath {
                        port_id,
                        channel_id,
                        sequence,
                    };
                let storage = relaychain_node::storage()
                    .ibc()
                    .packet_receipt(packet_receipt_path);

                let query_hash = match request.height {
                    QueryHeight::Latest => relay_rpc_client.rpc().block_hash(None).await.unwrap(),
                    QueryHeight::Specific(v) => relay_rpc_client
                        .rpc()
                        .block_hash(Some(subxt::rpc::types::BlockNumber::from(
                            v.revision_height(),
                        )))
                        .await
                        .unwrap(),
                };
                let result = relay_rpc_client
                    .storage()
                    .at(query_hash)
                    .await
                    .unwrap()
                    .fetch(&storage)
                    .await
                    .unwrap()
                    .unwrap();
                // match result {
                //     relaychain_node::runtime_types::ibc::core::ics04_channel::packet::Receipt::Ok => Ok((b"ok".to_vec(), None)),
                // }
                debug!("substrate::query_packet_receipt -> receipt: {:?}", result);
                match result {
                    relaychain_node::runtime_types::ibc::core::ics04_channel::packet::Receipt::Ok => {

                        match include_proof {
                            IncludeProof::Yes => {
                                // scale encode result
                                let value = codec::Encode::encode(&result);
                               let state_proof= utils::build_state_proof(relay_rpc_client, query_hash,
                                storage.to_bytes(), value).await;
                                // debug!("substrate::query_packet_commitment -> state_proof: {:?}", state_proof);
                                let merkle_proof = utils::build_ics23_merkle_proof(state_proof.unwrap());
                                Ok((vec![0], merkle_proof))
                            },
                            IncludeProof::No => Ok((vec![0], None)),
                        }
                        // Ok((vec![0], None))
                    }

                }
            }
        }

        match &self.rpc_client {
            RpcClient::ParachainRpc {
                relay_rpc,
                para_rpc,
            } => self.block_on(query_packet_receipt(
                relay_rpc,
                Some(para_rpc),
                request,
                include_proof,
            )),
            RpcClient::SubChainRpc { rpc } => {
                self.block_on(query_packet_receipt(rpc, None, request, include_proof))
            }
        }
    }

    /// Queries the unreceived packet sequences associated with a channel.
    fn query_unreceived_packets(
        &self,
        request: QueryUnreceivedPacketsRequest,
    ) -> Result<Vec<Sequence>, Error> {
        crate::time!("query_unreceived_packets");
        crate::telemetry!(query, self.id(), "query_unreceived_packets");

        async fn query_unreceived_packets(
            relay_rpc_client: &OnlineClient<PolkadotConfig>,
            para_rpc_client: Option<&OnlineClient<SubstrateConfig>>,
            request: QueryUnreceivedPacketsRequest,
        ) -> Result<Vec<Sequence>, Error> {
            if let Some(rpc_client) = para_rpc_client {
                let key_addr = parachain_node::storage().ibc().packet_receipt_root();

                let mut iter = rpc_client
                    .storage()
                    .at(None)
                    .await
                    .unwrap()
                    .iter(key_addr, 10)
                    .await
                    .unwrap();

                let pair = request
                    .packet_commitment_sequences
                    .into_iter()
                    .map(|sequence| {
                        (
                            request.port_id.clone(),
                            request.channel_id.clone(),
                            sequence.clone(),
                        )
                    });

                let mut result = vec![];
                for (port_id, channel_id, sequence) in pair {
                    let port_id =
                        parachain_node::runtime_types::ibc::core::ics24_host::identifier::PortId(
                            port_id.to_string(),
                        );
                    let channel_id =
                        parachain_node::runtime_types::ibc::core::ics24_host::identifier::ChannelId(
                            channel_id.to_string(),
                        );
                    let seq =
                        parachain_node::runtime_types::ibc::core::ics04_channel::packet::Sequence(
                            u64::from(sequence),
                        );
                    let packet_receipt_path =
                        parachain_node::runtime_types::ibc::core::ics24_host::path::ReceiptsPath {
                            port_id,
                            channel_id,
                            sequence: seq,
                        };
                    let storage = parachain_node::storage()
                        .ibc()
                        .packet_receipt(&packet_receipt_path);

                    let ret = rpc_client
                        .storage()
                        .at(None)
                        .await
                        .unwrap()
                        .fetch(&storage)
                        .await
                        .unwrap();

                    if ret.is_none() {
                        result.push(sequence)
                    }
                }
                Ok(result)
            } else {
                let key_addr = relaychain_node::storage().ibc().packet_receipt_root();

                let mut iter = relay_rpc_client
                    .storage()
                    .at(None)
                    .await
                    .unwrap()
                    .iter(key_addr, 10)
                    .await
                    .unwrap();

                let pair = request
                    .packet_commitment_sequences
                    .into_iter()
                    .map(|sequence| {
                        (
                            request.port_id.clone(),
                            request.channel_id.clone(),
                            sequence.clone(),
                        )
                    });

                let mut result = vec![];
                for (port_id, channel_id, sequence) in pair {
                    let port_id =
                        relaychain_node::runtime_types::ibc::core::ics24_host::identifier::PortId(
                            port_id.to_string(),
                        );
                    let channel_id =
                        relaychain_node::runtime_types::ibc::core::ics24_host::identifier::ChannelId(
                            channel_id.to_string(),
                        );
                    let seq =
                        relaychain_node::runtime_types::ibc::core::ics04_channel::packet::Sequence(
                            u64::from(sequence),
                        );
                    let packet_receipt_path =
                        relaychain_node::runtime_types::ibc::core::ics24_host::path::ReceiptsPath {
                            port_id,
                            channel_id,
                            sequence: seq,
                        };
                    let storage = relaychain_node::storage()
                        .ibc()
                        .packet_receipt(&packet_receipt_path);

                    let ret = relay_rpc_client
                        .storage()
                        .at(None)
                        .await
                        .unwrap()
                        .fetch(&storage)
                        .await
                        .unwrap();

                    if ret.is_none() {
                        result.push(sequence)
                    }
                }
                Ok(result)
            }
        }

        match &self.rpc_client {
            RpcClient::ParachainRpc {
                relay_rpc,
                para_rpc,
            } => self.block_on(query_unreceived_packets(relay_rpc, Some(para_rpc), request)),
            RpcClient::SubChainRpc { rpc } => {
                self.block_on(query_unreceived_packets(rpc, None, request))
            }
        }
    }

    fn query_next_sequence_receive(
        &self,
        request: QueryNextSequenceReceiveRequest,
        include_proof: IncludeProof,
    ) -> Result<(Sequence, Option<MerkleProof>), Error> {
        async fn query_next_sequence_receive(
            relay_rpc_client: &OnlineClient<PolkadotConfig>,
            para_rpc_client: Option<&OnlineClient<SubstrateConfig>>,
            request: QueryNextSequenceReceiveRequest,
            include_proof: IncludeProof,
        ) -> Result<(Sequence, Option<MerkleProof>), Error> {
            if let Some(rpc_client) = para_rpc_client {
                let port_id =
                    parachain_node::runtime_types::ibc::core::ics24_host::identifier::PortId(
                        request.port_id.to_string(),
                    );
                let channel_id =
                    parachain_node::runtime_types::ibc::core::ics24_host::identifier::ChannelId(
                        request.channel_id.to_string(),
                    );

                let next_sequence_recv_path =
                    parachain_node::runtime_types::ibc::core::ics24_host::path::SeqRecvsPath(
                        port_id, channel_id,
                    );

                let storage = parachain_node::storage()
                    .ibc()
                    .next_sequence_recv(next_sequence_recv_path);

                let query_hash = match request.height {
                    QueryHeight::Latest => rpc_client.rpc().block_hash(None).await.unwrap(),
                    QueryHeight::Specific(v) => relay_rpc_client
                        .rpc()
                        .block_hash(Some(subxt::rpc::types::BlockNumber::from(
                            v.revision_height(),
                        )))
                        .await
                        .unwrap(),
                };

                let result = relay_rpc_client
                    .storage()
                    .at(query_hash)
                    .await
                    .unwrap()
                    .fetch(&storage)
                    .await
                    .unwrap()
                    .unwrap();

                debug!(
                    "substrate::query_next_sequence_receive -> sequence: {:?}",
                    result
                );

                match include_proof {
                    IncludeProof::Yes => {
                        // // Note: We expect the return to be a u64 encoded in big-endian. Refer to ibc-go:
                        // // https://github.com/cosmos/ibc-go/blob/25767f6bdb5bab2c2a116b41d92d753c93e18121/modules/core/04-channel/client/utils/utils.go#L191
                        // if res.value.len() != 8 {
                        //     return Err(Error::query("next_sequence_receive".into()));
                        // }
                        // let seq: Sequence = Bytes::from(res.value).get_u64().into();

                        // scale encode sequence
                        let value = codec::Encode::encode(&result);
                        let state_proof = utils::build_state_proof(
                            relay_rpc_client,
                            query_hash,
                            storage.to_bytes(),
                            value,
                        )
                        .await;
                        // debug!("substrate::query_packet_commitment -> state_proof: {:?}", state_proof);
                        let merkle_proof = utils::build_ics23_merkle_proof(state_proof.unwrap());
                        Ok((result.into(), merkle_proof))
                    }
                    IncludeProof::No => Ok((result.into(), None)),
                }
            } else {
                let port_id =
                    relaychain_node::runtime_types::ibc::core::ics24_host::identifier::PortId(
                        request.port_id.to_string(),
                    );
                let channel_id =
                    relaychain_node::runtime_types::ibc::core::ics24_host::identifier::ChannelId(
                        request.channel_id.to_string(),
                    );

                let next_sequence_recv_path =
                    relaychain_node::runtime_types::ibc::core::ics24_host::path::SeqRecvsPath(
                        port_id, channel_id,
                    );

                let storage = relaychain_node::storage()
                    .ibc()
                    .next_sequence_recv(next_sequence_recv_path);

                let query_hash = match request.height {
                    QueryHeight::Latest => relay_rpc_client.rpc().block_hash(None).await.unwrap(),
                    QueryHeight::Specific(v) => relay_rpc_client
                        .rpc()
                        .block_hash(Some(subxt::rpc::types::BlockNumber::from(
                            v.revision_height(),
                        )))
                        .await
                        .unwrap(),
                };

                let result = relay_rpc_client
                    .storage()
                    .at(query_hash)
                    .await
                    .unwrap()
                    .fetch(&storage)
                    .await
                    .unwrap()
                    .unwrap();

                match include_proof {
                    IncludeProof::Yes => {
                        // // Note: We expect the return to be a u64 encoded in big-endian. Refer to ibc-go:
                        // // https://github.com/cosmos/ibc-go/blob/25767f6bdb5bab2c2a116b41d92d753c93e18121/modules/core/04-channel/client/utils/utils.go#L191
                        // if res.value.len() != 8 {
                        //     return Err(Error::query("next_sequence_receive".into()));
                        // }
                        // let seq: Sequence = Bytes::from(res.value).get_u64().into();

                        // scale encode sequence
                        let value = codec::Encode::encode(&result);
                        let state_proof = utils::build_state_proof(
                            relay_rpc_client,
                            query_hash,
                            storage.to_bytes(),
                            value,
                        )
                        .await;
                        // debug!("substrate::query_packet_commitment -> state_proof: {:?}", state_proof);
                        let merkle_proof = utils::build_ics23_merkle_proof(state_proof.unwrap());
                        Ok((result.into(), merkle_proof))
                    }
                    IncludeProof::No => Ok((result.into(), None)),
                }
            }
        }

        match &self.rpc_client {
            RpcClient::ParachainRpc {
                relay_rpc,
                para_rpc,
            } => self.block_on(query_next_sequence_receive(
                relay_rpc,
                Some(para_rpc),
                request,
                include_proof,
            )),
            RpcClient::SubChainRpc { rpc } => self.block_on(query_next_sequence_receive(
                rpc,
                None,
                request,
                include_proof,
            )),
        }
    }

    fn query_packet_acknowledgement(
        &self,
        request: QueryPacketAcknowledgementRequest,
        include_proof: IncludeProof,
    ) -> Result<(Vec<u8>, Option<MerkleProof>), Error> {
        async fn query_packet_acknowledgement(
            relay_rpc_client: &OnlineClient<PolkadotConfig>,
            para_rpc_client: Option<&OnlineClient<SubstrateConfig>>,
            request: QueryPacketAcknowledgementRequest,
            include_proof: IncludeProof,
        ) -> Result<(Vec<u8>, Option<MerkleProof>), Error> {
            if let Some(rpc_client) = para_rpc_client {
                let port_id =
                    parachain_node::runtime_types::ibc::core::ics24_host::identifier::PortId(
                        request.port_id.to_string(),
                    );
                let channel_id =
                    parachain_node::runtime_types::ibc::core::ics24_host::identifier::ChannelId(
                        request.channel_id.to_string(),
                    );
                let sequence =
                    parachain_node::runtime_types::ibc::core::ics04_channel::packet::Sequence(
                        u64::from(request.sequence),
                    );

                let acknowledgement_path =
                    parachain_node::runtime_types::ibc::core::ics24_host::path::AcksPath {
                        port_id,
                        channel_id,
                        sequence,
                    };
                let storage = parachain_node::storage()
                    .ibc()
                    .acknowledgements(acknowledgement_path);

                let query_hash = match request.height {
                    QueryHeight::Latest => rpc_client.rpc().block_hash(None).await.unwrap(),
                    QueryHeight::Specific(v) => rpc_client
                        .rpc()
                        .block_hash(Some(subxt::rpc::types::BlockNumber::from(
                            v.revision_height(),
                        )))
                        .await
                        .unwrap(),
                };
                let result = rpc_client
                    .storage()
                    .at(query_hash)
                    .await
                    .unwrap()
                    .fetch(&storage)
                    .await
                    .unwrap()
                    .unwrap();

                debug!(
                    "substrate::query_packet_acknowledgement -> ack commitment: {:?}",
                    result
                );

                match include_proof {
                    IncludeProof::Yes => {
                        // scale encode ack commitment
                        let value = codec::Encode::encode(&result);
                        let state_proof = utils::build_state_proof(
                            relay_rpc_client,
                            query_hash,
                            storage.to_bytes(),
                            value,
                        )
                        .await;
                        // debug!("substrate::query_packet_commitment -> state_proof: {:?}", state_proof);
                        let merkle_proof = utils::build_ics23_merkle_proof(state_proof.unwrap());
                        Ok((result.0, merkle_proof))
                    }
                    IncludeProof::No => Ok((result.0, None)),
                }
            } else {
                let port_id =
                    relaychain_node::runtime_types::ibc::core::ics24_host::identifier::PortId(
                        request.port_id.to_string(),
                    );
                let channel_id =
                    relaychain_node::runtime_types::ibc::core::ics24_host::identifier::ChannelId(
                        request.channel_id.to_string(),
                    );
                let sequence =
                    relaychain_node::runtime_types::ibc::core::ics04_channel::packet::Sequence(
                        u64::from(request.sequence),
                    );

                let acknowledgement_path =
                    relaychain_node::runtime_types::ibc::core::ics24_host::path::AcksPath {
                        port_id,
                        channel_id,
                        sequence,
                    };
                let storage = relaychain_node::storage()
                    .ibc()
                    .acknowledgements(acknowledgement_path);

                let query_hash = match request.height {
                    QueryHeight::Latest => relay_rpc_client.rpc().block_hash(None).await.unwrap(),
                    QueryHeight::Specific(v) => relay_rpc_client
                        .rpc()
                        .block_hash(Some(subxt::rpc::types::BlockNumber::from(
                            v.revision_height(),
                        )))
                        .await
                        .unwrap(),
                };
                let result = relay_rpc_client
                    .storage()
                    .at(query_hash)
                    .await
                    .unwrap()
                    .fetch(&storage)
                    .await
                    .unwrap()
                    .unwrap();

                debug!(
                    "substrate::query_packet_acknowledgement -> ack commitment: {:?}",
                    result
                );

                match include_proof {
                    IncludeProof::Yes => {
                        // scale encode ack commitment
                        let value = codec::Encode::encode(&result);
                        let state_proof = utils::build_state_proof(
                            relay_rpc_client,
                            query_hash,
                            storage.to_bytes(),
                            value,
                        )
                        .await;
                        // debug!("substrate::query_packet_commitment -> state_proof: {:?}", state_proof);
                        let merkle_proof = utils::build_ics23_merkle_proof(state_proof.unwrap());
                        Ok((result.0, merkle_proof))
                    }
                    IncludeProof::No => Ok((result.0, None)),
                }
            }
        }

        match &self.rpc_client {
            RpcClient::ParachainRpc {
                relay_rpc,
                para_rpc,
            } => self.block_on(query_packet_acknowledgement(
                relay_rpc,
                Some(para_rpc),
                request,
                include_proof,
            )),
            RpcClient::SubChainRpc { rpc } => self.block_on(query_packet_acknowledgement(
                rpc,
                None,
                request,
                include_proof,
            )),
        }
    }

    /// Queries the packet acknowledgment hashes associated with a channel.
    fn query_packet_acknowledgements(
        &self,
        request: QueryPacketAcknowledgementsRequest,
    ) -> Result<(Vec<Sequence>, ICSHeight), Error> {
        crate::time!("query_packet_acknowledgements");
        crate::telemetry!(query, self.id(), "query_packet_acknowledgements");

        async fn query_packet_acknowledgements(
            relay_rpc_client: &OnlineClient<PolkadotConfig>,
            para_rpc_client: Option<&OnlineClient<SubstrateConfig>>,
            request: QueryPacketAcknowledgementsRequest,
        ) -> Result<(Vec<Sequence>, ICSHeight), Error> {
            if let Some(rpc_client) = para_rpc_client {
                let key_addr = parachain_node::storage().ibc().acknowledgements_root();

                let mut iter = rpc_client
                    .storage()
                    .at(None)
                    .await
                    .unwrap()
                    .iter(key_addr, 10)
                    .await
                    .unwrap();

                let mut result = vec![];
                while let Some((key, value)) = iter.next().await.unwrap() {
                    let raw_key = key.0[48..].to_vec();
                    let rets = parachain_node::runtime_types::ibc::core::ics24_host::path::AcksPath::decode(&mut &*raw_key).unwrap();
                    let port_id = PortId::from(rets.port_id);
                    let channel_id = ChannelId::from(rets.channel_id);
                    let sequence = Sequence::from(rets.sequence);

                    if port_id == request.port_id && channel_id == request.channel_id {
                        result.push(sequence);
                    }
                }
                use subxt::config::Header;
                let finalized_head_hash = rpc_client.rpc().finalized_head().await.unwrap();

                let block = rpc_client
                    .rpc()
                    .block(Some(finalized_head_hash))
                    .await
                    .unwrap();
                let height =
                    ICSHeight::new(0, u64::from(block.unwrap().block.header.number())).unwrap();

                Ok((result, height))
            } else {
                let key_addr = relaychain_node::storage().ibc().acknowledgements_root();

                let mut iter = relay_rpc_client
                    .storage()
                    .at(None)
                    .await
                    .unwrap()
                    .iter(key_addr, 10)
                    .await
                    .unwrap();

                let mut result = vec![];
                while let Some((key, value)) = iter.next().await.unwrap() {
                    let raw_key = key.0[48..].to_vec();
                    let rets = relaychain_node::runtime_types::ibc::core::ics24_host::path::AcksPath::decode(&mut &*raw_key).unwrap();
                    let port_id = PortId::from(rets.port_id);
                    let channel_id = ChannelId::from(rets.channel_id);
                    let sequence = Sequence::from(rets.sequence);

                    if port_id == request.port_id && channel_id == request.channel_id {
                        result.push(sequence);
                    }
                }
                use subxt::config::Header;
                let finalized_head_hash = relay_rpc_client.rpc().finalized_head().await.unwrap();

                let block = relay_rpc_client
                    .rpc()
                    .block(Some(finalized_head_hash))
                    .await
                    .unwrap();
                let height =
                    ICSHeight::new(0, u64::from(block.unwrap().block.header.number())).unwrap();

                Ok((result, height))
            }
        }

        match &self.rpc_client {
            RpcClient::ParachainRpc {
                relay_rpc,
                para_rpc,
            } => self.block_on(query_packet_acknowledgements(
                relay_rpc,
                Some(para_rpc),
                request,
            )),
            RpcClient::SubChainRpc { rpc } => {
                self.block_on(query_packet_acknowledgements(rpc, None, request))
            }
        }
    }

    /// Queries the unreceived acknowledgements sequences associated with a channel.
    fn query_unreceived_acknowledgements(
        &self,
        request: QueryUnreceivedAcksRequest,
    ) -> Result<Vec<Sequence>, Error> {
        crate::time!("query_unreceived_acknowledgements");
        crate::telemetry!(query, self.id(), "query_unreceived_acknowledgements");

        async fn query_unreceived_acknowledgements(
            relay_rpc_client: &OnlineClient<PolkadotConfig>,
            para_rpc_client: Option<&OnlineClient<SubstrateConfig>>,
            request: QueryUnreceivedAcksRequest,
        ) -> Result<Vec<Sequence>, Error> {
            if let Some(rpc_client) = para_rpc_client {
                let key_addr = parachain_node::storage().ibc().acknowledgements_root();

                let mut iter = rpc_client
                    .storage()
                    .at(None)
                    .await
                    .unwrap()
                    .iter(key_addr, 10)
                    .await
                    .unwrap();

                let mut result = vec![];
                while let Some((key, value)) = iter.next().await.unwrap() {
                    let raw_key = key.0[48..].to_vec();
                    let rets = parachain_node::runtime_types::ibc::core::ics24_host::path::AcksPath::decode(&mut &*raw_key).unwrap();
                    let port_id = PortId::from(rets.port_id);
                    let channel_id = ChannelId::from(rets.channel_id);
                    let sequence = Sequence::from(rets.sequence);

                    if port_id == request.port_id && channel_id == request.channel_id {
                        result.push(sequence);
                    }
                }

                let mut ret = vec![];
                for seq in request.packet_ack_sequences {
                    for in_seq in result.iter() {
                        if seq != *in_seq {
                            ret.push(seq);
                        }
                    }
                }
                Ok(ret)
            } else {
                let key_addr = relaychain_node::storage().ibc().acknowledgements_root();

                let mut iter = relay_rpc_client
                    .storage()
                    .at(None)
                    .await
                    .unwrap()
                    .iter(key_addr, 10)
                    .await
                    .unwrap();

                let mut result = vec![];
                while let Some((key, value)) = iter.next().await.unwrap() {
                    let raw_key = key.0[48..].to_vec();
                    let rets = relaychain_node::runtime_types::ibc::core::ics24_host::path::AcksPath::decode(&mut &*raw_key).unwrap();
                    let port_id = PortId::from(rets.port_id);
                    let channel_id = ChannelId::from(rets.channel_id);
                    let sequence = Sequence::from(rets.sequence);

                    if port_id == request.port_id && channel_id == request.channel_id {
                        result.push(sequence);
                    }
                }

                let mut ret = vec![];
                for seq in request.packet_ack_sequences {
                    for in_seq in result.iter() {
                        if seq != *in_seq {
                            ret.push(seq);
                        }
                    }
                }
                Ok(ret)
            }
        }

        match &self.rpc_client {
            RpcClient::ParachainRpc {
                relay_rpc,
                para_rpc,
            } => self.block_on(query_unreceived_acknowledgements(
                relay_rpc,
                Some(para_rpc),
                request,
            )),
            RpcClient::SubChainRpc { rpc } => {
                self.block_on(query_unreceived_acknowledgements(rpc, None, request))
            }
        }
    }

    /// This function queries transactions for events matching certain criteria.
    /// 1. Client Update request - returns a vector with at most one update client event
    /// 2. Transaction event request - returns all IBC events resulted from a Tx execution
    fn query_txs(&self, request: QueryTxRequest) -> Result<Vec<IbcEventWithHeight>, Error> {
        crate::time!("query_txs");
        crate::telemetry!(query, self.id(), "query_txs");
        async fn query_txs(
            relay_rpc_client: &OnlineClient<PolkadotConfig>,
            para_rpc_client: Option<&OnlineClient<SubstrateConfig>>,
            request: QueryTxRequest,
        ) -> Result<Vec<IbcEventWithHeight>, Error> {
            if let Some(rpc_client) = para_rpc_client {
                match request {
                    QueryTxRequest::Client(request) => {
                        use ibc_relayer_types::core::ics02_client::events::Attributes;
                        use ibc_relayer_types::events::IbcEvent;

                        // Todo: the client event below is mock
                        // replace it with real client event replied from a Substrate chain
                        let height = match request.query_height {
                            QueryHeight::Latest => {
                                use subxt::config::Header;
                                let finalized_head_hash =
                                    rpc_client.rpc().finalized_head().await.unwrap();

                                let block = rpc_client
                                    .rpc()
                                    .block(Some(finalized_head_hash))
                                    .await
                                    .unwrap();

                                ICSHeight::new(0, u64::from(block.unwrap().block.header.number()))
                                    .unwrap()
                            }
                            QueryHeight::Specific(value) => value.clone(),
                        };

                        let result: Vec<IbcEventWithHeight> = vec![IbcEventWithHeight {
                            event: IbcEvent::UpdateClient(
                                ibc_relayer_types::core::ics02_client::events::UpdateClient::from(
                                    Attributes {
                                        client_id: request.client_id,
                                        client_type: ClientType::Grandpa,
                                        consensus_height: request.consensus_height,
                                    },
                                ),
                            ),
                            height,
                        }];

                        Ok(result)
                    }

                    QueryTxRequest::Transaction(_tx) => {
                        // tracing::trace!("in substrate: [query_txs]: Transaction: {:?}", tx);
                        // Todo: https://github.com/octopus-network/ibc-rs/issues/98
                        let result: Vec<IbcEventWithHeight> = vec![];
                        Ok(result)
                    }
                }
            } else {
                match request {
                    QueryTxRequest::Client(request) => {
                        use ibc_relayer_types::core::ics02_client::events::Attributes;
                        use ibc_relayer_types::events::IbcEvent;

                        // Todo: the client event below is mock
                        // replace it with real client event replied from a Substrate chain
                        let height = match request.query_height {
                            QueryHeight::Latest => {
                                use subxt::config::Header;
                                let finalized_head_hash =
                                    relay_rpc_client.rpc().finalized_head().await.unwrap();

                                let block = relay_rpc_client
                                    .rpc()
                                    .block(Some(finalized_head_hash))
                                    .await
                                    .unwrap();

                                ICSHeight::new(0, u64::from(block.unwrap().block.header.number()))
                                    .unwrap()
                            }
                            QueryHeight::Specific(value) => value.clone(),
                        };

                        let result: Vec<IbcEventWithHeight> = vec![IbcEventWithHeight {
                            event: IbcEvent::UpdateClient(
                                ibc_relayer_types::core::ics02_client::events::UpdateClient::from(
                                    Attributes {
                                        client_id: request.client_id,
                                        client_type: ClientType::Grandpa,
                                        consensus_height: request.consensus_height,
                                    },
                                ),
                            ),
                            height,
                        }];

                        Ok(result)
                    }

                    QueryTxRequest::Transaction(_tx) => {
                        // tracing::trace!("in substrate: [query_txs]: Transaction: {:?}", tx);
                        // Todo: https://github.com/octopus-network/ibc-rs/issues/98
                        let result: Vec<IbcEventWithHeight> = vec![];
                        Ok(result)
                    }
                }
            }
        }

        match &self.rpc_client {
            RpcClient::ParachainRpc {
                relay_rpc,
                para_rpc,
            } => self.block_on(query_txs(relay_rpc, Some(para_rpc), request)),
            RpcClient::SubChainRpc { rpc } => self.block_on(query_txs(rpc, None, request)),
        }
    }

    /// This function queries transactions for packet events matching certain criteria.
    /// It returns at most one packet event for each sequence specified in the request.
    ///    Note - there is no way to format the packet query such that it asks for Tx-es with either
    ///    sequence (the query conditions can only be AND-ed).
    ///    There is a possibility to include "<=" and ">=" conditions but it doesn't work with
    ///    string attributes (sequence is emmitted as a string).
    ///    Therefore, for packets we perform one tx_search for each sequence.
    ///    Alternatively, a single query for all packets could be performed but it would return all
    ///    packets ever sent.
    fn query_packet_events(
        &self,
        mut request: QueryPacketEventDataRequest,
    ) -> Result<Vec<IbcEventWithHeight>, Error> {
        crate::time!("query_packet_events");
        crate::telemetry!(query, self.id(), "query_packet_events");

        // todo need impl
        async fn query_packet_events(
            relay_rpc_client: &OnlineClient<PolkadotConfig>,
            para_rpc_client: Option<&OnlineClient<SubstrateConfig>>,
            mut request: QueryPacketEventDataRequest,
        ) -> Result<Vec<IbcEventWithHeight>, Error> {
            if let Some(rpc_client) = para_rpc_client {
                todo!()
            } else {
                todo!()
            }
        }

        match &self.rpc_client {
            RpcClient::ParachainRpc {
                relay_rpc,
                para_rpc,
            } => self.block_on(query_packet_events(relay_rpc, Some(para_rpc), request)),
            RpcClient::SubChainRpc { rpc } => {
                self.block_on(query_packet_events(rpc, None, request))
            }
        }
    }

    fn query_host_consensus_state(
        &self,
        request: QueryHostConsensusStateRequest,
    ) -> Result<Self::ConsensusState, Error> {
        async fn query_host_consensus_state(
            relay_rpc_client: &OnlineClient<PolkadotConfig>,
            para_rpc_client: Option<&OnlineClient<SubstrateConfig>>,
            request: QueryHostConsensusStateRequest,
        ) -> Result<GpConsensusState, Error> {
            use core::time::Duration;
            use ibc_relayer_types::core::ics23_commitment::commitment::CommitmentRoot;
            use tendermint::time::Time;
            if let Some(rpc_client) = para_rpc_client {
                let storage = parachain_node::storage().timestamp().now();

                let query_hash = match request.height {
                    QueryHeight::Latest => rpc_client.rpc().block_hash(None).await.unwrap(),
                    QueryHeight::Specific(v) => rpc_client
                        .rpc()
                        .block_hash(Some(subxt::rpc::types::BlockNumber::from(
                            v.revision_height(),
                        )))
                        .await
                        .unwrap(),
                };
                let result = rpc_client
                    .storage()
                    .at(query_hash)
                    .await
                    .unwrap()
                    .fetch(&storage)
                    .await
                    .unwrap()
                    .unwrap();
                // As the `u64` representation can only represent times up to
                // about year 2554, there is no risk of overflowing `Time`
                // or `OffsetDateTime`.
                // let timestamp = time::OffsetDateTime::from_unix_timestamp_nanos(result as i128)
                //     .unwrap()
                //     .try_into()
                //     .unwrap();

                use sp_std::time::Duration;
                let duration = Duration::from_millis(result);
                let tm_timestamp =
                    Time::from_unix_timestamp(duration.as_secs() as i64, duration.subsec_nanos())
                        .unwrap();
                debug!(
                    " 🐙🐙 substrate::build_consensus_state -> timestamp {:?}",
                    tm_timestamp
                );

                let last_finalized_head_hash = rpc_client.rpc().finalized_head().await.unwrap();
                let finalized_head = rpc_client
                    .rpc()
                    .header(Some(last_finalized_head_hash))
                    .await
                    .unwrap()
                    .unwrap();
                let root = CommitmentRoot::from(finalized_head.state_root.as_bytes().to_vec());
                let consensus_state = GpConsensusState::new(root, tm_timestamp);

                Ok(consensus_state)
            } else {
                let storage = relaychain_node::storage().timestamp().now();

                let query_hash = match request.height {
                    QueryHeight::Latest => relay_rpc_client.rpc().block_hash(None).await.unwrap(),
                    QueryHeight::Specific(v) => relay_rpc_client
                        .rpc()
                        .block_hash(Some(subxt::rpc::types::BlockNumber::from(
                            v.revision_height(),
                        )))
                        .await
                        .unwrap(),
                };
                let result = relay_rpc_client
                    .storage()
                    .at(query_hash)
                    .await
                    .unwrap()
                    .fetch(&storage)
                    .await
                    .unwrap()
                    .unwrap();
                // As the `u64` representation can only represent times up to
                // about year 2554, there is no risk of overflowing `Time`
                // or `OffsetDateTime`.
                // let timestamp = time::OffsetDateTime::from_unix_timestamp_nanos(result as i128)
                //     .unwrap()
                //     .try_into()
                //     .unwrap();
                use sp_std::time::Duration;

                let duration = Duration::from_millis(result);
                let tm_timestamp =
                    Time::from_unix_timestamp(duration.as_secs() as i64, duration.subsec_nanos())
                        .unwrap();
                debug!(
                    " 🐙🐙 substrate::build_consensus_state -> timestamp {:?}",
                    tm_timestamp
                );
                let last_finalized_head_hash =
                    relay_rpc_client.rpc().finalized_head().await.unwrap();

                let finalized_head = relay_rpc_client
                    .rpc()
                    .header(Some(last_finalized_head_hash))
                    .await
                    .unwrap()
                    .unwrap();
                let root = CommitmentRoot::from(finalized_head.state_root.as_bytes().to_vec());
                let consensus_state = GpConsensusState::new(root, tm_timestamp);

                Ok(consensus_state)
            }
        }

        match &self.rpc_client {
            RpcClient::ParachainRpc {
                relay_rpc,
                para_rpc,
            } => self.block_on(query_host_consensus_state(
                relay_rpc,
                Some(para_rpc),
                request,
            )),
            RpcClient::SubChainRpc { rpc } => {
                self.block_on(query_host_consensus_state(rpc, None, request))
            }
        }
    }

    // need to do
    fn build_client_state(
        &self,
        height: ICSHeight,
        settings: ClientSettings,
    ) -> Result<Self::ClientState, Error> {
        crate::time!("build_client_state");

        fn build_client_state(
            config: ChainConfig,
            rt: Arc<TokioRuntime>,
            relay_rpc_client: &OnlineClient<PolkadotConfig>,
            para_rpc_client: Option<&OnlineClient<SubstrateConfig>>,
            height: ICSHeight,
            settings: ClientSettings,
        ) -> Result<GpClientState, Error> {
            if let Some(rpc_client) = para_rpc_client {
                use codec::Decode;
                use ibc_relayer_types::clients::ics10_grandpa::beefy_authority_set::BeefyAuthoritySet;
                use ibc_relayer_types::clients::ics10_grandpa::client_state::ChaninType;
                use ibc_relayer_types::Height;

                let chain_id = config.id.clone();

                let result = async {
                    let mut sub = subscribe_beefy_justifications(&*relay_rpc_client.rpc())
                        .await
                        .unwrap();

                    sub.next().await.unwrap().unwrap().0
                };
                let raw_signed_commitment = rt.block_on(result);

                // decode signed commitment

                let beefy_light_client::commitment::VersionedFinalityProof::V1(signed_commitment) =
                    beefy_light_client::commitment::VersionedFinalityProof::decode(
                        &mut &raw_signed_commitment[..],
                    )
                    .unwrap();

                // get commitment
                let beefy_light_client::commitment::Commitment {
                    payload,
                    block_number,
                    validator_set_id,
                } = signed_commitment.commitment;

                let mmr_root_hash = payload
                    .get_raw(&beefy_light_client::commitment::known_payload_ids::MMR_ROOT_ID)
                    .unwrap();
                let reversion_number = config.id.version();
                let latest_beefy_height =
                    Height::new(reversion_number, block_number as u64).unwrap();
                let latest_mmr_root = mmr_root_hash.clone();
                // get authorith set
                let storage = relaychain_node::storage().mmr_leaf().beefy_authorities();

                let closure = async {
                    relay_rpc_client
                        .storage()
                        .at(None)
                        .await
                        .unwrap()
                        .fetch(&storage)
                        .await
                };
                let latest_authority_set =
                    rt.block_on(closure).unwrap().map(|v| BeefyAuthoritySet {
                        id: v.id,
                        len: v.len,
                        root: v.root.as_bytes().to_vec(),
                    });

                let (chain_type, parachain_id, latest_chain_height) = (
                    ChaninType::Parachian,
                    2000,
                    // todo(davirian)need query parachain height, maybey revision number neet to change
                    Height::new(reversion_number, block_number as u64).unwrap(),
                );

                let client_state = GpClientState {
                    chain_type,
                    chain_id,
                    parachain_id,
                    latest_beefy_height,
                    latest_mmr_root,
                    latest_chain_height,
                    frozen_height: None,
                    latest_authority_set,
                };
                Ok(client_state)
            } else {
                use codec::Decode;
                use ibc_relayer_types::clients::ics10_grandpa::beefy_authority_set::BeefyAuthoritySet;
                use ibc_relayer_types::clients::ics10_grandpa::client_state::ChaninType;
                use ibc_relayer_types::Height;

                let chain_id = config.id.clone();

                let result = async {
                    let mut sub = subscribe_beefy_justifications(&*relay_rpc_client.rpc())
                        .await
                        .unwrap();

                    sub.next().await.unwrap().unwrap().0
                };
                let raw_signed_commitment = rt.block_on(result);

                // decode signed commitment

                let beefy_light_client::commitment::VersionedFinalityProof::V1(signed_commitment) =
                    beefy_light_client::commitment::VersionedFinalityProof::decode(
                        &mut &raw_signed_commitment[..],
                    )
                    .unwrap();

                // get commitment
                let beefy_light_client::commitment::Commitment {
                    payload,
                    block_number,
                    validator_set_id,
                } = signed_commitment.commitment;

                let mmr_root_hash = payload
                    .get_raw(&beefy_light_client::commitment::known_payload_ids::MMR_ROOT_ID)
                    .unwrap();
                let reversion_number = config.id.version();
                let latest_beefy_height =
                    Height::new(reversion_number, block_number as u64).unwrap();
                let latest_mmr_root = mmr_root_hash.clone();
                // get authorith set
                let storage = relaychain_node::storage().mmr_leaf().beefy_authorities();

                let closure = async {
                    relay_rpc_client
                        .storage()
                        .at(None)
                        .await
                        .unwrap()
                        .fetch(&storage)
                        .await
                };
                let latest_authority_set =
                    rt.block_on(closure).unwrap().map(|v| BeefyAuthoritySet {
                        id: v.id,
                        len: v.len,
                        root: v.root.as_bytes().to_vec(),
                    });

                let (chain_type, parachain_id, latest_chain_height) = (
                    ChaninType::Subchain,
                    0,
                    Height::new(reversion_number, block_number as u64).unwrap(),
                );

                let client_state = GpClientState {
                    chain_type,
                    chain_id,
                    parachain_id,
                    latest_beefy_height,
                    latest_mmr_root,
                    latest_chain_height,
                    frozen_height: None,
                    latest_authority_set,
                };
                Ok(client_state)
            }
        }

        match &self.rpc_client {
            RpcClient::ParachainRpc {
                relay_rpc,
                para_rpc,
            } => build_client_state(
                self.config.clone(),
                self.rt.clone(),
                relay_rpc,
                Some(para_rpc),
                height,
                settings,
            ),
            RpcClient::SubChainRpc { rpc } => build_client_state(
                self.config.clone(),
                self.rt.clone(),
                rpc,
                None,
                height,
                settings,
            ),
        }
    }

    // need to do
    fn build_consensus_state(
        &self,
        light_block: Self::LightBlock,
    ) -> Result<Self::ConsensusState, Error> {
        crate::time!("build_consensus_state");
        async fn build_consensus_state(
            relay_rpc_client: &OnlineClient<PolkadotConfig>,
            para_rpc_client: Option<&OnlineClient<SubstrateConfig>>,
            light_block: SubLightBlock,
        ) -> Result<GpConsensusState, Error> {
            use core::time::Duration;
            use ibc_relayer_types::core::ics23_commitment::commitment::CommitmentRoot;
            use tendermint::time::Time;
            if let Some(rpc_client) = para_rpc_client {
                let last_finalized_head_hash = rpc_client.rpc().finalized_head().await.unwrap();
                let finalized_head = rpc_client
                    .rpc()
                    .header(Some(last_finalized_head_hash))
                    .await
                    .unwrap()
                    .unwrap();
                let storage = parachain_node::storage().timestamp().now();

                let result = rpc_client
                    .storage()
                    .at(Some(last_finalized_head_hash))
                    .await
                    .unwrap()
                    .fetch(&storage)
                    .await
                    .unwrap()
                    .unwrap();
                debug!(
                    " 🐙🐙 substrate::build_consensus_state -> latest time {:?}",
                    result
                );
                // As the `u64` representation can only represent times up to
                // about year 2554, there is no risk of overflowing `Time`
                // or `OffsetDateTime`.
                // let timestamp = time::OffsetDateTime::from_unix_timestamp_nanos(result as i128)
                //     .unwrap()
                //     .try_into()
                //     .unwrap();
                // let timestamp = Timestamp::from_nanoseconds(result)
                //     .unwrap()
                //     .into_tm_time()
                //     .unwrap();
                use sp_std::time::Duration;
                let duration = Duration::from_millis(result);
                let tm_timestamp =
                    Time::from_unix_timestamp(duration.as_secs() as i64, duration.subsec_nanos())
                        .unwrap();
                debug!(
                    " 🐙🐙 substrate::build_consensus_state -> timestamp {:?}",
                    tm_timestamp
                );
                let root = CommitmentRoot::from(finalized_head.state_root.as_bytes().to_vec());
                let consensus_state = GpConsensusState::new(root, tm_timestamp);
                debug!(
                    " 🐙🐙 substrate::build_consensus_state -> consensus_state {:?}",
                    consensus_state
                );
                Ok(consensus_state)
            } else {
                let last_finalized_head_hash =
                    relay_rpc_client.rpc().finalized_head().await.unwrap();

                let finalized_head = relay_rpc_client
                    .rpc()
                    .header(Some(last_finalized_head_hash))
                    .await
                    .unwrap()
                    .unwrap();
                let storage = relaychain_node::storage().timestamp().now();

                let result = relay_rpc_client
                    .storage()
                    .at(Some(last_finalized_head_hash))
                    .await
                    .unwrap()
                    .fetch(&storage)
                    .await
                    .unwrap()
                    .unwrap();
                debug!(
                    "🐙🐙 substrate::build_consensus_state -> latest time {:?}",
                    result
                );
                // As the `u64` representation can only represent times up to
                // about year 2554, there is no risk of overflowing `Time`
                // or `OffsetDateTime`.
                // let timestamp = time::OffsetDateTime::from_unix_timestamp_nanos(result as i128)
                //     .unwrap()
                //     .try_into()
                //     .unwrap();
                use sp_std::time::Duration;
                let duration = Duration::from_millis(result);
                let tm_timestamp =
                    Time::from_unix_timestamp(duration.as_secs() as i64, duration.subsec_nanos())
                        .unwrap();
                debug!(
                    " 🐙🐙 substrate::build_consensus_state -> timestamp {:?}",
                    tm_timestamp
                );
                let root = CommitmentRoot::from(finalized_head.state_root.as_bytes().to_vec());
                let consensus_state = GpConsensusState::new(root, tm_timestamp);
                debug!(
                    " 🐙🐙 substrate::build_consensus_state -> consensus_state {:?}",
                    consensus_state
                );

                Ok(consensus_state)
            }
        }

        match &self.rpc_client {
            RpcClient::ParachainRpc {
                relay_rpc,
                para_rpc,
            } => self.block_on(build_consensus_state(
                relay_rpc,
                Some(para_rpc),
                light_block,
            )),
            RpcClient::SubChainRpc { rpc } => {
                self.block_on(build_consensus_state(rpc, None, light_block))
            }
        }
    }

    fn build_header(
        &mut self,
        trusted_height: ICSHeight,
        target_height: ICSHeight,
        client_state: &AnyClientState,
    ) -> Result<(Self::Header, Vec<Self::Header>), Error> {
        crate::time!("build_header");

        async fn build_header(
            relay_rpc_client: &OnlineClient<PolkadotConfig>,
            para_rpc_client: Option<&OnlineClient<SubstrateConfig>>,
            trusted_height: ICSHeight,
            target_height: ICSHeight,
            client_state: &AnyClientState,
        ) -> Result<(GpHeader, Vec<GpHeader>), Error> {
            use codec::Decode;
            use ibc_relayer_types::clients::ics10_grandpa::beefy_authority_set::BeefyAuthoritySet;
            use ibc_relayer_types::clients::ics10_grandpa::client_state::ChaninType;
            use ibc_relayer_types::Height;
            if let Some(para_rpc_client) = para_rpc_client {
                todo!()
            } else {
                assert!(trusted_height.revision_height() < target_height.revision_height());

                let grandpa_client_state = match client_state {
                    AnyClientState::Grandpa(state) => state,
                    _ => unimplemented!(),
                };

                // assert!(
                //     target_height.revision_height()
                //         < grandpa_client_state.latest_beefy_height.revision_height()
                // );
                // assert trust_height <= grandpa_client_state height
                // if trusted_height > grandpa_client_state.latest_chain_height {
                //     panic!("trust height miss match client state height");
                // }

                if grandpa_client_state.latest_beefy_height.revision_height()
                    < target_height.revision_height()
                {
                    debug!(
                        "substrate::build_header -> grandpa_client_state.latest_beefy_height:{:?} < target_height {:?}, need to update beefy",
                        grandpa_client_state.latest_beefy_height.revision_height(),target_height.revision_height()
                    );

                    let mut sub = subscribe_beefy_justifications(&*relay_rpc_client.rpc())
                        .await
                        .unwrap();

                    let raw_signed_commitment = sub.next().await.unwrap().unwrap().0;
                    debug!(
                        "🐙🐙 substrate::build_header -> recv raw_signed_commitment: {:?}",
                        raw_signed_commitment
                    );

                    // decode signed commitment
                    let beefy_light_client::commitment::VersionedFinalityProof::V1(
                        signed_commitment,
                    ) = beefy_light_client::commitment::VersionedFinalityProof::decode(
                        &mut &raw_signed_commitment.0[..],
                    )
                    .unwrap();
                    debug!(
                        "🐙🐙 substrate::build_header: -> decode signed_commitment : {:?} ",
                        signed_commitment
                    );
                    // get commitment
                    let beefy_light_client::commitment::Commitment {
                        payload,
                        block_number,
                        validator_set_id,
                    } = signed_commitment.commitment.clone();

                    let authority_proof = utils::build_validator_proof(
                        &relay_rpc_client,
                        signed_commitment.clone(),
                        block_number,
                    )
                    .await
                    .unwrap();

                    // build mmr proof for beefy
                    let beefy_proof_heights = vec![block_number];
                    let mmr_batch_proof = utils::build_mmr_proofs(
                        &relay_rpc_client,
                        beefy_proof_heights,
                        Some(block_number),
                        None,
                    )
                    .await
                    .unwrap();

                    let beefy_mmr = utils::to_pb_beefy_mmr(
                        signed_commitment,
                        mmr_batch_proof.clone(),
                        authority_proof.to_vec(),
                    );
                    // build mmr proof for target header height
                    let target_header_heights = vec![(target_height.revision_height() + 1) as u32];
                    let header_proof = utils::build_mmr_proofs(
                        relay_rpc_client,
                        target_header_heights,
                        Some(block_number),
                        None,
                    )
                    .await
                    .unwrap();

                    let mmr_leaves_proof = beefy_light_client::mmr::MmrLeavesProof::try_from(
                        header_proof.clone().proof.0,
                    )
                    .unwrap();

                    // build target height header
                    let headers = utils::build_subchain_headers(
                        relay_rpc_client,
                        mmr_leaves_proof.leaf_indices,
                        grandpa_client_state.chain_id.to_string(),
                    )
                    .await
                    .unwrap();

                    let proof = Some(utils::convert_mmrproof(header_proof).unwrap());
                    let subchain_headers =
                    ibc_relayer_types::clients::ics10_grandpa::header::message::SubchainHeaders {
                        subchain_headers: headers,
                        mmr_leaves_and_batch_proof: proof,
                    };
                    let result = GpHeader {
                        // leave beefy mmr None
                        beefy_mmr:Some(beefy_mmr),
                        message: ibc_relayer_types::clients::ics10_grandpa::header::message::Message::SubchainHeaders(subchain_headers),
                    };

                    return Ok((result, vec![]));
                }

                // build mmr proof for target height
                let target_heights = vec![(target_height.revision_height() + 1) as u32];
                let mmr_batch_proof = utils::build_mmr_proofs(
                    relay_rpc_client,
                    target_heights,
                    Some(grandpa_client_state.latest_beefy_height.revision_height() as u32),
                    None,
                )
                .await
                .unwrap();

                let mmr_leaves_proof = beefy_light_client::mmr::MmrLeavesProof::try_from(
                    mmr_batch_proof.clone().proof.0,
                )
                .unwrap();

                // build target height header
                let headers = utils::build_subchain_headers(
                    relay_rpc_client,
                    mmr_leaves_proof.leaf_indices,
                    grandpa_client_state.chain_id.to_string(),
                )
                .await
                .unwrap();

                let proof = Some(utils::convert_mmrproof(mmr_batch_proof).unwrap());
                let subchain_headers =
                    ibc_relayer_types::clients::ics10_grandpa::header::message::SubchainHeaders {
                        subchain_headers: headers,
                        mmr_leaves_and_batch_proof: proof,
                    };
                let result = GpHeader {
                    // leave beefy mmr None
                    beefy_mmr:None,
                    message: ibc_relayer_types::clients::ics10_grandpa::header::message::Message::SubchainHeaders(subchain_headers),
                };

                Ok((result, vec![]))
            }
        }

        match &self.rpc_client {
            RpcClient::ParachainRpc {
                relay_rpc,
                para_rpc,
            } => self.rt.block_on(build_header(
                relay_rpc,
                Some(para_rpc),
                trusted_height,
                target_height,
                client_state,
            )),
            RpcClient::SubChainRpc { rpc } => self.rt.block_on(build_header(
                rpc,
                None,
                trusted_height,
                target_height,
                client_state,
            )),
        }
    }

    fn maybe_register_counterparty_payee(
        &mut self,
        channel_id: &ChannelId,
        port_id: &PortId,
        counterparty_payee: &Signer,
    ) -> Result<(), Error> {
        async fn maybe_register_counterparty_payee(
            relay_rpc_client: &OnlineClient<PolkadotConfig>,
            para_rpc_client: Option<&OnlineClient<SubstrateConfig>>,
            channel_id: &ChannelId,
            port_id: &PortId,
            counterparty_payee: &Signer,
        ) -> Result<(), Error> {
            Ok(())
        }

        match &self.rpc_client {
            RpcClient::ParachainRpc {
                relay_rpc,
                para_rpc,
            } => self.block_on(maybe_register_counterparty_payee(
                relay_rpc,
                Some(para_rpc),
                channel_id,
                port_id,
                counterparty_payee,
            )),
            RpcClient::SubChainRpc { rpc } => self.block_on(maybe_register_counterparty_payee(
                rpc,
                None,
                channel_id,
                port_id,
                counterparty_payee,
            )),
        }
    }

    fn cross_chain_query(
        &self,
        requests: Vec<CrossChainQueryRequest>,
    ) -> Result<Vec<CrossChainQueryResponse>, Error> {
        async fn cross_chain_query(
            relay_rpc_client: &OnlineClient<PolkadotConfig>,
            para_rpc_client: Option<&OnlineClient<SubstrateConfig>>,
            requests: Vec<CrossChainQueryRequest>,
        ) -> Result<Vec<CrossChainQueryResponse>, Error> {
            Ok(vec![])
        }

        match &self.rpc_client {
            RpcClient::ParachainRpc {
                relay_rpc,
                para_rpc,
            } => self.block_on(cross_chain_query(relay_rpc, Some(para_rpc), requests)),
            RpcClient::SubChainRpc { rpc } => self.block_on(cross_chain_query(rpc, None, requests)),
        }
    }
}<|MERGE_RESOLUTION|>--- conflicted
+++ resolved
@@ -9,7 +9,7 @@
 use digest::typenum::U264;
 use futures::future::join_all;
 use num_bigint::BigInt;
-use sp_core::Pair;
+use sp_core::{Pair, H256};
 use std::{cmp::Ordering, thread};
 
 use tokio::runtime::Runtime as TokioRuntime;
@@ -164,16 +164,12 @@
         &self.config
     }
 
-<<<<<<< HEAD
-    fn key(&self) -> Result<Secp256k1KeyPair, Error> {
-=======
     /// The maximum size of any transaction sent by the relayer to this chain
     fn max_tx_size(&self) -> usize {
         todo!()
     }
 
     fn key(&self) -> Result<Sr25519KeyPair, Error> {
->>>>>>> d8682b8a
         self.keybase()
             .get_key(&self.config.key_name)
             .map_err(Error::key_base)
@@ -235,34 +231,35 @@
     }
 
     /// Query the chain's latest height
-    pub async fn query_chain_latest_height(
+    pub async fn query_chain_height(
         relay_rpc_client: &OnlineClient<PolkadotConfig>,
         para_rpc_client: Option<&OnlineClient<SubstrateConfig>>,
+        block_hash: Option<H256>,
     ) -> Result<ICSHeight, Error> {
+        use subxt::config::Header;
         crate::time!("query_latest_height");
         if let Some(rpc_client) = para_rpc_client {
-            use subxt::config::Header;
-            let finalized_head_hash = rpc_client.rpc().finalized_head().await.unwrap();
-
-            let block = rpc_client
-                .rpc()
-                .block(Some(finalized_head_hash))
-                .await
-                .unwrap();
+            let hash = if let Some(hash) = block_hash {
+                hash
+            } else {
+                let finalized_head_hash = rpc_client.rpc().finalized_head().await.unwrap();
+                finalized_head_hash
+            };
+
+            let block = rpc_client.rpc().block(Some(hash)).await.unwrap();
 
             let height =
                 ICSHeight::new(0, u64::from(block.unwrap().block.header.number())).unwrap();
             Ok(height)
         } else {
-            use subxt::config::Header;
-            let finalized_head_hash = relay_rpc_client.rpc().finalized_head().await.unwrap();
-
-            let block = relay_rpc_client
-                .rpc()
-                .block(Some(finalized_head_hash))
-                .await
-                .unwrap();
-
+            let hash = if let Some(hash) = block_hash {
+                hash
+            } else {
+                let finalized_head_hash = relay_rpc_client.rpc().finalized_head().await.unwrap();
+                finalized_head_hash
+            };
+
+            let block = relay_rpc_client.rpc().block(Some(hash)).await.unwrap();
             let height =
                 ICSHeight::new(0, u64::from(block.unwrap().block.header.number())).unwrap();
             Ok(height)
@@ -283,6 +280,7 @@
         tracked_msgs: TrackedMsgs,
     ) -> Result<Vec<IbcEventWithHeight>, Error> {
         use ibc_relayer_types::applications::transfer::msgs::transfer::TYPE_URL as TRANSFER_TYPE_URL;
+        use ibc_relayer_types::core::ics04_channel::events::SendPacket;
         use ibc_relayer_types::events::IbcEvent;
         use sp_core::sr25519::{Pair, Public};
         use sp_core::Pair as PairT;
@@ -333,42 +331,56 @@
 
                         let transfer = binding.sign_and_submit_then_watch_default(&tx, &signer);
                         let result = runtime.block_on(transfer);
-                        let events = runtime.block_on(result.unwrap().wait_for_finalized_success());
+                        let events = runtime
+                            .block_on(result.unwrap().wait_for_finalized_success())
+                            .unwrap();
+
+                        let block_hash = events.block_hash();
+                        let send_packet_event = events
+                            .find_first::<relaychain_node::ics20_transfer::events::SendPacket>()
+                            .unwrap()
+                            .unwrap();
+
+                        let height = self
+                            .block_on(Self::query_chain_height(
+                                relay_rpc,
+                                Some(para_rpc),
+                                Some(block_hash),
+                            ))
+                            .unwrap();
+
+                        let event = SendPacket::from(send_packet_event.0);
+                        let event_with_height = IbcEventWithHeight {
+                            event: IbcEvent::from(event),
+                            height,
+                        };
+                        debug!(
+                            "🐙🐙 ics10::substrate -> do_send_messages_and_wait_commit transfer event_with_height : {:?}",
+                            event_with_height
+                        );
+
+                        Ok([event_with_height].to_vec())
+                    }
+                    false => {
+                        let tx = parachain_node::tx().ibc().deliver(msg);
+
+                        let deliver = binding.sign_and_submit_then_watch_default(&tx, &signer);
+                        let result = runtime.block_on(deliver);
+                        let events = runtime
+                            .block_on(result.unwrap().wait_for_finalized_success())
+                            .unwrap();
 
                         let ibc_events = events
-                            .unwrap()
                             .find_first::<parachain_node::ibc::events::IbcEvents>()
                             .unwrap()
                             .unwrap();
-
+                        let block_hash = events.block_hash();
                         let height = self
-                            .block_on(Self::query_chain_latest_height(relay_rpc, Some(para_rpc)))
-                            .unwrap();
-                        let es: Vec<IbcEventWithHeight> = ibc_events
-                            .events
-                            .into_iter()
-                            .map(|e| IbcEventWithHeight {
-                                event: IbcEvent::from(e),
-                                height: height.clone(),
-                            })
-                            .collect();
-
-                        Ok(es)
-                    }
-                    false => {
-                        let tx = parachain_node::tx().ibc().deliver(msg);
-
-                        let deliver = binding.sign_and_submit_then_watch_default(&tx, &signer);
-                        let result = runtime.block_on(deliver);
-                        let events = runtime.block_on(result.unwrap().wait_for_finalized_success());
-
-                        let ibc_events = events
-                            .unwrap()
-                            .find_first::<parachain_node::ibc::events::IbcEvents>()
-                            .unwrap()
-                            .unwrap();
-                        let height = self
-                            .block_on(Self::query_chain_latest_height(relay_rpc, Some(para_rpc)))
+                            .block_on(Self::query_chain_height(
+                                relay_rpc,
+                                Some(para_rpc),
+                                Some(block_hash),
+                            ))
                             .unwrap();
 
                         let es: Vec<IbcEventWithHeight> = ibc_events
@@ -424,18 +436,51 @@
                         //     "🐙🐙 ics10::substrate -> do_send_messages_and_wait_commit transfer result : {:?}",
                         //     result
                         // );
-                        let events = runtime.block_on(result.unwrap().wait_for_finalized_success());
+                        let events = runtime
+                            .block_on(result.unwrap().wait_for_finalized_success())
+                            .unwrap();
                         // debug!(
                         //     "🐙🐙 ics10::substrate -> do_send_messages_and_wait_commit transfer events : {:?}",
                         //     events
                         // );
+                        let block_hash = events.block_hash();
+                        let send_packet_event = events
+                            .find_first::<relaychain_node::ics20_transfer::events::SendPacket>()
+                            .unwrap()
+                            .unwrap();
+
+                        let height = self
+                            .block_on(Self::query_chain_height(rpc, None, Some(block_hash)))
+                            .unwrap();
+
+                        let event = SendPacket::from(send_packet_event.0);
+                        let event_with_height = IbcEventWithHeight {
+                            event: IbcEvent::from(event),
+                            height,
+                        };
+
+                        debug!(
+                            "🐙🐙 ics10::substrate -> do_send_messages_and_wait_commit transfer event_with_height : {:?}",
+                            event_with_height
+                        );
+
+                        Ok([event_with_height].to_vec())
+                    }
+                    false => {
+                        let tx = relaychain_node::tx().ibc().deliver(msg);
+                        let deliver = binding.sign_and_submit_then_watch_default(&tx, &signer);
+                        let result = runtime.block_on(deliver);
+
+                        let events = runtime
+                            .block_on(result.unwrap().wait_for_finalized_success())
+                            .unwrap();
+                        let block_hash = events.block_hash();
                         let ibc_events = events
-                            .unwrap()
                             .find_first::<relaychain_node::ibc::events::IbcEvents>()
                             .unwrap()
                             .unwrap();
                         let height = self
-                            .block_on(Self::query_chain_latest_height(rpc, None))
+                            .block_on(Self::query_chain_height(rpc, None, Some(block_hash)))
                             .unwrap();
                         let es: Vec<IbcEventWithHeight> = ibc_events
                             .events
@@ -448,95 +493,10 @@
 
                         Ok(es)
                     }
-                    false => {
-                        let tx = relaychain_node::tx().ibc().deliver(msg);
-                        let deliver = binding.sign_and_submit_then_watch_default(&tx, &signer);
-                        let result = runtime.block_on(deliver);
-
-                        let events = runtime.block_on(result.unwrap().wait_for_finalized_success());
-
-                        let ibc_events = events
-                            .unwrap()
-                            .find_first::<relaychain_node::ibc::events::IbcEvents>()
-                            .unwrap()
-                            .unwrap();
-                        let height = self
-                            .block_on(Self::query_chain_latest_height(rpc, None))
-                            .unwrap();
-                        let es: Vec<IbcEventWithHeight> = ibc_events
-                            .events
-                            .into_iter()
-                            .map(|e| IbcEventWithHeight {
-                                event: IbcEvent::from(e),
-                                height: height.clone(),
-                            })
-                            .collect();
-
-                        Ok(es)
-                    }
-                }
-            }
-        }
-    }
-<<<<<<< HEAD
-=======
-
-    #[instrument(
-        name = "send_messages_and_wait_check_tx",
-        level = "error",
-        skip_all,
-        fields(
-            chain = %self.id(),
-            tracking_id = %tracked_msgs.tracking_id()
-        ),
-    )]
-    async fn do_send_messages_and_wait_check_tx(
-        &mut self,
-        tracked_msgs: TrackedMsgs,
-    ) -> Result<Vec<Response>, Error> {
-        crate::time!("send_messages_and_wait_check_tx");
-        todo!()
-    }
-
-    fn query_packet_from_block(
-        &self,
-        request: &QueryPacketEventDataRequest,
-        seqs: &[Sequence],
-        block_height: &ICSHeight,
-    ) -> Result<(Vec<IbcEventWithHeight>, Vec<IbcEventWithHeight>), Error> {
-        crate::time!("query_block: query block packet events");
-        crate::telemetry!(query, self.id(), "query_block");
-
-        todo!()
-    }
-
-    fn query_packets_from_blocks(
-        &self,
-        request: &QueryPacketEventDataRequest,
-    ) -> Result<(Vec<IbcEventWithHeight>, Vec<IbcEventWithHeight>), Error> {
-        crate::time!("query_blocks: query block packet events");
-        crate::telemetry!(query, self.id(), "query_blocks");
-        todo!()
-    }
-
-    fn get_sub_pair(&self) -> Result<sp_core::sr25519::Pair, Error> {
-        use sp_core::sr25519::Pair;
-        use sp_core::sr25519::Public;
-        use sp_core::Pair as PairT;
-        let key_pair = self.key()?;
-        // let pair = Pair::from_string(&key_pair.seed, None).unwrap();
-        // let sub_pair = Public::from_str()
-        // let seed: [u8; 32] =
-        //     key_pair.seed.as_bytes().try_into().unwrap_or_else(|v: Vec<u8>| {
-        //         panic!("Expected a Vec of length {} but it was {}", 32, v.len())
-        //     });
-        let seed: [u8; 32] = key_pair.seed.as_bytes().try_into().unwrap();
-        debug!("🐙🐙 ics10::substrate -> get_sub_pair seed: {:?}", seed);
-        let pair = Pair::from_seed(&seed);
-        // let signer = PairSigner::new(pair);
-        Ok(pair)
-    }
->>>>>>> d8682b8a
+                }
+            }
+        }
+    }
 }
 
 #[derive(Clone, Debug, PartialEq, Eq)]
