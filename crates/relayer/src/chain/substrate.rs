use alloc::sync::Arc;
use bytes::{Buf, Bytes};
use core::{
    convert::{TryFrom, TryInto},
    future::Future,
    str::FromStr,
    time::Duration,
};
use digest::typenum::U264;
use futures::future::join_all;
use num_bigint::BigInt;
use std::{cmp::Ordering, thread};

use tokio::runtime::Runtime as TokioRuntime;
use tonic::{codegen::http::Uri, metadata::AsciiMetadataValue};
use tracing::{debug, error, instrument, trace, warn};

use ibc_proto::cosmos::base::node::v1beta1::ConfigResponse;
use ibc_proto::cosmos::staking::v1beta1::Params as StakingParams;
use ibc_proto::protobuf::Protobuf;
use ibc_relayer_types::applications::ics31_icq::response::CrossChainQueryResponse;
use ibc_relayer_types::clients::ics10_grandpa::client_state::{
    AllowUpdate, ClientState as GpClientState,
};
use ibc_relayer_types::clients::ics10_grandpa::consensus_state::ConsensusState as GpConsensusState;
use ibc_relayer_types::clients::ics10_grandpa::header::Header as GpHeader;
use ibc_relayer_types::core::ics02_client::client_type::ClientType;
use ibc_relayer_types::core::ics02_client::error::Error as ClientError;
use ibc_relayer_types::core::ics02_client::events::UpdateClient;
use ibc_relayer_types::core::ics02_client::msgs::update_client::MsgUpdateClient;
use ibc_relayer_types::core::ics03_connection::connection::{
    ConnectionEnd, IdentifiedConnectionEnd,
};
use ibc_relayer_types::core::ics04_channel::channel::{ChannelEnd, IdentifiedChannelEnd};
use ibc_relayer_types::core::ics04_channel::packet::Sequence;
use ibc_relayer_types::core::ics23_commitment::commitment::CommitmentPrefix;
use ibc_relayer_types::core::ics23_commitment::merkle::MerkleProof;
use ibc_relayer_types::core::ics24_host::identifier::{
    ChainId, ChannelId, ClientId, ConnectionId, PortId,
};
use ibc_relayer_types::core::ics24_host::path::{
    AcksPath, ChannelEndsPath, ClientConsensusStatePath, ClientStatePath, CommitmentsPath,
    ConnectionsPath, ReceiptsPath, SeqRecvsPath,
};
use ibc_relayer_types::core::ics24_host::{
    ClientUpgradePath, Path, IBC_QUERY_PATH, SDK_UPGRADE_QUERY_PATH,
};
use ibc_relayer_types::signer::Signer;
use ibc_relayer_types::Height as ICSHeight;
use tendermint::block::Height as TmHeight;
use tendermint::node::info::TxIndexStatus;
use tendermint_rpc::endpoint::broadcast::tx_sync::Response;
use tendermint_rpc::endpoint::status;
use tendermint_rpc::{Client, HttpClient, Order};

use crate::chain::client::ClientSettings;
use crate::chain::cosmos::batch::{
    send_batched_messages_and_wait_check_tx, send_batched_messages_and_wait_commit,
    sequential_send_batched_messages_and_wait_commit,
};
use crate::chain::endpoint::{ChainEndpoint, ChainStatus, HealthCheck};
use crate::chain::handle::Subscription;
use crate::chain::requests::*;
use crate::chain::tracking::TrackedMsgs;
use crate::client_state::{AnyClientState, IdentifiedAnyClientState};
use crate::config::{parse_gas_prices, ChainConfig, GasPrice};
use crate::consensus_state::AnyConsensusState;
use crate::denom::DenomTrace;
use crate::error::Error;
use crate::event::beefy_monitor::{BeefyMonitor, BeefyReceiver, TxMonitorCmd as BeefyTxMonitorCmd};
use crate::event::substrate_mointor::{EventMonitor, TxMonitorCmd};
use crate::event::IbcEventWithHeight;
use crate::keyring::{KeyRing, Secp256k1KeyPair, SigningKeyPair};
use crate::light_client::tendermint::LightClient as TmLightClient;
use crate::light_client::{LightClient, Verified};
use crate::misbehaviour::MisbehaviourEvidence;
use crate::util::pretty::{
    PrettyIdentifiedChannel, PrettyIdentifiedClientState, PrettyIdentifiedConnection,
};
use crate::{account::Balance, config::default::para_chain_addr};
use codec::Decode;
use ibc_relayer_types::timestamp::Timestamp;
// substrate
use serde::{Deserialize, Serialize};
use subxt::rpc::RpcClient as SubxtRpcClient;
use subxt::rpc::Subscription as SubxtSubscription;
use subxt::rpc_params;
use subxt::Error as SubxtError;
use subxt::{tx::PairSigner, OnlineClient, PolkadotConfig, SubstrateConfig};
<<<<<<< HEAD

pub mod beefy;
=======
// #[subxt::subxt(runtime_metadata_path = "./metadata.scale")]
>>>>>>> 4700a6ef
pub mod parachain;
pub mod relaychain;
pub mod utils;

<<<<<<< HEAD
use parachain::parachain_node;
use relaychain::relaychain_node;

use beefy_primitives::{
    known_payloads::MMR_ROOT_ID,
    mmr::{BeefyNextAuthoritySet, MmrLeaf},
    Payload, VersionedFinalityProof,
};
=======
const MAX_QUERY_TIMES: u64 = 800;
pub const REVISION_NUMBER: u64 = 0;
>>>>>>> 4700a6ef

/// An encoded signed commitment proving that the given header has been finalized.
/// The given bytes should be the SCALE-encoded representation of a
/// `beefy_primitives::SignedCommitment`.
#[derive(Debug, Clone, PartialEq, Deserialize, Serialize)]
pub struct EncodedVersionedFinalityProof(pub sp_core::Bytes);

/// Subscribe to beefy justifications.
pub async fn subscribe_beefy_justifications(
    client: &SubxtRpcClient,
) -> Result<SubxtSubscription<EncodedVersionedFinalityProof>, subxt::Error> {
    let subscription = client
        .subscribe(
            "beefy_subscribeJustifications",
            rpc_params![],
            "beefy_unsubscribeJustifications",
        )
        .await?;
    Ok(subscription)
}

/// Defines an upper limit on how large any transaction can be.
/// This upper limit is defined as a fraction relative to the block's
/// maximum bytes. For example, if the fraction is `0.9`, then
/// `max_tx_size` will not be allowed to exceed 0.9 of the
/// maximum block size of any Cosmos SDK network.
///
/// The default fraction we use is `0.9`; anything larger than that
/// would be risky, as transactions might be rejected; a smaller value
/// might be un-necessarily restrictive on the relayer side.
/// The [default max. block size in Tendermint 0.37 is 21MB](tm-37-max).
/// With a fraction of `0.9`, then Hermes will never permit the configuration
/// of `max_tx_size` to exceed ~18.9MB.
///
/// [tm-37-max]: https://github.com/tendermint/tendermint/blob/v0.37.0-rc1/types/params.go#L79
pub const BLOCK_MAX_BYTES_MAX_FRACTION: f64 = 0.9;
pub struct SubstrateChain {
    rpc_client: RpcClient,
    config: ChainConfig,
    rt: Arc<TokioRuntime>,
    relay_chain_addr: String,
    para_chain_addr: String,
    keybase: KeyRing<Secp256k1KeyPair>,
    tx_event_monitor_cmd: Option<TxMonitorCmd>,
    tx_beefy_monitor_cmd: Option<BeefyTxMonitorCmd>,
}

pub enum RpcClient {
    ParachainRpc {
        relay_rpc: OnlineClient<PolkadotConfig>,
        para_rpc: OnlineClient<SubstrateConfig>,
    },
    SubChainRpc {
        rpc: OnlineClient<PolkadotConfig>,
    },
}

impl SubstrateChain {
    /// Get a reference to the configuration for this chain.
    pub fn config(&self) -> &ChainConfig {
        &self.config
    }

    /// The maximum size of any transaction sent by the relayer to this chain
    fn max_tx_size(&self) -> usize {
        todo!()
    }

    fn key(&self) -> Result<Secp256k1KeyPair, Error> {
        self.keybase()
            .get_key(&self.config.key_name)
            .map_err(Error::key_base)
    }

    /// Fetches the trusting period as a `Duration` from the chain config.
    /// If no trusting period exists in the config, the trusting period is calculated
    /// as two-thirds of the `unbonding_period`.
    fn trusting_period(&self, unbonding_period: Duration) -> Duration {
        todo!()
    }

    /// Performs validation of the relayer's configuration
    /// for a specific chain against the parameters of that chain.
    ///
    /// Currently, validates the following:
    ///     - the configured `max_tx_size` is appropriate
    ///     - the trusting period is greater than zero
    ///     - the trusting period is smaller than the unbonding period
    ///     - the default gas is smaller than the max gas
    ///
    /// Emits a log warning in case any error is encountered and
    /// exits early without doing subsequent validations.
    pub fn validate_params(&self) -> Result<(), Error> {
        Ok(())
    }

    fn init_event_monitor(&mut self) -> Result<TxMonitorCmd, Error> {
        crate::time!("init_event_monitor");

        tracing::debug!(
            "in substrate: [init_event_mointor] >> websocket addr: {:?}",
            self.config.websocket_addr.clone()
        );

        let (mut event_monitor, monitor_tx) = EventMonitor::new(
            self.config.id.clone(),
            self.config.websocket_addr.clone(),
            self.rt.clone(),
        )
        .map_err(Error::event_monitor)?;

        event_monitor
            .init_subscriptions()
            .map_err(Error::event_monitor)?;

        thread::spawn(move || event_monitor.run());

        Ok(monitor_tx)
    }

    fn init_beefy_monitor(&mut self) -> Result<BeefyTxMonitorCmd, Error> {
        crate::time!("init_beefy_monitor");

        tracing::debug!(
            "in substrate: [init_beefy_mointor] >> websocket addr: {:?}",
            self.config.websocket_addr.clone()
        );

        let (mut beefy_monitor, monitor_tx) = BeefyMonitor::new(
            self.config.id.clone(),
            self.config.websocket_addr.clone(),
            self.rt.clone(),
        )
        .map_err(Error::event_monitor)?;

        beefy_monitor
            .init_subscriptions()
            .map_err(Error::event_monitor)?;

        thread::spawn(move || beefy_monitor.run());
        debug!("in substrate: [init_beefy_mointor] >> beefy monitor is running ...");

        Ok(monitor_tx)
    }

    /// Query the chain staking parameters
    pub fn query_staking_params(&self) -> Result<StakingParams, Error> {
        crate::time!("query_staking_params");
        crate::telemetry!(query, self.id(), "query_staking_params");
        todo!()
    }

    /// Query the node for its configuration parameters.
    ///
    /// ### Note: This query endpoint was introduced in SDK v0.46.3/v0.45.10. Not available before that.
    ///
    /// Returns:
    ///     - `Ok(Some(..))` if the query was successful.
    ///     - `Ok(None) in case the query endpoint is not available.
    ///     - `Err` for any other error.
    pub fn query_config_params(&self) -> Result<Option<ConfigResponse>, Error> {
        crate::time!("query_config_params");
        crate::telemetry!(query, self.id(), "query_config_params");
        todo!()
    }

    /// The minimum gas price that this node accepts
    pub fn min_gas_price(&self) -> Result<Vec<GasPrice>, Error> {
        crate::time!("min_gas_price");

        todo!()
    }

    /// The unbonding period of this chain
    pub fn unbonding_period(&self) -> Result<Duration, Error> {
        crate::time!("unbonding_period");

        todo!()
    }

    /// The number of historical entries kept by this chain
    pub fn historical_entries(&self) -> Result<u32, Error> {
        crate::time!("historical_entries");

        todo!()
    }

    /// Run a future to completion on the Tokio runtime.
    fn block_on<F: Future>(&self, f: F) -> F::Output {
        crate::time!("block_on");
        self.rt.block_on(f)
    }

    /// Perform an ABCI query against the client upgrade sub-store.
    ///
    /// The data is returned in its raw format `Vec<u8>`, and is either the
    /// client state (if the target path is [`UpgradedClientState`]), or the
    /// client consensus state ([`UpgradedClientConsensusState`]).
    ///
    /// Note: This is a special query in that it will only succeed if the chain
    /// is halted after reaching the height proposed in a successful governance
    /// proposal to upgrade the chain. In this scenario, let P be the height at
    /// which the chain is planned to upgrade. We assume that the chain is
    /// halted at height P. Tendermint will be at height P (as reported by the
    /// /status RPC query), but the application will be at height P-1 (as
    /// reported by the /abci_info RPC query).
    ///
    /// Therefore, `query_height` needs to be P-1. However, the path specified
    /// in `query_data` needs to be constructed with height `P`, as this is how
    /// the chain will have stored it in its upgrade sub-store.
    fn query_client_upgrade_state(
        &self,
        query_data: ClientUpgradePath,
        query_height: ICSHeight,
    ) -> Result<(Vec<u8>, MerkleProof), Error> {
        todo!()
    }

    /// Query the chain status via an RPC query.
    ///
    /// Returns an error if the node is still syncing and has not caught up,
    /// ie. if `sync_info.catching_up` is `true`.
    fn chain_status(&self) -> Result<status::Response, Error> {
        crate::time!("chain_status");
        crate::telemetry!(query, self.id(), "status");

        todo!()
    }

    /// Query the chain's latest height
    pub fn query_chain_latest_height(&self) -> Result<ICSHeight, Error> {
        crate::time!("query_latest_height");
        crate::telemetry!(query, self.id(), "query_latest_height");

        todo!()
    }

    #[instrument(
        name = "send_messages_and_wait_commit",
        level = "error",
        skip_all,
        fields(
            chain = %self.id(),
            tracking_id = %tracked_msgs.tracking_id()
        ),
    )]
    fn do_send_messages_and_wait_commit(
        &mut self,
        tracked_msgs: TrackedMsgs,
    ) -> Result<Vec<IbcEventWithHeight>, Error> {
        crate::time!("send_messages_and_wait_commit");
        use ibc_relayer_types::events::IbcEvent;
        use sp_keyring::AccountKeyring;

        let proto_msgs = tracked_msgs.msgs;

        match &self.rpc_client {
            RpcClient::ParachainRpc {
                relay_rpc,
                para_rpc,
            } => todo!(),
            RpcClient::SubChainRpc { rpc } => {
                let msg: Vec<relaychain_node::runtime_types::ibc_proto::google::protobuf::Any> =
                    proto_msgs
                        .iter()
                        .map(
                            |m| relaychain_node::runtime_types::ibc_proto::google::protobuf::Any {
                                type_url: m.type_url.clone(),
                                value: m.value.clone(),
                            },
                        )
                        .collect();

                // use default signer
                let signer = PairSigner::new(AccountKeyring::Alice.pair());

                let binding = rpc.tx();
                let tx = relaychain_node::tx().ibc().deliver(msg);

                let runtime = self.rt.clone();
                let deliver = binding.sign_and_submit_then_watch_default(&tx, &signer);
                let result = runtime.block_on(deliver);

                let events = runtime.block_on(result.unwrap().wait_for_finalized_success());

                let ibc_events = events
                    .unwrap()
                    .find_first::<relaychain_node::ibc::events::IbcEvents>()
                    .unwrap()
                    .unwrap();
                let es: Vec<IbcEventWithHeight> = ibc_events
                    .events
                    .into_iter()
                    .map(|e| IbcEventWithHeight {
                        event: IbcEvent::from(e),
                        height: ICSHeight::new(0, 10).unwrap(),
                    })
                    .collect();

                Ok(es)
            }
        }
    }

    #[instrument(
        name = "send_messages_and_wait_check_tx",
        level = "error",
        skip_all,
        fields(
            chain = %self.id(),
            tracking_id = %tracked_msgs.tracking_id()
        ),
    )]
    async fn do_send_messages_and_wait_check_tx(
        &mut self,
        tracked_msgs: TrackedMsgs,
    ) -> Result<Vec<Response>, Error> {
        crate::time!("send_messages_and_wait_check_tx");
        todo!()
    }

    fn query_packet_from_block(
        &self,
        request: &QueryPacketEventDataRequest,
        seqs: &[Sequence],
        block_height: &ICSHeight,
    ) -> Result<(Vec<IbcEventWithHeight>, Vec<IbcEventWithHeight>), Error> {
        crate::time!("query_block: query block packet events");
        crate::telemetry!(query, self.id(), "query_block");

        todo!()
    }

    fn query_packets_from_blocks(
        &self,
        request: &QueryPacketEventDataRequest,
    ) -> Result<(Vec<IbcEventWithHeight>, Vec<IbcEventWithHeight>), Error> {
        crate::time!("query_blocks: query block packet events");
        crate::telemetry!(query, self.id(), "query_blocks");
        todo!()
    }
}

#[derive(Clone, Debug, PartialEq, Eq)]
pub struct SubLightBlock {}

impl ChainEndpoint for SubstrateChain {
    type LightBlock = SubLightBlock;
    type Header = GpHeader;
    type ConsensusState = GpConsensusState;
    type ClientState = GpClientState;
    type SigningKeyPair = Secp256k1KeyPair;

    fn bootstrap(config: ChainConfig, rt: Arc<TokioRuntime>) -> Result<Self, Error> {
        let relay_chain_addr = config
            .relay_chain_addr
            .clone()
            .map(|v| v.to_string())
            .unwrap_or("ws://127.0.0.1:9944".to_string());

        let para_chain_addr = config
            .para_chain_addr
            .clone()
            .map(|v| v.to_string())
            .unwrap_or("ws://127.0.0.1:9945".to_string());

        // Initialize key store and load key
        let keybase = KeyRing::new(config.key_store_type, &config.account_prefix, &config.id)
            .map_err(Error::key_base)?;

        // judge by para_chain rpc client can init define SubChainRpc or ParachianRpc
        let rpc_client = if rt
            .block_on(OnlineClient::<SubstrateConfig>::from_url(&para_chain_addr))
            .is_err()
        {
            RpcClient::SubChainRpc {
                rpc: rt
                    .block_on(OnlineClient::<PolkadotConfig>::from_url(&relay_chain_addr))
                    .unwrap(),
            }
        } else {
            RpcClient::ParachainRpc {
                relay_rpc: rt
                    .block_on(OnlineClient::<PolkadotConfig>::from_url(&relay_chain_addr))
                    .unwrap(),
                para_rpc: rt
                    .block_on(OnlineClient::<SubstrateConfig>::from_url(&para_chain_addr))
                    .unwrap(),
            }
        };

        Ok(Self {
            config,
            rpc_client,
            rt,
            keybase,
            relay_chain_addr,
            para_chain_addr,
            tx_event_monitor_cmd: None,
            tx_beefy_monitor_cmd: None,
        })
    }

    fn shutdown(self) -> Result<(), Error> {
<<<<<<< HEAD
=======
        if let Some(monitor_tx) = self.tx_event_monitor_cmd {
            monitor_tx.shutdown().map_err(Error::event_monitor)?;
        }

>>>>>>> 4700a6ef
        Ok(())
    }

    fn keybase(&self) -> &KeyRing<Self::SigningKeyPair> {
        &self.keybase
    }

    fn keybase_mut(&mut self) -> &mut KeyRing<Self::SigningKeyPair> {
        &mut self.keybase
    }

    fn subscribe(&mut self) -> Result<Subscription, Error> {
<<<<<<< HEAD
        async fn subscribe(
            relay_rpc_client: &OnlineClient<PolkadotConfig>,
            para_rpc_client: Option<&OnlineClient<SubstrateConfig>>,
        ) -> Result<Subscription, Error> {
            todo!()
        }

        match &self.rpc_client {
            RpcClient::ParachainRpc {
                relay_rpc,
                para_rpc,
            } => self.block_on(subscribe(relay_rpc, Some(para_rpc))),
            RpcClient::SubChainRpc { rpc } => self.block_on(subscribe(rpc, None)),
        }
    }
=======
        println!("requst to subscribe substrate event msg !",);
        let tx_monitor_cmd = match &self.tx_event_monitor_cmd {
            Some(tx_monitor_cmd) => tx_monitor_cmd,
            None => {
                let tx_monitor_cmd = self.init_event_monitor()?;
                self.tx_event_monitor_cmd = Some(tx_monitor_cmd);
                self.tx_event_monitor_cmd.as_ref().unwrap()
            }
        };

        let subscription = tx_monitor_cmd.subscribe().map_err(Error::event_monitor)?;
        Ok(subscription)
    }
    fn subscribe_beefy(&mut self) -> Result<super::handle::BeefySubscription, Error> {
        println!("requst to subscribe substrate beefy msg !",);
        let tx_beefy_monitor_cmd = match &self.tx_beefy_monitor_cmd {
            Some(tx_beefy_monitor_cmd) => tx_beefy_monitor_cmd,
            None => {
                let tx_beefy_monitor_cmd = self.init_beefy_monitor()?;
                self.tx_beefy_monitor_cmd = Some(tx_beefy_monitor_cmd);
                self.tx_beefy_monitor_cmd.as_ref().unwrap()
            }
        };
>>>>>>> 4700a6ef

        let beefy_subscription = tx_beefy_monitor_cmd
            .subscribe()
            .map_err(Error::event_monitor)?;
        Ok(beefy_subscription)
    }
    /// Does multiple RPC calls to the full node, to check for
    /// reachability and some basic APIs are available.
    ///
    /// Currently this checks that:
    ///     - the node responds OK to `/health` RPC call;
    ///     - the node has transaction indexing enabled;
    ///     - the SDK & IBC versions are supported;
    ///
    /// Emits a log warning in case anything is amiss.
    /// Exits early if any health check fails, without doing any
    /// further checks.
    fn health_check(&self) -> Result<HealthCheck, Error> {
        Ok(HealthCheck::Healthy)
    }

    /// Fetch a header from the chain at the given height and verify it.
    fn verify_header(
        &mut self,
        trusted: ICSHeight,
        target: ICSHeight,
        client_state: &AnyClientState,
    ) -> Result<Self::LightBlock, Error> {
        async fn verify_header(
            relay_rpc_client: &OnlineClient<PolkadotConfig>,
            para_rpc_client: Option<&OnlineClient<SubstrateConfig>>,
            trusted: ICSHeight,
            target: ICSHeight,
            client_state: &AnyClientState,
        ) -> Result<SubLightBlock, Error> {
            Ok(SubLightBlock {})
        }

        match &self.rpc_client {
            RpcClient::ParachainRpc {
                relay_rpc,
                para_rpc,
            } => self.block_on(verify_header(
                relay_rpc,
                Some(para_rpc),
                trusted,
                target,
                client_state,
            )),
            RpcClient::SubChainRpc { rpc } => {
                self.block_on(verify_header(rpc, None, trusted, target, client_state))
            }
        }
    }

    /// Given a client update event that includes the header used in a client update,
    /// look for misbehaviour by fetching a header at same or latest height.
    fn check_misbehaviour(
        &mut self,
        update: &UpdateClient,
        client_state: &AnyClientState,
    ) -> Result<Option<MisbehaviourEvidence>, Error> {
        async fn check_misbehaviour(
            relay_rpc_client: &OnlineClient<PolkadotConfig>,
            para_rpc_client: Option<&OnlineClient<SubstrateConfig>>,
            update: &UpdateClient,
            client_state: &AnyClientState,
        ) -> Result<Option<MisbehaviourEvidence>, Error> {
            Ok(None)
        }

        match &self.rpc_client {
            RpcClient::ParachainRpc {
                relay_rpc,
                para_rpc,
            } => self.block_on(check_misbehaviour(
                relay_rpc,
                Some(para_rpc),
                update,
                client_state,
            )),
            RpcClient::SubChainRpc { rpc } => {
                self.block_on(check_misbehaviour(rpc, None, update, client_state))
            }
        }
    }

    // Queries

    /// Send one or more transactions that include all the specified messages.
    /// The `proto_msgs` are split in transactions such they don't exceed the configured maximum
    /// number of messages per transaction and the maximum transaction size.
    /// Then `send_tx()` is called with each Tx. `send_tx()` determines the fee based on the
    /// on-chain simulation and if this exceeds the maximum gas specified in the configuration file
    /// then it returns error.
    /// TODO - more work is required here for a smarter split maybe iteratively accumulating/ evaluating
    /// msgs in a Tx until any of the max size, max num msgs, max fee are exceeded.
    fn send_messages_and_wait_commit(
        &mut self,
        tracked_msgs: TrackedMsgs,
    ) -> Result<Vec<IbcEventWithHeight>, Error> {
        self.do_send_messages_and_wait_commit(tracked_msgs)
    }

    fn send_messages_and_wait_check_tx(
        &mut self,
        tracked_msgs: TrackedMsgs,
    ) -> Result<Vec<Response>, Error> {
        use tendermint::abci::Code;
        use tendermint::Hash;
        let ret = self.do_send_messages_and_wait_commit(tracked_msgs)?;

        let json = "\"ChYKFGNvbm5lY3Rpb25fb3Blbl9pbml0\"";
        let tx_re = Response {
            code: Code::default(),
            data: serde_json::from_str(json).unwrap(),
            log: String::from("test_test"),
            hash: Hash::Sha256([0u8; 32]),
        };

        Ok(vec![tx_re])
    }

    /// Get the account for the signer
    fn get_signer(&self) -> Result<Signer, Error> {
        crate::time!("get_signer");
        use crate::chain::cosmos::encode::key_pair_to_signer;

        // Get the key from key seed file
        let key_pair = self.key()?;

        let signer = key_pair_to_signer(&key_pair)?;

        Ok(signer)
    }

    /// Get the chain configuration
    fn config(&self) -> &ChainConfig {
        &self.config
    }

    fn ibc_version(&self) -> Result<Option<semver::Version>, Error> {
        async fn ibc_version(
            relay_rpc_client: &OnlineClient<PolkadotConfig>,
            para_rpc_client: Option<&OnlineClient<SubstrateConfig>>,
        ) -> Result<Option<semver::Version>, Error> {
            Ok(None)
        }
        match &self.rpc_client {
            RpcClient::ParachainRpc {
                relay_rpc,
                para_rpc,
            } => self.block_on(ibc_version(relay_rpc, Some(para_rpc))),
            RpcClient::SubChainRpc { rpc } => self.block_on(ibc_version(rpc, None)),
        }
    }

    fn query_balance(&self, key_name: Option<&str>, denom: Option<&str>) -> Result<Balance, Error> {
        async fn query_balance(
            relay_rpc_client: &OnlineClient<PolkadotConfig>,
            para_rpc_client: Option<&OnlineClient<SubstrateConfig>>,
            key_name: Option<&str>,
            denom: Option<&str>,
        ) -> Result<Balance, Error> {
            Ok(Balance {
                amount: String::default(),
                denom: String::default(),
            })
        }
        match &self.rpc_client {
            RpcClient::ParachainRpc {
                relay_rpc,
                para_rpc,
            } => self.block_on(query_balance(relay_rpc, Some(para_rpc), key_name, denom)),
            RpcClient::SubChainRpc { rpc } => {
                self.block_on(query_balance(rpc, None, key_name, denom))
            }
        }
    }

    fn query_all_balances(&self, key_name: Option<&str>) -> Result<Vec<Balance>, Error> {
        async fn query_all_balances(
            relay_rpc_client: &OnlineClient<PolkadotConfig>,
            para_rpc_client: Option<&OnlineClient<SubstrateConfig>>,
            key_name: Option<&str>,
        ) -> Result<Vec<Balance>, Error> {
            Ok(vec![])
        }
        match &self.rpc_client {
            RpcClient::ParachainRpc {
                relay_rpc,
                para_rpc,
            } => self.block_on(query_all_balances(relay_rpc, Some(para_rpc), key_name)),
            RpcClient::SubChainRpc { rpc } => {
                self.block_on(query_all_balances(rpc, None, key_name))
            }
        }
    }

    fn query_denom_trace(&self, hash: String) -> Result<DenomTrace, Error> {
        fn query_denom_trace(
            rt: Arc<TokioRuntime>,
            relay_rpc_client: &OnlineClient<PolkadotConfig>,
            para_rpc_client: Option<&OnlineClient<SubstrateConfig>>,
            hash: String,
        ) -> Result<DenomTrace, Error> {
            Ok(DenomTrace {
                /// The chain of port/channel identifiers used for tracing the source of the coin.
                path: String::default(),
                /// The base denomination for that coin
                base_denom: String::default(),
            })
        }
        match &self.rpc_client {
            RpcClient::ParachainRpc {
                relay_rpc,
                para_rpc,
            } => query_denom_trace(self.rt.clone(), relay_rpc, Some(para_rpc), hash),
            RpcClient::SubChainRpc { rpc } => query_denom_trace(self.rt.clone(), rpc, None, hash),
        }
    }

    fn query_commitment_prefix(&self) -> Result<CommitmentPrefix, Error> {
        crate::time!("query_commitment_prefix");
        crate::telemetry!(query, self.id(), "query_commitment_prefix");

        // TODO - do a real chain query
        CommitmentPrefix::try_from(self.config.store_prefix.as_bytes().to_vec())
            .map_err(|_| Error::ics02(ClientError::empty_prefix()))
    }

    /// Query the application status
    fn query_application_status(&self) -> Result<ChainStatus, Error> {
        crate::time!("query_application_status");
        crate::telemetry!(query, self.id(), "query_application_status");

        async fn query_application_state(
            relay_rpc_client: &OnlineClient<PolkadotConfig>,
            para_rpc_client: Option<&OnlineClient<SubstrateConfig>>,
        ) -> Result<ChainStatus, Error> {
            if let Some(rpc_client) = para_rpc_client {
                use subxt::config::Header;
                let finalized_head_hash = rpc_client.rpc().finalized_head().await.unwrap();

                let block = rpc_client
                    .rpc()
                    .block(Some(finalized_head_hash))
                    .await
                    .unwrap();

                Ok(ChainStatus {
                    height: ICSHeight::new(0, u64::from(block.unwrap().block.header.number()))
                        .unwrap(),
                    timestamp: Timestamp::default(),
                })
            } else {
                use subxt::config::Header;
                let finalized_head_hash = relay_rpc_client.rpc().finalized_head().await.unwrap();

                let block = relay_rpc_client
                    .rpc()
                    .block(Some(finalized_head_hash))
                    .await
                    .unwrap();

                Ok(ChainStatus {
                    height: ICSHeight::new(0, u64::from(block.unwrap().block.header.number()))
                        .unwrap(),
                    timestamp: Timestamp::default(),
                })
            }
        }

        match &self.rpc_client {
            RpcClient::SubChainRpc { rpc } => self.block_on(query_application_state(rpc, None)),
            RpcClient::ParachainRpc {
                relay_rpc,
                para_rpc,
            } => self.block_on(query_application_state(relay_rpc, Some(para_rpc))),
        }
    }

    fn query_clients(
        &self,
        request: QueryClientStatesRequest,
    ) -> Result<Vec<IdentifiedAnyClientState>, Error> {
        crate::time!("query_clients");
        crate::telemetry!(query, self.id(), "query_clients");

        async fn query_clients(
            relay_rpc_client: &OnlineClient<PolkadotConfig>,
            para_rpc_client: Option<&OnlineClient<SubstrateConfig>>,
            request: QueryClientStatesRequest,
        ) -> Result<Vec<IdentifiedAnyClientState>, Error> {
            if let Some(rpc_client) = para_rpc_client {
                let key_addr = parachain_node::storage().ibc().client_states_root();

                let mut iter = rpc_client
                    .storage()
                    .at(None)
                    .await
                    .unwrap()
                    .iter(key_addr, 10)
                    .await
                    .unwrap();

                let mut result = vec![];
                while let Some((key, value)) = iter.next().await.unwrap() {
                    let raw_key = key.0[48..].to_vec();
                    let client_id = ClientId::from(parachain_node::runtime_types::ibc::core::ics24_host::identifier::ClientId::decode(&mut &*raw_key).unwrap());
                    // todo (davirian) maybe this have error
                    let client_state = AnyClientState::decode_vec(&value).map_err(Error::decode)?;

                    result.push(IdentifiedAnyClientState {
                        client_id,
                        client_state,
                    });
                }
                Ok(result)
            } else {
                let key_addr = relaychain_node::storage().ibc().client_states_root();

                let mut iter = relay_rpc_client
                    .storage()
                    .at(None)
                    .await
                    .unwrap()
                    .iter(key_addr, 10)
                    .await
                    .unwrap();

                let mut result = vec![];
                while let Some((key, value)) = iter.next().await.unwrap() {
                    let raw_key = key.0[48..].to_vec();
                    let client_id = ClientId::from(relaychain_node::runtime_types::ibc::core::ics24_host::identifier::ClientId::decode(&mut &*raw_key).unwrap());
                    // todo (davirian) maybe this have error
                    let client_state = AnyClientState::decode_vec(&value).map_err(Error::decode)?;

                    result.push(IdentifiedAnyClientState {
                        client_id,
                        client_state,
                    });
                }
                Ok(result)
            }
        }
        match &self.rpc_client {
            RpcClient::ParachainRpc {
                relay_rpc,
                para_rpc,
            } => self.block_on(query_clients(relay_rpc, Some(para_rpc), request)),
            RpcClient::SubChainRpc { rpc } => self.block_on(query_clients(rpc, None, request)),
        }
    }

    fn query_client_state(
        &self,
        request: QueryClientStateRequest,
        include_proof: IncludeProof,
    ) -> Result<(AnyClientState, Option<MerkleProof>), Error> {
        crate::time!("query_client_state");
        crate::telemetry!(query, self.id(), "query_client_state");

        println!("query_client_state: request: {:?}", request);
        println!("query_client_state: include_proof: {:?}", include_proof);

        async fn query_client_state(
            relay_rpc_client: &OnlineClient<PolkadotConfig>,
            para_rpc_client: Option<&OnlineClient<SubstrateConfig>>,
            request: QueryClientStateRequest,
            include_proof: IncludeProof,
        ) -> Result<(AnyClientState, Option<MerkleProof>), Error> {
            if let Some(rpc_client) = para_rpc_client {
                let client_id =
                    parachain_node::runtime_types::ibc::core::ics24_host::identifier::ClientId(
                        request.client_id.to_string(),
                    );
                let storage = parachain_node::storage().ibc().client_states(client_id);

                let client_state = rpc_client
                    .storage()
                    .at(None)
                    .await
                    .unwrap()
                    .fetch(&storage)
                    .await
                    .unwrap();

                let client_state =
                    AnyClientState::decode_vec(&client_state.unwrap()).map_err(Error::decode)?;

                println!("states: {:?}", client_state);
                Ok((client_state, None))
            } else {
                let client_id =
                    relaychain_node::runtime_types::ibc::core::ics24_host::identifier::ClientId(
                        request.client_id.to_string(),
                    );
                let storage = relaychain_node::storage().ibc().client_states(client_id);

                let client_state = relay_rpc_client
                    .storage()
                    .at(None)
                    .await
                    .unwrap()
                    .fetch(&storage)
                    .await
                    .unwrap();

                let client_state =
                    AnyClientState::decode_vec(&client_state.unwrap()).map_err(Error::decode)?;

                println!("states: {:?}", client_state);
                Ok((client_state, None))
            }
        }
        match &self.rpc_client {
            RpcClient::ParachainRpc {
                relay_rpc,
                para_rpc,
            } => self.block_on(query_client_state(
                relay_rpc,
                Some(para_rpc),
                request,
                include_proof,
            )),
            RpcClient::SubChainRpc { rpc } => {
                self.block_on(query_client_state(rpc, None, request, include_proof))
            }
        }
    }

    fn query_upgraded_client_state(
        &self,
        request: QueryUpgradedClientStateRequest,
    ) -> Result<(AnyClientState, MerkleProof), Error> {
        crate::time!("query_upgraded_client_state");
        crate::telemetry!(query, self.id(), "query_upgraded_client_state");
        async fn query_upgraded_client_state(
            relay_rpc_client: &OnlineClient<PolkadotConfig>,
            para_rpc_client: Option<&OnlineClient<SubstrateConfig>>,
            request: QueryUpgradedClientStateRequest,
        ) -> Result<(AnyClientState, MerkleProof), Error> {
            todo!() // can todo
        }
        match &self.rpc_client {
            RpcClient::ParachainRpc {
                relay_rpc,
                para_rpc,
            } => self.block_on(query_upgraded_client_state(
                relay_rpc,
                Some(para_rpc),
                request,
            )),
            RpcClient::SubChainRpc { rpc } => {
                self.block_on(query_upgraded_client_state(rpc, None, request))
            }
        }
    }

    fn query_upgraded_consensus_state(
        &self,
        request: QueryUpgradedConsensusStateRequest,
    ) -> Result<(AnyConsensusState, MerkleProof), Error> {
        crate::time!("query_upgraded_consensus_state");
        crate::telemetry!(query, self.id(), "query_upgraded_consensus_state");
        async fn query_upgraded_consensus_state(
            relay_rpc_client: &OnlineClient<PolkadotConfig>,
            para_rpc_client: Option<&OnlineClient<SubstrateConfig>>,
            request: QueryUpgradedConsensusStateRequest,
        ) -> Result<(AnyConsensusState, MerkleProof), Error> {
            todo!() // can todo
        }
        match &self.rpc_client {
            RpcClient::ParachainRpc {
                relay_rpc,
                para_rpc,
            } => self.block_on(query_upgraded_consensus_state(
                relay_rpc,
                Some(para_rpc),
                request,
            )),
            RpcClient::SubChainRpc { rpc } => {
                self.block_on(query_upgraded_consensus_state(rpc, None, request))
            }
        }
    }

    // todo
    fn query_consensus_state_heights(
        &self,
        request: QueryConsensusStateHeightsRequest,
    ) -> Result<Vec<ICSHeight>, Error> {
        async fn query_consensus_state_heights(
            relay_rpc_client: &OnlineClient<PolkadotConfig>,
            para_rpc_client: Option<&OnlineClient<SubstrateConfig>>,
            request: QueryConsensusStateHeightsRequest,
        ) -> Result<Vec<ICSHeight>, Error> {
            if let Some(rpc_client) = para_rpc_client {
                todo!()
            } else {
                todo!()
            }
        }
        match &self.rpc_client {
            RpcClient::ParachainRpc {
                relay_rpc,
                para_rpc,
            } => self.block_on(query_consensus_state_heights(
                relay_rpc,
                Some(para_rpc),
                request,
            )),
            RpcClient::SubChainRpc { rpc } => {
                self.block_on(query_consensus_state_heights(rpc, None, request))
            }
        }
    }

    fn query_consensus_state(
        &self,
        request: QueryConsensusStateRequest,
        include_proof: IncludeProof,
    ) -> Result<(AnyConsensusState, Option<MerkleProof>), Error> {
        crate::time!("query_consensus_state");
        crate::telemetry!(query, self.id(), "query_consensus_state");

        async fn query_consensus_state(
            relay_rpc_client: &OnlineClient<PolkadotConfig>,
            para_rpc_client: Option<&OnlineClient<SubstrateConfig>>,
            request: QueryConsensusStateRequest,
            include_proof: IncludeProof,
        ) -> Result<(AnyConsensusState, Option<MerkleProof>), Error> {
            if let Some(rpc_client) = para_rpc_client {
                let client_id =
                    parachain_node::runtime_types::ibc::core::ics24_host::identifier::ClientId(
                        request.client_id.to_string(),
                    );

                let height =
                    parachain_node::runtime_types::ibc::core::ics02_client::height::Height {
                        revision_number: request.consensus_height.revision_number(),
                        revision_height: request.consensus_height.revision_height(),
                    };
                let storage = parachain_node::storage()
                    .ibc()
                    .consensus_states(client_id, height);

                let consensus_states = rpc_client
                    .storage()
                    .at(None)
                    .await
                    .unwrap()
                    .fetch(&storage)
                    .await
                    .unwrap();

                let consensus_state = AnyConsensusState::decode_vec(&consensus_states.unwrap())
                    .map_err(Error::decode)?;

                println!("consensus_state: {:?}", consensus_state);
                Ok((consensus_state, None))
            } else {
                let client_id =
                    relaychain_node::runtime_types::ibc::core::ics24_host::identifier::ClientId(
                        request.client_id.to_string(),
                    );

                let height =
                    relaychain_node::runtime_types::ibc::core::ics02_client::height::Height {
                        revision_number: request.consensus_height.revision_number(),
                        revision_height: request.consensus_height.revision_height(),
                    };
                let storage = relaychain_node::storage()
                    .ibc()
                    .consensus_states(client_id, height);

                let consensus_states = relay_rpc_client
                    .storage()
                    .at(None)
                    .await
                    .unwrap()
                    .fetch(&storage)
                    .await
                    .unwrap();

                let consensus_state = AnyConsensusState::decode_vec(&consensus_states.unwrap())
                    .map_err(Error::decode)?;

                println!("consensus_state: {:?}", consensus_state);
                Ok((consensus_state, None))
            }
        }
        match &self.rpc_client {
            RpcClient::ParachainRpc {
                relay_rpc,
                para_rpc,
            } => self.block_on(query_consensus_state(
                relay_rpc,
                Some(para_rpc),
                request,
                include_proof,
            )),
            RpcClient::SubChainRpc { rpc } => {
                self.block_on(query_consensus_state(rpc, None, request, include_proof))
            }
        }
    }

    fn query_client_connections(
        &self,
        request: QueryClientConnectionsRequest,
    ) -> Result<Vec<ConnectionId>, Error> {
        crate::time!("query_client_connections");
        crate::telemetry!(query, self.id(), "query_client_connections");

        async fn query_client_connections(
            relay_rpc_client: &OnlineClient<PolkadotConfig>,
            para_rpc_client: Option<&OnlineClient<SubstrateConfig>>,
            request: QueryClientConnectionsRequest,
        ) -> Result<Vec<ConnectionId>, Error> {
            if let Some(rpc_client) = para_rpc_client {
                let client_id =
                    parachain_node::runtime_types::ibc::core::ics24_host::identifier::ClientId(
                        request.client_id.to_string(),
                    );

                let storage = parachain_node::storage().ibc().connection_client(client_id);

                let connection_id = rpc_client
                    .storage()
                    .at(None)
                    .await
                    .unwrap()
                    .fetch(&storage)
                    .await
                    .unwrap()
                    .unwrap();

                Ok(vec![ConnectionId::from(connection_id)])
            } else {
                let client_id =
                    relaychain_node::runtime_types::ibc::core::ics24_host::identifier::ClientId(
                        request.client_id.to_string(),
                    );

                let storage = relaychain_node::storage()
                    .ibc()
                    .connection_client(client_id);

                let connection_id = relay_rpc_client
                    .storage()
                    .at(None)
                    .await
                    .unwrap()
                    .fetch(&storage)
                    .await
                    .unwrap()
                    .unwrap();

                Ok(vec![ConnectionId::from(connection_id)])
            }
        }
        match &self.rpc_client {
            RpcClient::ParachainRpc {
                relay_rpc,
                para_rpc,
            } => self.block_on(query_client_connections(relay_rpc, Some(para_rpc), request)),
            RpcClient::SubChainRpc { rpc } => {
                self.block_on(query_client_connections(rpc, None, request))
            }
        }
    }

    fn query_connections(
        &self,
        request: QueryConnectionsRequest,
    ) -> Result<Vec<IdentifiedConnectionEnd>, Error> {
        crate::time!("query_connections");
        crate::telemetry!(query, self.id(), "query_connections");

        async fn query_connections(
            relay_rpc_client: &OnlineClient<PolkadotConfig>,
            para_rpc_client: Option<&OnlineClient<SubstrateConfig>>,
            request: QueryConnectionsRequest,
        ) -> Result<Vec<IdentifiedConnectionEnd>, Error> {
            if let Some(parac_rpc) = para_rpc_client {
                let key_addr = parachain_node::storage().ibc().connections_root();

                let mut iter = parac_rpc
                    .storage()
                    .at(None)
                    .await
                    .unwrap()
                    .iter(key_addr, 10)
                    .await
                    .unwrap();

                let mut result = vec![];
                while let Some((key, value)) = iter.next().await.unwrap() {
                    let raw_key = key.0[48..].to_vec();
                    let connection_id = ConnectionId::from(parachain_node::runtime_types::ibc::core::ics24_host::identifier::ConnectionId::decode(&mut &*raw_key).unwrap());
                    let connection_end = ConnectionEnd::from(value);
                    result.push(IdentifiedConnectionEnd {
                        connection_id,
                        connection_end,
                    });
                }
                Ok(result)
            } else {
                let key_addr = relaychain_node::storage().ibc().connections_root();

                let mut iter = relay_rpc_client
                    .storage()
                    .at(None)
                    .await
                    .unwrap()
                    .iter(key_addr, 10)
                    .await
                    .unwrap();

                let mut result = vec![];
                while let Some((key, value)) = iter.next().await.unwrap() {
                    let raw_key = key.0[48..].to_vec();
                    let connection_id = ConnectionId::from(relaychain_node::runtime_types::ibc::core::ics24_host::identifier::ConnectionId::decode(&mut &*raw_key).unwrap());
                    let connection_end = ConnectionEnd::from(value);
                    result.push(IdentifiedConnectionEnd {
                        connection_id,
                        connection_end,
                    });
                }
                Ok(result)
            }
        }
        match &self.rpc_client {
            RpcClient::ParachainRpc {
                relay_rpc,
                para_rpc,
            } => self.block_on(query_connections(relay_rpc, Some(para_rpc), request)),
            RpcClient::SubChainRpc { rpc } => self.block_on(query_connections(rpc, None, request)),
        }
    }

    fn query_connection(
        &self,
        request: QueryConnectionRequest,
        include_proof: IncludeProof,
    ) -> Result<(ConnectionEnd, Option<MerkleProof>), Error> {
        crate::time!("query_connection");
        crate::telemetry!(query, self.id(), "query_connection");

        async fn query_connection(
            relay_rpc_client: &OnlineClient<PolkadotConfig>,
            para_rpc_client: Option<&OnlineClient<SubstrateConfig>>,
            request: QueryConnectionRequest,
            include_proof: IncludeProof,
        ) -> Result<(ConnectionEnd, Option<MerkleProof>), Error> {
            if let Some(rpc_client) = para_rpc_client {
                let connection_id =
                    parachain_node::runtime_types::ibc::core::ics24_host::identifier::ConnectionId(
                        request.connection_id.to_string(),
                    );
                let storage = parachain_node::storage().ibc().connections(connection_id);

                let connection = rpc_client
                    .storage()
                    .at(None)
                    .await
                    .unwrap()
                    .fetch(&storage)
                    .await
                    .unwrap()
                    .unwrap();

                Ok((connection.into(), None))
            } else {
                let connection_id =
                    relaychain_node::runtime_types::ibc::core::ics24_host::identifier::ConnectionId(
                        request.connection_id.to_string(),
                    );
                let storage = relaychain_node::storage().ibc().connections(connection_id);

                let connection = relay_rpc_client
                    .storage()
                    .at(None)
                    .await
                    .unwrap()
                    .fetch(&storage)
                    .await
                    .unwrap()
                    .unwrap();

                Ok((connection.into(), None))
            }
        }
        match &self.rpc_client {
            RpcClient::ParachainRpc {
                relay_rpc,
                para_rpc,
            } => self.block_on(query_connection(
                relay_rpc,
                Some(para_rpc),
                request,
                include_proof,
            )),
            RpcClient::SubChainRpc { rpc } => {
                self.block_on(query_connection(rpc, None, request, include_proof))
            }
        }
    }

    // need todo
    fn query_connection_channels(
        &self,
        request: QueryConnectionChannelsRequest,
    ) -> Result<Vec<IdentifiedChannelEnd>, Error> {
        crate::time!("query_connection_channels");
        crate::telemetry!(query, self.id(), "query_connection_channels");

        async fn query_connection_channels(
            relay_rpc_client: &OnlineClient<PolkadotConfig>,
            para_rpc_client: Option<&OnlineClient<SubstrateConfig>>,
            request: QueryConnectionChannelsRequest,
        ) -> Result<Vec<IdentifiedChannelEnd>, Error> {
            if let Some(rpc_client) = para_rpc_client {
                todo!()
            } else {
                todo!()
            }
        }
        match &self.rpc_client {
            RpcClient::ParachainRpc {
                relay_rpc,
                para_rpc,
            } => self.block_on(query_connection_channels(
                relay_rpc,
                Some(para_rpc),
                request,
            )),
            RpcClient::SubChainRpc { rpc } => {
                self.block_on(query_connection_channels(rpc, None, request))
            }
        }
    }

    // need todo
    fn query_channels(
        &self,
        request: QueryChannelsRequest,
    ) -> Result<Vec<IdentifiedChannelEnd>, Error> {
        crate::time!("query_channels");
        crate::telemetry!(query, self.id(), "query_channels");

        async fn query_channels(
            relay_rpc_client: &OnlineClient<PolkadotConfig>,
            para_rpc_client: Option<&OnlineClient<SubstrateConfig>>,
            request: QueryChannelsRequest,
        ) -> Result<Vec<IdentifiedChannelEnd>, Error> {
            if let Some(rpc_client) = para_rpc_client {
                todo!()
            } else {
                todo!()
            }
        }
        match &self.rpc_client {
            RpcClient::ParachainRpc {
                relay_rpc,
                para_rpc,
            } => self.block_on(query_channels(relay_rpc, Some(para_rpc), request)),
            RpcClient::SubChainRpc { rpc } => self.block_on(query_channels(rpc, None, request)),
        }
    }

    fn query_channel(
        &self,
        request: QueryChannelRequest,
        include_proof: IncludeProof,
    ) -> Result<(ChannelEnd, Option<MerkleProof>), Error> {
        crate::time!("query_channel");
        crate::telemetry!(query, self.id(), "query_channel");

        async fn query_channel(
            relay_rpc_client: &OnlineClient<PolkadotConfig>,
            para_rpc_client: Option<&OnlineClient<SubstrateConfig>>,
            request: QueryChannelRequest,
            include_proof: IncludeProof,
        ) -> Result<(ChannelEnd, Option<MerkleProof>), Error> {
            if let Some(rpc_client) = para_rpc_client {
                let port_id =
                    parachain_node::runtime_types::ibc::core::ics24_host::identifier::PortId(
                        request.port_id.to_string(),
                    );
                let channel_id =
                    parachain_node::runtime_types::ibc::core::ics24_host::identifier::ChannelId(
                        request.channel_id.to_string(),
                    );
                let storage = parachain_node::storage()
                    .ibc()
                    .channels(port_id, channel_id);

                let result = rpc_client
                    .storage()
                    .at(None)
                    .await
                    .unwrap()
                    .fetch(&storage)
                    .await
                    .unwrap()
                    .unwrap();

                Ok((result.into(), None))
            } else {
                let port_id =
                    relaychain_node::runtime_types::ibc::core::ics24_host::identifier::PortId(
                        request.port_id.to_string(),
                    );
                let channel_id =
                    relaychain_node::runtime_types::ibc::core::ics24_host::identifier::ChannelId(
                        request.channel_id.to_string(),
                    );
                let storage = relaychain_node::storage()
                    .ibc()
                    .channels(port_id, channel_id);

                let result = relay_rpc_client
                    .storage()
                    .at(None)
                    .await
                    .unwrap()
                    .fetch(&storage)
                    .await
                    .unwrap()
                    .unwrap();

                Ok((result.into(), None))
            }
        }
        match &self.rpc_client {
            RpcClient::ParachainRpc {
                relay_rpc,
                para_rpc,
            } => self.block_on(query_channel(
                relay_rpc,
                Some(para_rpc),
                request,
                include_proof,
            )),
            RpcClient::SubChainRpc { rpc } => {
                self.block_on(query_channel(rpc, None, request, include_proof))
            }
        }
    }

    // todo
    fn query_channel_client_state(
        &self,
        request: QueryChannelClientStateRequest,
    ) -> Result<Option<IdentifiedAnyClientState>, Error> {
        crate::time!("query_channel_client_state");
        crate::telemetry!(query, self.id(), "query_channel_client_state");

        async fn query_channel_client_state(
            relay_rpc_client: &OnlineClient<PolkadotConfig>,
            para_rpc_client: Option<&OnlineClient<SubstrateConfig>>,
            request: QueryChannelClientStateRequest,
        ) -> Result<Option<IdentifiedAnyClientState>, Error> {
            if let Some(rpc_client) = para_rpc_client {
                todo!()
            } else {
                todo!()
            }
        }

        match &self.rpc_client {
            RpcClient::ParachainRpc {
                relay_rpc,
                para_rpc,
            } => self.block_on(query_channel_client_state(
                relay_rpc,
                Some(para_rpc),
                request,
            )),
            RpcClient::SubChainRpc { rpc } => {
                self.block_on(query_channel_client_state(rpc, None, request))
            }
        }
    }

    fn query_packet_commitment(
        &self,
        request: QueryPacketCommitmentRequest,
        include_proof: IncludeProof,
    ) -> Result<(Vec<u8>, Option<MerkleProof>), Error> {
        async fn query_packet_commitment(
            relay_rpc_client: &OnlineClient<PolkadotConfig>,
            para_rpc_client: Option<&OnlineClient<SubstrateConfig>>,
            request: QueryPacketCommitmentRequest,
            include_proof: IncludeProof,
        ) -> Result<(Vec<u8>, Option<MerkleProof>), Error> {
            if let Some(rpc_client) = para_rpc_client {
                let port_id =
                    parachain_node::runtime_types::ibc::core::ics24_host::identifier::PortId(
                        request.port_id.to_string(),
                    );
                let channel_id =
                    parachain_node::runtime_types::ibc::core::ics24_host::identifier::ChannelId(
                        request.channel_id.to_string(),
                    );
                let sequence =
                    parachain_node::runtime_types::ibc::core::ics04_channel::packet::Sequence(
                        u64::from(request.sequence),
                    );
                let storage = parachain_node::storage()
                    .ibc()
                    .packet_commitment(port_id, channel_id, sequence);

                let result = rpc_client
                    .storage()
                    .at(None)
                    .await
                    .unwrap()
                    .fetch(&storage)
                    .await
                    .unwrap()
                    .unwrap();
                Ok((result.0, None))
            } else {
                let port_id =
                    relaychain_node::runtime_types::ibc::core::ics24_host::identifier::PortId(
                        request.port_id.to_string(),
                    );
                let channel_id =
                    relaychain_node::runtime_types::ibc::core::ics24_host::identifier::ChannelId(
                        request.channel_id.to_string(),
                    );
                let sequence =
                    relaychain_node::runtime_types::ibc::core::ics04_channel::packet::Sequence(
                        u64::from(request.sequence),
                    );
                let storage = relaychain_node::storage()
                    .ibc()
                    .packet_commitment(port_id, channel_id, sequence);

                let result = relay_rpc_client
                    .storage()
                    .at(None)
                    .await
                    .unwrap()
                    .fetch(&storage)
                    .await
                    .unwrap()
                    .unwrap();
                Ok((result.0, None))
            }
        }

        match &self.rpc_client {
            RpcClient::ParachainRpc {
                relay_rpc,
                para_rpc,
            } => self.block_on(query_packet_commitment(
                relay_rpc,
                Some(para_rpc),
                request,
                include_proof,
            )),
            RpcClient::SubChainRpc { rpc } => {
                self.block_on(query_packet_commitment(rpc, None, request, include_proof))
            }
        }
    }

    // todo
    /// Queries the packet commitment hashes associated with a channel.
    fn query_packet_commitments(
        &self,
        request: QueryPacketCommitmentsRequest,
    ) -> Result<(Vec<Sequence>, ICSHeight), Error> {
        crate::time!("query_packet_commitments");
        crate::telemetry!(query, self.id(), "query_packet_commitments");

        async fn query_packet_commitments(
            relay_rpc_client: &OnlineClient<PolkadotConfig>,
            para_rpc_client: Option<&OnlineClient<SubstrateConfig>>,
            request: QueryPacketCommitmentsRequest,
        ) -> Result<(Vec<Sequence>, ICSHeight), Error> {
            if let Some(rpc_client) = para_rpc_client {
                todo!()
            } else {
                todo!()
            }
        }

        match &self.rpc_client {
            RpcClient::ParachainRpc {
                relay_rpc,
                para_rpc,
            } => self.block_on(query_packet_commitments(relay_rpc, Some(para_rpc), request)),
            RpcClient::SubChainRpc { rpc } => {
                self.block_on(query_packet_commitments(rpc, None, request))
            }
        }
    }

    fn query_packet_receipt(
        &self,
        request: QueryPacketReceiptRequest,
        include_proof: IncludeProof,
    ) -> Result<(Vec<u8>, Option<MerkleProof>), Error> {
        async fn query_packet_receipt(
            relay_rpc_client: &OnlineClient<PolkadotConfig>,
            para_rpc_client: Option<&OnlineClient<SubstrateConfig>>,
            request: QueryPacketReceiptRequest,
            include_proof: IncludeProof,
        ) -> Result<(Vec<u8>, Option<MerkleProof>), Error> {
            if let Some(rpc_client) = para_rpc_client {
                let port_id =
                    parachain_node::runtime_types::ibc::core::ics24_host::identifier::PortId(
                        request.port_id.to_string(),
                    );
                let channel_id =
                    parachain_node::runtime_types::ibc::core::ics24_host::identifier::ChannelId(
                        request.channel_id.to_string(),
                    );
                let sequence =
                    parachain_node::runtime_types::ibc::core::ics04_channel::packet::Sequence(
                        u64::from(request.sequence),
                    );
                let storage = parachain_node::storage()
                    .ibc()
                    .packet_receipt(port_id, channel_id, sequence);

                let result = rpc_client
                    .storage()
                    .at(None)
                    .await
                    .unwrap()
                    .fetch(&storage)
                    .await
                    .unwrap()
                    .unwrap();
                match result {
                    parachain_node::runtime_types::ibc::core::ics04_channel::packet::Receipt::Ok => Ok((b"ok".to_vec(), None)),
                }
            } else {
                let port_id =
                    relaychain_node::runtime_types::ibc::core::ics24_host::identifier::PortId(
                        request.port_id.to_string(),
                    );
                let channel_id =
                    relaychain_node::runtime_types::ibc::core::ics24_host::identifier::ChannelId(
                        request.channel_id.to_string(),
                    );
                let sequence =
                    relaychain_node::runtime_types::ibc::core::ics04_channel::packet::Sequence(
                        u64::from(request.sequence),
                    );
                let storage = relaychain_node::storage()
                    .ibc()
                    .packet_receipt(port_id, channel_id, sequence);

                let result = relay_rpc_client
                    .storage()
                    .at(None)
                    .await
                    .unwrap()
                    .fetch(&storage)
                    .await
                    .unwrap()
                    .unwrap();
                match result {
                    relaychain_node::runtime_types::ibc::core::ics04_channel::packet::Receipt::Ok => Ok((b"ok".to_vec(), None)),
                }
            }
        }

        match &self.rpc_client {
            RpcClient::ParachainRpc {
                relay_rpc,
                para_rpc,
            } => self.block_on(query_packet_receipt(
                relay_rpc,
                Some(para_rpc),
                request,
                include_proof,
            )),
            RpcClient::SubChainRpc { rpc } => {
                self.block_on(query_packet_receipt(rpc, None, request, include_proof))
            }
        }
    }

    // todo
    /// Queries the unreceived packet sequences associated with a channel.
    fn query_unreceived_packets(
        &self,
        request: QueryUnreceivedPacketsRequest,
    ) -> Result<Vec<Sequence>, Error> {
        crate::time!("query_unreceived_packets");
        crate::telemetry!(query, self.id(), "query_unreceived_packets");

        async fn query_packet_receipt(
            relay_rpc_client: &OnlineClient<PolkadotConfig>,
            para_rpc_client: Option<&OnlineClient<SubstrateConfig>>,
            request: QueryUnreceivedPacketsRequest,
        ) -> Result<Vec<Sequence>, Error> {
            if let Some(rpc_client) = para_rpc_client {
                todo!()
            } else {
                todo!()
            }
        }

        match &self.rpc_client {
            RpcClient::ParachainRpc {
                relay_rpc,
                para_rpc,
            } => self.block_on(query_packet_receipt(relay_rpc, Some(para_rpc), request)),
            RpcClient::SubChainRpc { rpc } => {
                self.block_on(query_packet_receipt(rpc, None, request))
            }
        }
    }

    fn query_next_sequence_receive(
        &self,
        request: QueryNextSequenceReceiveRequest,
        include_proof: IncludeProof,
    ) -> Result<(Sequence, Option<MerkleProof>), Error> {
        async fn query_next_sequence_receive(
            relay_rpc_client: &OnlineClient<PolkadotConfig>,
            para_rpc_client: Option<&OnlineClient<SubstrateConfig>>,
            request: QueryNextSequenceReceiveRequest,
            include_proof: IncludeProof,
        ) -> Result<(Sequence, Option<MerkleProof>), Error> {
            if let Some(rpc_client) = para_rpc_client {
                let port_id =
                    parachain_node::runtime_types::ibc::core::ics24_host::identifier::PortId(
                        request.port_id.to_string(),
                    );
                let channel_id =
                    parachain_node::runtime_types::ibc::core::ics24_host::identifier::ChannelId(
                        request.channel_id.to_string(),
                    );

                let storage = parachain_node::storage()
                    .ibc()
                    .next_sequence_recv(port_id, channel_id);

                let result = relay_rpc_client
                    .storage()
                    .at(None)
                    .await
                    .unwrap()
                    .fetch(&storage)
                    .await
                    .unwrap()
                    .unwrap();

                Ok((result.into(), None))
            } else {
                let port_id =
                    relaychain_node::runtime_types::ibc::core::ics24_host::identifier::PortId(
                        request.port_id.to_string(),
                    );
                let channel_id =
                    relaychain_node::runtime_types::ibc::core::ics24_host::identifier::ChannelId(
                        request.channel_id.to_string(),
                    );

                let storage = relaychain_node::storage()
                    .ibc()
                    .next_sequence_recv(port_id, channel_id);

                let result = relay_rpc_client
                    .storage()
                    .at(None)
                    .await
                    .unwrap()
                    .fetch(&storage)
                    .await
                    .unwrap()
                    .unwrap();
                Ok((result.into(), None))
            }
        }

        match &self.rpc_client {
            RpcClient::ParachainRpc {
                relay_rpc,
                para_rpc,
            } => self.block_on(query_next_sequence_receive(
                relay_rpc,
                Some(para_rpc),
                request,
                include_proof,
            )),
            RpcClient::SubChainRpc { rpc } => self.block_on(query_next_sequence_receive(
                rpc,
                None,
                request,
                include_proof,
            )),
        }
    }

    fn query_packet_acknowledgement(
        &self,
        request: QueryPacketAcknowledgementRequest,
        include_proof: IncludeProof,
    ) -> Result<(Vec<u8>, Option<MerkleProof>), Error> {
        async fn query_packet_acknowledgement(
            relay_rpc_client: &OnlineClient<PolkadotConfig>,
            para_rpc_client: Option<&OnlineClient<SubstrateConfig>>,
            request: QueryPacketAcknowledgementRequest,
            include_proof: IncludeProof,
        ) -> Result<(Vec<u8>, Option<MerkleProof>), Error> {
            if let Some(rpc_client) = para_rpc_client {
                let port_id =
                    parachain_node::runtime_types::ibc::core::ics24_host::identifier::PortId(
                        request.port_id.to_string(),
                    );
                let channel_id =
                    parachain_node::runtime_types::ibc::core::ics24_host::identifier::ChannelId(
                        request.channel_id.to_string(),
                    );
                let sequence =
                    parachain_node::runtime_types::ibc::core::ics04_channel::packet::Sequence(
                        u64::from(request.sequence),
                    );

                let storage = parachain_node::storage()
                    .ibc()
                    .acknowledgements(port_id, channel_id, sequence);

                let result = rpc_client
                    .storage()
                    .at(None)
                    .await
                    .unwrap()
                    .fetch(&storage)
                    .await
                    .unwrap()
                    .unwrap();
                Ok((result.0, None))
            } else {
                let port_id =
                    relaychain_node::runtime_types::ibc::core::ics24_host::identifier::PortId(
                        request.port_id.to_string(),
                    );
                let channel_id =
                    relaychain_node::runtime_types::ibc::core::ics24_host::identifier::ChannelId(
                        request.channel_id.to_string(),
                    );
                let sequence =
                    relaychain_node::runtime_types::ibc::core::ics04_channel::packet::Sequence(
                        u64::from(request.sequence),
                    );

                let storage = relaychain_node::storage()
                    .ibc()
                    .acknowledgements(port_id, channel_id, sequence);

                let result = relay_rpc_client
                    .storage()
                    .at(None)
                    .await
                    .unwrap()
                    .fetch(&storage)
                    .await
                    .unwrap()
                    .unwrap();
                Ok((result.0, None))
            }
        }

        match &self.rpc_client {
            RpcClient::ParachainRpc {
                relay_rpc,
                para_rpc,
            } => self.block_on(query_packet_acknowledgement(
                relay_rpc,
                Some(para_rpc),
                request,
                include_proof,
            )),
            RpcClient::SubChainRpc { rpc } => self.block_on(query_packet_acknowledgement(
                rpc,
                None,
                request,
                include_proof,
            )),
        }
    }

    // todo
    /// Queries the packet acknowledgment hashes associated with a channel.
    fn query_packet_acknowledgements(
        &self,
        request: QueryPacketAcknowledgementsRequest,
    ) -> Result<(Vec<Sequence>, ICSHeight), Error> {
        crate::time!("query_packet_acknowledgements");
        crate::telemetry!(query, self.id(), "query_packet_acknowledgements");

        async fn query_packet_acknowledgements(
            relay_rpc_client: &OnlineClient<PolkadotConfig>,
            para_rpc_client: Option<&OnlineClient<SubstrateConfig>>,
            request: QueryPacketAcknowledgementsRequest,
        ) -> Result<(Vec<Sequence>, ICSHeight), Error> {
            if let Some(rpc_client) = para_rpc_client {
                todo!()
            } else {
                todo!()
            }
        }

        match &self.rpc_client {
            RpcClient::ParachainRpc {
                relay_rpc,
                para_rpc,
            } => self.block_on(query_packet_acknowledgements(
                relay_rpc,
                Some(para_rpc),
                request,
            )),
            RpcClient::SubChainRpc { rpc } => {
                self.block_on(query_packet_acknowledgements(rpc, None, request))
            }
        }
    }

    // todo
    /// Queries the unreceived acknowledgements sequences associated with a channel.
    fn query_unreceived_acknowledgements(
        &self,
        request: QueryUnreceivedAcksRequest,
    ) -> Result<Vec<Sequence>, Error> {
        crate::time!("query_unreceived_acknowledgements");
        crate::telemetry!(query, self.id(), "query_unreceived_acknowledgements");

        async fn query_unreceived_acknowledgements(
            relay_rpc_client: &OnlineClient<PolkadotConfig>,
            para_rpc_client: Option<&OnlineClient<SubstrateConfig>>,
            request: QueryUnreceivedAcksRequest,
        ) -> Result<Vec<Sequence>, Error> {
            if let Some(rpc_client) = para_rpc_client {
                todo!()
            } else {
                todo!()
            }
        }

        match &self.rpc_client {
            RpcClient::ParachainRpc {
                relay_rpc,
                para_rpc,
            } => self.block_on(query_unreceived_acknowledgements(
                relay_rpc,
                Some(para_rpc),
                request,
            )),
            RpcClient::SubChainRpc { rpc } => {
                self.block_on(query_unreceived_acknowledgements(rpc, None, request))
            }
        }
    }

    /// This function queries transactions for events matching certain criteria.
    /// 1. Client Update request - returns a vector with at most one update client event
    /// 2. Transaction event request - returns all IBC events resulted from a Tx execution
    fn query_txs(&self, request: QueryTxRequest) -> Result<Vec<IbcEventWithHeight>, Error> {
        crate::time!("query_txs");
        crate::telemetry!(query, self.id(), "query_txs");
        async fn query_txs(
            relay_rpc_client: &OnlineClient<PolkadotConfig>,
            para_rpc_client: Option<&OnlineClient<SubstrateConfig>>,
            request: QueryTxRequest,
        ) -> Result<Vec<IbcEventWithHeight>, Error> {
            // todo
            todo!()
        }

        match &self.rpc_client {
            RpcClient::ParachainRpc {
                relay_rpc,
                para_rpc,
            } => self.block_on(query_txs(relay_rpc, Some(para_rpc), request)),
            RpcClient::SubChainRpc { rpc } => self.block_on(query_txs(rpc, None, request)),
        }
    }

    /// This function queries transactions for packet events matching certain criteria.
    /// It returns at most one packet event for each sequence specified in the request.
    ///    Note - there is no way to format the packet query such that it asks for Tx-es with either
    ///    sequence (the query conditions can only be AND-ed).
    ///    There is a possibility to include "<=" and ">=" conditions but it doesn't work with
    ///    string attributes (sequence is emmitted as a string).
    ///    Therefore, for packets we perform one tx_search for each sequence.
    ///    Alternatively, a single query for all packets could be performed but it would return all
    ///    packets ever sent.
    fn query_packet_events(
        &self,
        mut request: QueryPacketEventDataRequest,
    ) -> Result<Vec<IbcEventWithHeight>, Error> {
        crate::time!("query_packet_events");
        crate::telemetry!(query, self.id(), "query_packet_events");

        async fn query_packet_events(
            relay_rpc_client: &OnlineClient<PolkadotConfig>,
            para_rpc_client: Option<&OnlineClient<SubstrateConfig>>,
            mut request: QueryPacketEventDataRequest,
        ) -> Result<Vec<IbcEventWithHeight>, Error> {
            if let Some(rpc_client) = para_rpc_client {
                todo!()
            } else {
                todo!()
            }
        }

        match &self.rpc_client {
            RpcClient::ParachainRpc {
                relay_rpc,
                para_rpc,
            } => self.block_on(query_packet_events(relay_rpc, Some(para_rpc), request)),
            RpcClient::SubChainRpc { rpc } => {
                self.block_on(query_packet_events(rpc, None, request))
            }
        }
    }

    fn query_host_consensus_state(
        &self,
        request: QueryHostConsensusStateRequest,
    ) -> Result<Self::ConsensusState, Error> {
        async fn query_host_consensus_state(
            relay_rpc_client: &OnlineClient<PolkadotConfig>,
            para_rpc_client: Option<&OnlineClient<SubstrateConfig>>,
            request: QueryHostConsensusStateRequest,
        ) -> Result<GpConsensusState, Error> {
            use core::time::Duration;
            use ibc_relayer_types::core::ics23_commitment::commitment::CommitmentRoot;
            use tendermint::time::Time;
            let timestamp = Time::now(); // todo(davirian) need to use correct time stamp
            if let Some(rpc_client) = para_rpc_client {
                let last_finalized_head_hash = rpc_client.rpc().finalized_head().await.unwrap();
                let finalized_head = rpc_client
                    .rpc()
                    .header(Some(last_finalized_head_hash))
                    .await
                    .unwrap()
                    .unwrap();
                let root = CommitmentRoot::from(finalized_head.state_root.as_bytes().to_vec());
                let consensus_state = GpConsensusState::new(root, timestamp);
                Ok(consensus_state)
            } else {
                let last_finalized_head_hash =
                    relay_rpc_client.rpc().finalized_head().await.unwrap();

                let finalized_head = relay_rpc_client
                    .rpc()
                    .header(Some(last_finalized_head_hash))
                    .await
                    .unwrap()
                    .unwrap();
                let root = CommitmentRoot::from(finalized_head.state_root.as_bytes().to_vec());
                let consensus_state = GpConsensusState::new(root, timestamp);
                Ok(consensus_state)
            }
        }

        match &self.rpc_client {
            RpcClient::ParachainRpc {
                relay_rpc,
                para_rpc,
            } => self.block_on(query_host_consensus_state(
                relay_rpc,
                Some(para_rpc),
                request,
            )),
            RpcClient::SubChainRpc { rpc } => {
                self.block_on(query_host_consensus_state(rpc, None, request))
            }
        }
    }

    // need to do
    fn build_client_state(
        &self,
        height: ICSHeight,
        settings: ClientSettings,
    ) -> Result<Self::ClientState, Error> {
        crate::time!("build_client_state");

        fn build_client_state(
            config: ChainConfig,
            rt: Arc<TokioRuntime>,
            relay_rpc_client: &OnlineClient<PolkadotConfig>,
            para_rpc_client: Option<&OnlineClient<SubstrateConfig>>,
            height: ICSHeight,
            settings: ClientSettings,
        ) -> Result<GpClientState, Error> {
            if let Some(rpc_client) = para_rpc_client {
                todo!()
            } else {
                use codec::Decode;
                use ibc_relayer_types::clients::ics10_grandpa::beefy_authority_set::BeefyAuthoritySet;
                use ibc_relayer_types::clients::ics10_grandpa::client_state::ChaninType;
                use ibc_relayer_types::Height;

                let chain_id = config.id.clone();
                let beefy_activation_height = 9999; // todo(davirian) need use correct beefy activation height

                let result = async {
                    let mut sub = subscribe_beefy_justifications(&*relay_rpc_client.rpc())
                        .await
                        .unwrap();

                    sub.next().await.unwrap().unwrap().0
                };
                let raw_signed_commitment = rt.block_on(result);

                // decode signed commitment

                let beefy_light_client::commitment::VersionedFinalityProof::V1(signed_commitment) =
                    beefy_light_client::commitment::VersionedFinalityProof::decode(
                        &mut &raw_signed_commitment[..],
                    )
                    .unwrap();

                // get commitment
                let beefy_light_client::commitment::Commitment {
                    payload,
                    block_number,
                    validator_set_id,
                } = signed_commitment.commitment;

                let mmr_root_hash = payload
                    .get_raw(&beefy_light_client::commitment::known_payload_ids::MMR_ROOT_ID)
                    .unwrap();
                let reversion_number = config.id.version();
                let latest_beefy_height =
                    Height::new(reversion_number, block_number as u64).unwrap();
                let mmr_root_hash = mmr_root_hash.clone();
                // get authorith set
                let storage = relaychain_node::storage().mmr_leaf().beefy_authorities();

                let closure = async {
                    relay_rpc_client
                        .storage()
                        .at(None)
                        .await
                        .unwrap()
                        .fetch(&storage)
                        .await
                };
                let authority_set = rt.block_on(closure).unwrap().map(|v| BeefyAuthoritySet {
                    id: v.id,
                    len: v.len,
                    root: v.root.as_bytes().to_vec(),
                });

                // get next authorith set
                let storage = relaychain_node::storage()
                    .mmr_leaf()
                    .beefy_next_authorities();

                let closure = async {
                    relay_rpc_client
                        .storage()
                        .at(None)
                        .await
                        .unwrap()
                        .fetch(&storage)
                        .await
                };
                let next_authority_set = rt.block_on(closure).unwrap().map(|v| BeefyAuthoritySet {
                    id: v.id,
                    len: v.len,
                    root: v.root.as_bytes().to_vec(),
                });

                let (chain_type, parachain_id, latest_chain_height) = if para_rpc_client.is_none() {
                    (
                        ChaninType::Subchain,
                        0,
                        Height::new(reversion_number, block_number as u64).unwrap(),
                    )
                } else {
                    (
                        ChaninType::Parachian,
                        2000,
                        // todo(davirian)need query parachain height, maybey revision number neet to change
                        Height::new(reversion_number, block_number as u64).unwrap(),
                    )
                };
                let client_state = GpClientState {
                    chain_type,
                    chain_id,
                    parachain_id,
                    beefy_activation_height,
                    latest_beefy_height,
                    mmr_root_hash,
                    latest_chain_height,
                    frozen_height: None,
                    authority_set,
                    next_authority_set,
                };
                Ok(client_state)
            }
        }

        match &self.rpc_client {
            RpcClient::ParachainRpc {
                relay_rpc,
                para_rpc,
            } => build_client_state(
                self.config.clone(),
                self.rt.clone(),
                relay_rpc,
                Some(para_rpc),
                height,
                settings,
            ),
            RpcClient::SubChainRpc { rpc } => build_client_state(
                self.config.clone(),
                self.rt.clone(),
                rpc,
                None,
                height,
                settings,
            ),
        }
    }

    // need to do
    fn build_consensus_state(
        &self,
        light_block: Self::LightBlock,
    ) -> Result<Self::ConsensusState, Error> {
        crate::time!("build_consensus_state");
        async fn build_consensus_state(
            relay_rpc_client: &OnlineClient<PolkadotConfig>,
            para_rpc_client: Option<&OnlineClient<SubstrateConfig>>,
            light_block: SubLightBlock,
        ) -> Result<GpConsensusState, Error> {
            use core::time::Duration;
            use ibc_relayer_types::core::ics23_commitment::commitment::CommitmentRoot;
            use tendermint::time::Time;
            let timestamp = Time::now(); // todo(davirian) need to use correct time stamp
            if let Some(rpc_client) = para_rpc_client {
                let last_finalized_head_hash = rpc_client.rpc().finalized_head().await.unwrap();
                let finalized_head = rpc_client
                    .rpc()
                    .header(Some(last_finalized_head_hash))
                    .await
                    .unwrap()
                    .unwrap();
                let root = CommitmentRoot::from(finalized_head.state_root.as_bytes().to_vec());
                let consensus_state = GpConsensusState::new(root, timestamp);
                Ok(consensus_state)
            } else {
                let last_finalized_head_hash =
                    relay_rpc_client.rpc().finalized_head().await.unwrap();

                let finalized_head = relay_rpc_client
                    .rpc()
                    .header(Some(last_finalized_head_hash))
                    .await
                    .unwrap()
                    .unwrap();
                let root = CommitmentRoot::from(finalized_head.state_root.as_bytes().to_vec());
                let consensus_state = GpConsensusState::new(root, timestamp);
                Ok(consensus_state)
            }
        }

        match &self.rpc_client {
            RpcClient::ParachainRpc {
                relay_rpc,
                para_rpc,
            } => self.block_on(build_consensus_state(
                relay_rpc,
                Some(para_rpc),
                light_block,
            )),
            RpcClient::SubChainRpc { rpc } => {
                self.block_on(build_consensus_state(rpc, None, light_block))
            }
        }
    }

    fn build_header(
        &mut self,
        trusted_height: ICSHeight,
        target_height: ICSHeight,
        client_state: &AnyClientState,
    ) -> Result<(Self::Header, Vec<Self::Header>), Error> {
        crate::time!("build_header");

        async fn build_header(
            relay_rpc_client: &OnlineClient<PolkadotConfig>,
            para_rpc_client: Option<&OnlineClient<SubstrateConfig>>,
            trusted_height: ICSHeight,
            target_height: ICSHeight,
            client_state: &AnyClientState,
        ) -> Result<(GpHeader, Vec<GpHeader>), Error> {
            use codec::Decode;
            use ibc_relayer_types::clients::ics10_grandpa::beefy_authority_set::BeefyAuthoritySet;
            use ibc_relayer_types::clients::ics10_grandpa::client_state::ChaninType;
            use ibc_relayer_types::Height;
            if let Some(para_rpc_client) = para_rpc_client {
                todo!()
            } else {
                assert!(trusted_height.revision_height() < target_height.revision_height());

                let grandpa_client_state = match client_state {
                    AnyClientState::Grandpa(state) => state,
                    _ => unimplemented!(),
                };

                // assert trust_height <= grandpa_client_state height
                if trusted_height > grandpa_client_state.latest_chain_height {
                    panic!("trust height miss match client state height");
                }

                let mmr_root_height = grandpa_client_state.latest_height();

                // build target height header

                let client = relay_rpc_client.clone();

                // subscribe beefy justification and get signed commitment
                let mut sub = subscribe_beefy_justifications(&*relay_rpc_client.rpc())
                    .await
                    .unwrap();

                let raw_signed_commitment = sub.next().await.unwrap().unwrap().0;

                //     let beefy_version_finality_proof: VersionedFinalityProof<
                //     u32,
                //     beefy_primitives::crypto::Signature,
                // > = codec::Decode::decode(&mut &*raw_signed_commitment.0 .0).unwrap();
                // let signed_commitment = match beefy_version_finality_proof {
                //     VersionedFinalityProof::V1(commitment) => commitment,
                // };

                // decode signed commitment
                let beefy_light_client::commitment::VersionedFinalityProof::V1(signed_commitment) =
                    beefy_light_client::commitment::VersionedFinalityProof::decode(
                        &mut &raw_signed_commitment[..],
                    )
                    .unwrap();

                // get commitment
                let beefy_light_client::commitment::Commitment {
                    payload,
                    block_number,
                    validator_set_id,
                } = signed_commitment.commitment.clone();

                let authority_proof = utils::build_validator_proof(
                    relay_rpc_client,
                    signed_commitment.clone(),
                    block_number,
                )
                .await
                .unwrap();

                let target_heights = vec![block_number - 1];
                let mmr_batch_proof = utils::build_mmr_proofs(
                    relay_rpc_client,
                    target_heights,
                    Some(block_number),
                    None,
                )
                .await
                .unwrap();

                let beefy_mmr = utils::to_pb_beefy_mmr(
                    signed_commitment,
                    mmr_batch_proof.clone(),
                    authority_proof.to_vec(),
                );

                let mmr_leaves_proof =
                    beefy_light_client::mmr::MmrLeavesProof::try_from(mmr_batch_proof.proof.0)
                        .unwrap();

                let message = utils::build_subchain_headers(
                    relay_rpc_client,
                    mmr_leaves_proof.leaf_indices,
                    "sub-0".to_string(), // todo
                )
                .await
                .unwrap();

                let result = GpHeader {
                    // the latest mmr data
                    beefy_mmr,
                    // only one header
                    message: ibc_relayer_types::clients::ics10_grandpa::header::message::Message::SubchainHeaders(message),
                };

                Ok((result, vec![]))
            }
        }

        match &self.rpc_client {
            RpcClient::ParachainRpc {
                relay_rpc,
                para_rpc,
            } => self.rt.block_on(build_header(
                relay_rpc,
                Some(para_rpc),
                trusted_height,
                target_height,
                client_state,
            )),
            RpcClient::SubChainRpc { rpc } => self.rt.block_on(build_header(
                rpc,
                None,
                trusted_height,
                target_height,
                client_state,
            )),
        }
    }

    fn websocket_url(&self) -> Result<String, Error> {
        Ok(self.config.websocket_addr.clone().to_string())
    }

    /// add new api update_mmr_root
    fn update_mmr_root(&mut self, client_id: ClientId, header: GpHeader) -> Result<(), Error> {
        tracing::trace!("[update_mmr_root] client_id = {:?} ", client_id,);

        //     let MmrRoot {
        //         signed_commitment,
        //         validator_merkle_proofs,
        //         mmr_leaf,
        //         mmr_leaf_proof,
        //     } = header.mmr_root.clone();

        //     let new_mmr_root_height = signed_commitment.clone().commitment.unwrap().block_number;
        //     tracing::trace!(
        //         "[update_mmr_root] mmr root height = {:?}",
        //         new_mmr_root_height
        //     );
        //     let client_state = self.query_client_state(&client_id).unwrap();
        //     let gp_client_state = match client_state {
        //         AnyClientState::Grandpa(value) => value,
        //         _ => unimplemented!(),
        //     };

        //     let beefy_light_client::commitment::Commitment {
        //         payload,
        //         block_number,
        //         validator_set_id,
        //     } = gp_client_state.latest_commitment.clone().into();

        //     tracing::trace!(
        //     "[update_mmr_root] mmr root height in client state is: ({:?}) and  new mmr root height is ({:?})!",
        //     block_number,new_mmr_root_height
        // );

        //     if block_number >= new_mmr_root_height {
        //         tracing::trace!(
        //         "[update_mmr_root]mmr root height in client state ({:?}) >= new mmr root height({:?}), Don't need to update!",
        //         block_number,new_mmr_root_height
        //     );
        //         return Err(Error::update_client_state_error());
        //     }

        //     let mut msgs = vec![];

        //     let signer = self.get_signer().unwrap();
        //     use ibc::core::ics02_client::header::AnyHeader;
        //     msgs.push(
        //         MsgUpdateClient {
        //             header: AnyHeader::Grandpa(header),
        //             signer: signer,
        //             client_id: client_id,
        //         }
        //         .to_any(),
        //     );

        //     let tm = TrackedMsgs::new_static(msgs, "update client");
        //     tracing::trace!("in substrate: [update_mmr_root] >> msgs = {:?}", tm);

        //     let events = self.send_messages_and_wait_commit(tm);
        //     tracing::trace!("in substrate: [update_mmr_root] >> events = {:?}", events);

        Ok(())
    }

    fn maybe_register_counterparty_payee(
        &mut self,
        channel_id: &ChannelId,
        port_id: &PortId,
        counterparty_payee: &Signer,
    ) -> Result<(), Error> {
        async fn maybe_register_counterparty_payee(
            relay_rpc_client: &OnlineClient<PolkadotConfig>,
            para_rpc_client: Option<&OnlineClient<SubstrateConfig>>,
            channel_id: &ChannelId,
            port_id: &PortId,
            counterparty_payee: &Signer,
        ) -> Result<(), Error> {
            Ok(())
        }

        match &self.rpc_client {
            RpcClient::ParachainRpc {
                relay_rpc,
                para_rpc,
            } => self.block_on(maybe_register_counterparty_payee(
                relay_rpc,
                Some(para_rpc),
                channel_id,
                port_id,
                counterparty_payee,
            )),
            RpcClient::SubChainRpc { rpc } => self.block_on(maybe_register_counterparty_payee(
                rpc,
                None,
                channel_id,
                port_id,
                counterparty_payee,
            )),
        }
    }

    fn cross_chain_query(
        &self,
        requests: Vec<CrossChainQueryRequest>,
    ) -> Result<Vec<CrossChainQueryResponse>, Error> {
        async fn cross_chain_query(
            relay_rpc_client: &OnlineClient<PolkadotConfig>,
            para_rpc_client: Option<&OnlineClient<SubstrateConfig>>,
            requests: Vec<CrossChainQueryRequest>,
        ) -> Result<Vec<CrossChainQueryResponse>, Error> {
            Ok(vec![])
        }

        match &self.rpc_client {
            RpcClient::ParachainRpc {
                relay_rpc,
                para_rpc,
            } => self.block_on(cross_chain_query(relay_rpc, Some(para_rpc), requests)),
            RpcClient::SubChainRpc { rpc } => self.block_on(cross_chain_query(rpc, None, requests)),
        }
    }
}<|MERGE_RESOLUTION|>--- conflicted
+++ resolved
@@ -87,36 +87,25 @@
 use subxt::rpc_params;
 use subxt::Error as SubxtError;
 use subxt::{tx::PairSigner, OnlineClient, PolkadotConfig, SubstrateConfig};
-<<<<<<< HEAD
 
 pub mod beefy;
-=======
 // #[subxt::subxt(runtime_metadata_path = "./metadata.scale")]
->>>>>>> 4700a6ef
 pub mod parachain;
 pub mod relaychain;
 pub mod utils;
 
-<<<<<<< HEAD
 use parachain::parachain_node;
 use relaychain::relaychain_node;
 
-use beefy_primitives::{
-    known_payloads::MMR_ROOT_ID,
-    mmr::{BeefyNextAuthoritySet, MmrLeaf},
-    Payload, VersionedFinalityProof,
-};
-=======
+use beefy_primitives::{known_payloads::MMR_ROOT_ID, Payload, VersionedFinalityProof};
+
 const MAX_QUERY_TIMES: u64 = 800;
 pub const REVISION_NUMBER: u64 = 0;
->>>>>>> 4700a6ef
-
-/// An encoded signed commitment proving that the given header has been finalized.
-/// The given bytes should be the SCALE-encoded representation of a
+pub const BEEFY_ACTIVATION_HEIGHT: u32 = 0;
+
 /// `beefy_primitives::SignedCommitment`.
 #[derive(Debug, Clone, PartialEq, Deserialize, Serialize)]
 pub struct EncodedVersionedFinalityProof(pub sp_core::Bytes);
-
 /// Subscribe to beefy justifications.
 pub async fn subscribe_beefy_justifications(
     client: &SubxtRpcClient,
@@ -210,7 +199,7 @@
         crate::time!("init_event_monitor");
 
         tracing::debug!(
-            "in substrate: [init_event_mointor] >> websocket addr: {:?}",
+            "substrate::init_event_mointor -> websocket addr: {:?}",
             self.config.websocket_addr.clone()
         );
 
@@ -234,7 +223,7 @@
         crate::time!("init_beefy_monitor");
 
         tracing::debug!(
-            "in substrate: [init_beefy_mointor] >> websocket addr: {:?}",
+            "substrate::init_beefy_mointor -> websocket addr: {:?}",
             self.config.websocket_addr.clone()
         );
 
@@ -250,7 +239,7 @@
             .map_err(Error::event_monitor)?;
 
         thread::spawn(move || beefy_monitor.run());
-        debug!("in substrate: [init_beefy_mointor] >> beefy monitor is running ...");
+        debug!("substrate::init_beefy_mointor ->  beefy monitor is running ...");
 
         Ok(monitor_tx)
     }
@@ -514,13 +503,10 @@
     }
 
     fn shutdown(self) -> Result<(), Error> {
-<<<<<<< HEAD
-=======
         if let Some(monitor_tx) = self.tx_event_monitor_cmd {
             monitor_tx.shutdown().map_err(Error::event_monitor)?;
         }
 
->>>>>>> 4700a6ef
         Ok(())
     }
 
@@ -533,24 +519,7 @@
     }
 
     fn subscribe(&mut self) -> Result<Subscription, Error> {
-<<<<<<< HEAD
-        async fn subscribe(
-            relay_rpc_client: &OnlineClient<PolkadotConfig>,
-            para_rpc_client: Option<&OnlineClient<SubstrateConfig>>,
-        ) -> Result<Subscription, Error> {
-            todo!()
-        }
-
-        match &self.rpc_client {
-            RpcClient::ParachainRpc {
-                relay_rpc,
-                para_rpc,
-            } => self.block_on(subscribe(relay_rpc, Some(para_rpc))),
-            RpcClient::SubChainRpc { rpc } => self.block_on(subscribe(rpc, None)),
-        }
-    }
-=======
-        println!("requst to subscribe substrate event msg !",);
+        tracing::info!("substrate::subscribe -> requst to subscribe substrate event msg !",);
         let tx_monitor_cmd = match &self.tx_event_monitor_cmd {
             Some(tx_monitor_cmd) => tx_monitor_cmd,
             None => {
@@ -564,7 +533,7 @@
         Ok(subscription)
     }
     fn subscribe_beefy(&mut self) -> Result<super::handle::BeefySubscription, Error> {
-        println!("requst to subscribe substrate beefy msg !",);
+        tracing::info!("substrate::subscribe_beefy -> reqeust to subscribe substrate beefy msg !",);
         let tx_beefy_monitor_cmd = match &self.tx_beefy_monitor_cmd {
             Some(tx_beefy_monitor_cmd) => tx_beefy_monitor_cmd,
             None => {
@@ -573,7 +542,6 @@
                 self.tx_beefy_monitor_cmd.as_ref().unwrap()
             }
         };
->>>>>>> 4700a6ef
 
         let beefy_subscription = tx_beefy_monitor_cmd
             .subscribe()
@@ -1195,6 +1163,7 @@
             para_rpc_client: Option<&OnlineClient<SubstrateConfig>>,
             request: QueryClientConnectionsRequest,
         ) -> Result<Vec<ConnectionId>, Error> {
+            let mut conn_ids = Vec::<ConnectionId>::new();
             if let Some(rpc_client) = para_rpc_client {
                 let client_id =
                     parachain_node::runtime_types::ibc::core::ics24_host::identifier::ClientId(
@@ -1210,10 +1179,14 @@
                     .unwrap()
                     .fetch(&storage)
                     .await
-                    .unwrap()
-                    .unwrap();
-
-                Ok(vec![ConnectionId::from(connection_id)])
+                    .unwrap();
+
+                if let Some(conn) = connection_id {
+                    conn_ids.push(conn.into())
+                }
+
+                // Ok(vec![ConnectionId::from(connection_id)])
+                Ok(conn_ids)
             } else {
                 let client_id =
                     relaychain_node::runtime_types::ibc::core::ics24_host::identifier::ClientId(
@@ -1231,10 +1204,13 @@
                     .unwrap()
                     .fetch(&storage)
                     .await
-                    .unwrap()
-                    .unwrap();
-
-                Ok(vec![ConnectionId::from(connection_id)])
+                    .unwrap();
+
+                if let Some(conn) = connection_id {
+                    conn_ids.push(conn.into())
+                }
+                // Ok(vec![ConnectionId::from(connection_id)])
+                Ok(conn_ids)
             }
         }
         match &self.rpc_client {
@@ -2184,7 +2160,6 @@
                 use ibc_relayer_types::Height;
 
                 let chain_id = config.id.clone();
-                let beefy_activation_height = 9999; // todo(davirian) need use correct beefy activation height
 
                 let result = async {
                     let mut sub = subscribe_beefy_justifications(&*relay_rpc_client.rpc())
@@ -2269,6 +2244,7 @@
                         Height::new(reversion_number, block_number as u64).unwrap(),
                     )
                 };
+                let beefy_activation_height = BEEFY_ACTIVATION_HEIGHT;
                 let client_state = GpClientState {
                     chain_type,
                     chain_id,
@@ -2399,7 +2375,8 @@
                     panic!("trust height miss match client state height");
                 }
 
-                let mmr_root_height = grandpa_client_state.latest_height();
+                // let mmr_root_height = grandpa_client_state.latest_height();
+                let mmr_root_height = grandpa_client_state.latest_beefy_height;
 
                 // build target height header
 
@@ -2411,6 +2388,10 @@
                     .unwrap();
 
                 let raw_signed_commitment = sub.next().await.unwrap().unwrap().0;
+                tracing::info!(
+                    "substrate::build_header -> recv raw_signed_commitment: {:?}",
+                    raw_signed_commitment
+                );
 
                 //     let beefy_version_finality_proof: VersionedFinalityProof<
                 //     u32,
@@ -2507,8 +2488,8 @@
     }
 
     /// add new api update_mmr_root
-    fn update_mmr_root(&mut self, client_id: ClientId, header: GpHeader) -> Result<(), Error> {
-        tracing::trace!("[update_mmr_root] client_id = {:?} ", client_id,);
+    fn update_beefy(&mut self, client_id: ClientId, header: GpHeader) -> Result<(), Error> {
+        tracing::trace!("substrate::update_beefy -> client_id = {:?} ", client_id,);
 
         //     let MmrRoot {
         //         signed_commitment,
