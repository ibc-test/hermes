[package]
name         = "ibc-chain-registry"
version      = "0.22.0"
edition      = "2021"
license      = "Apache-2.0"
keywords     = ["cosmos", "ibc", "relayer", "chain", "registry"]
repository   = "https://github.com/informalsystems/hermes"
authors      = ["Informal Systems <hello@informal.systems>"]
rust-version = "1.65"
description  = """
    Service to fetch data from the chain-registry
"""

[dependencies]
<<<<<<< HEAD
ibc-proto         = { version = "0.24.1" }
ibc-relayer-types = { version = "0.22.0", path = "../relayer-types", features = ["std"] }
=======
ibc-proto         = { version = "0.25.0" }
ibc-relayer-types = { version = "0.21.0", path = "../relayer-types", features = ["std"] }
>>>>>>> 2cd97427
tendermint-rpc    = { version = "0.28.0", features = ["http-client", "websocket-client"] }

async-trait = "0.1.64"
flex-error  = { version = "0.4.4", default-features = false }
futures     = { version = "0.3.26", features = ["executor"] }
http        = "0.2"
reqwest     = { version = "0.11.13", features = ["rustls-tls", "json"], default-features = false }
serde       = "1.0.149"
serde_json  = "1"
tokio       = "1.17.0"
tracing     = "0.1.36"<|MERGE_RESOLUTION|>--- conflicted
+++ resolved
@@ -12,13 +12,8 @@
 """
 
 [dependencies]
-<<<<<<< HEAD
-ibc-proto         = { version = "0.24.1" }
+ibc-proto         = { version = "0.25.0" }
 ibc-relayer-types = { version = "0.22.0", path = "../relayer-types", features = ["std"] }
-=======
-ibc-proto         = { version = "0.25.0" }
-ibc-relayer-types = { version = "0.21.0", path = "../relayer-types", features = ["std"] }
->>>>>>> 2cd97427
 tendermint-rpc    = { version = "0.28.0", features = ["http-client", "websocket-client"] }
 
 async-trait = "0.1.64"
