--- conflicted
+++ resolved
@@ -7,19 +7,7 @@
 [dependencies]
 ibc = { path = "../../modules", default-features = false }
 ibc-proto = { path = "../../proto", default-features = false }
-<<<<<<< HEAD
-tendermint = { version = "0.22", default-features = false }
-tendermint-proto = { version = "0.22", default-features = false }
 
-sp-core = { version = "3.0.0", default-features = false, optional = true }
-sp-io = { version = "3.0.0", default-features = false, optional = true }
-sp-runtime = { version = "3.0.0", default-features = false, optional = true }
-sp-std = { version = "3.0.0", default-features = false, optional = true }
-sp-runtime-interface = { version = "3.0.0", default-features = false, optional = true}
-
-[features]
-default = []
-=======
 tendermint = { version = "0.23.5", default-features = false }
 tendermint-proto = { version = "0.23.5", default-features = false }
 tendermint-light-client-verifier = { version = "0.23.5", default-features = false }
@@ -31,39 +19,11 @@
 
 [features]
 panic-handler = []
->>>>>>> 1448a2bb
 use-substrate = [
   "sp-core",
   "sp-io",
   "sp-runtime",
   "sp-std",
-<<<<<<< HEAD
-  "sp-runtime-interface",
-]
-
-[profile.dev]
-panic = "abort"
-
-[profile.release]
-panic = "abort"
-
-[patch.crates-io]
-tendermint          = { git = "https://github.com/informalsystems/tendermint-rs", branch = "soares/activate-no-std" }
-tendermint-proto    = { git = "https://github.com/informalsystems/tendermint-rs", branch = "soares/activate-no-std" }
-ics23               = { git = "https://github.com/informalsystems/ics23.git", branch = "master" }
-safe-regex          = { git = "https://github.com/informalsystems/safe-regex.git", branch = "main" }
-safe-regex-macro    = { git = "https://github.com/informalsystems/safe-regex.git", branch = "main" }
-safe-regex-compiler = { git = "https://github.com/informalsystems/safe-regex.git", branch = "main" }
-safe-quote          = { git = "https://github.com/informalsystems/safe-regex.git", branch = "main" }
-safe-proc-macro2    = { git = "https://github.com/informalsystems/safe-regex.git", branch = "main" }
-
-
-sp-runtime-interface = { git = "https://github.com/octopus-network/substrate", branch = "polkadot-v0.9.8" }
-sp-core = { git = "https://github.com/octopus-network/substrate", branch = "polkadot-v0.9.8" }
-sp-runtime = { git = "https://github.com/octopus-network/substrate", branch = "polkadot-v0.9.8" }
-sp-std = { git = "https://github.com/octopus-network/substrate", branch = "polkadot-v0.9.8" }
-sp-io = { git = "https://github.com/octopus-network/substrate", branch = "polkadot-v0.9.8" }
-=======
 ]
 substrate-std = [
   "sp-core/std",
@@ -75,5 +35,4 @@
 [patch.crates-io]
 tendermint                        = { git = "https://github.com/informalsystems/tendermint-rs", branch = "v0.23.x" }
 tendermint-proto                  = { git = "https://github.com/informalsystems/tendermint-rs", branch = "v0.23.x" }
-tendermint-light-client-verifier  = { git = "https://github.com/informalsystems/tendermint-rs", branch = "v0.23.x" }
->>>>>>> 1448a2bb
+tendermint-light-client-verifier  = { git = "https://github.com/informalsystems/tendermint-rs", branch = "v0.23.x" }