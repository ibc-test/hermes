--- conflicted
+++ resolved
@@ -10,10 +10,7 @@
 use ibc_proto;
 use tendermint;
 use tendermint_proto;
-<<<<<<< HEAD
-=======
 use tendermint_light_client_verifier;
->>>>>>> 1448a2bb
 
 #[cfg(feature = "sp-core")]
 use sp_core;
