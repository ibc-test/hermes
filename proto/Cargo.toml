--- conflicted
+++ resolved
@@ -32,11 +32,7 @@
 base64      = { version = "0.13", default-features = false, features = ["alloc"] }
 
 [dependencies.tendermint-proto]
-<<<<<<< HEAD
-version = "=0.23.6"
-=======
 version          = "=0.23.6"
->>>>>>> efbf7d18
 default-features = false
 
 [features]
