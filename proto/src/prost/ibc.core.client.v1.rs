--- conflicted
+++ resolved
@@ -264,37 +264,16 @@
         }
     }
     impl<T> MsgClient<T>
-<<<<<<< HEAD
-        where
-            T: tonic::client::GrpcService<tonic::body::BoxBody>,
-            T::ResponseBody: Body + Send + 'static,
-            T::Error: Into<StdError>,
-            <T::ResponseBody as Body>::Error: Into<StdError> + Send,
-=======
     where
         T: tonic::client::GrpcService<tonic::body::BoxBody>,
         T::Error: Into<StdError>,
         T::ResponseBody: Default + Body<Data = Bytes> + Send + 'static,
         <T::ResponseBody as Body>::Error: Into<StdError> + Send,
->>>>>>> 0c716669
     {
         pub fn new(inner: T) -> Self {
             let inner = tonic::client::Grpc::new(inner);
             Self { inner }
         }
-<<<<<<< HEAD
-        pub fn with_interceptor<F>(inner: T, interceptor: F) -> MsgClient<InterceptedService<T, F>>
-            where
-                F: tonic::service::Interceptor,
-                T: tonic::codegen::Service<
-                    http::Request<tonic::body::BoxBody>,
-                    Response = http::Response<
-                        <T as tonic::client::GrpcService<tonic::body::BoxBody>>::ResponseBody,
-                    >,
-                >,
-                <T as tonic::codegen::Service<http::Request<tonic::body::BoxBody>>>::Error:
-                Into<StdError> + Send + Sync,
-=======
         pub fn with_interceptor<F>(
             inner: T,
             interceptor: F,
@@ -310,7 +289,6 @@
             <T as tonic::codegen::Service<
                 http::Request<tonic::body::BoxBody>,
             >>::Error: Into<StdError> + Send + Sync,
->>>>>>> 0c716669
         {
             MsgClient::new(InterceptedService::new(inner, interceptor))
         }
@@ -603,19 +581,11 @@
         }
     }
     impl<T> QueryClient<T>
-<<<<<<< HEAD
-        where
-            T: tonic::client::GrpcService<tonic::body::BoxBody>,
-            T::ResponseBody: Body + Send + 'static,
-            T::Error: Into<StdError>,
-            <T::ResponseBody as Body>::Error: Into<StdError> + Send,
-=======
     where
         T: tonic::client::GrpcService<tonic::body::BoxBody>,
         T::Error: Into<StdError>,
         T::ResponseBody: Default + Body<Data = Bytes> + Send + 'static,
         <T::ResponseBody as Body>::Error: Into<StdError> + Send,
->>>>>>> 0c716669
     {
         pub fn new(inner: T) -> Self {
             let inner = tonic::client::Grpc::new(inner);
@@ -633,15 +603,10 @@
                         <T as tonic::client::GrpcService<tonic::body::BoxBody>>::ResponseBody,
                     >,
                 >,
-<<<<<<< HEAD
-                <T as tonic::codegen::Service<http::Request<tonic::body::BoxBody>>>::Error:
-                Into<StdError> + Send + Sync,
-=======
             >,
             <T as tonic::codegen::Service<
                 http::Request<tonic::body::BoxBody>,
             >>::Error: Into<StdError> + Send + Sync,
->>>>>>> 0c716669
         {
             QueryClient::new(InterceptedService::new(inner, interceptor))
         }
