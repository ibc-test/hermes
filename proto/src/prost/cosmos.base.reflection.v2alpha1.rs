/// AppDescriptor describes a cosmos-sdk based application
#[derive(Clone, PartialEq, ::prost::Message)]
pub struct AppDescriptor {
    /// AuthnDescriptor provides information on how to authenticate transactions on the application
    /// NOTE: experimental and subject to change in future releases.
    #[prost(message, optional, tag="1")]
    pub authn: ::core::option::Option<AuthnDescriptor>,
    /// chain provides the chain descriptor
    #[prost(message, optional, tag="2")]
    pub chain: ::core::option::Option<ChainDescriptor>,
    /// codec provides metadata information regarding codec related types
    #[prost(message, optional, tag="3")]
    pub codec: ::core::option::Option<CodecDescriptor>,
    /// configuration provides metadata information regarding the sdk.Config type
    #[prost(message, optional, tag="4")]
    pub configuration: ::core::option::Option<ConfigurationDescriptor>,
    /// query_services provides metadata information regarding the available queriable endpoints
    #[prost(message, optional, tag="5")]
    pub query_services: ::core::option::Option<QueryServicesDescriptor>,
    /// tx provides metadata information regarding how to send transactions to the given application
    #[prost(message, optional, tag="6")]
    pub tx: ::core::option::Option<TxDescriptor>,
}
/// TxDescriptor describes the accepted transaction type
#[derive(Clone, PartialEq, ::prost::Message)]
pub struct TxDescriptor {
    /// fullname is the protobuf fullname of the raw transaction type (for instance the tx.Tx type)
    /// it is not meant to support polymorphism of transaction types, it is supposed to be used by
    /// reflection clients to understand if they can handle a specific transaction type in an application.
    #[prost(string, tag="1")]
    pub fullname: ::prost::alloc::string::String,
    /// msgs lists the accepted application messages (sdk.Msg)
    #[prost(message, repeated, tag="2")]
    pub msgs: ::prost::alloc::vec::Vec<MsgDescriptor>,
}
/// AuthnDescriptor provides information on how to sign transactions without relying
/// on the online RPCs GetTxMetadata and CombineUnsignedTxAndSignatures
#[derive(Clone, PartialEq, ::prost::Message)]
pub struct AuthnDescriptor {
    /// sign_modes defines the supported signature algorithm
    #[prost(message, repeated, tag="1")]
    pub sign_modes: ::prost::alloc::vec::Vec<SigningModeDescriptor>,
}
/// SigningModeDescriptor provides information on a signing flow of the application
/// NOTE(fdymylja): here we could go as far as providing an entire flow on how
/// to sign a message given a SigningModeDescriptor, but it's better to think about
/// this another time
#[derive(Clone, PartialEq, ::prost::Message)]
pub struct SigningModeDescriptor {
    /// name defines the unique name of the signing mode
    #[prost(string, tag="1")]
    pub name: ::prost::alloc::string::String,
    /// number is the unique int32 identifier for the sign_mode enum
    #[prost(int32, tag="2")]
    pub number: i32,
    /// authn_info_provider_method_fullname defines the fullname of the method to call to get
    /// the metadata required to authenticate using the provided sign_modes
    #[prost(string, tag="3")]
    pub authn_info_provider_method_fullname: ::prost::alloc::string::String,
}
/// ChainDescriptor describes chain information of the application
#[derive(Clone, PartialEq, ::prost::Message)]
pub struct ChainDescriptor {
    /// id is the chain id
    #[prost(string, tag="1")]
    pub id: ::prost::alloc::string::String,
}
/// CodecDescriptor describes the registered interfaces and provides metadata information on the types
#[derive(Clone, PartialEq, ::prost::Message)]
pub struct CodecDescriptor {
    /// interfaces is a list of the registerted interfaces descriptors
    #[prost(message, repeated, tag="1")]
    pub interfaces: ::prost::alloc::vec::Vec<InterfaceDescriptor>,
}
/// InterfaceDescriptor describes the implementation of an interface
#[derive(Clone, PartialEq, ::prost::Message)]
pub struct InterfaceDescriptor {
    /// fullname is the name of the interface
    #[prost(string, tag="1")]
    pub fullname: ::prost::alloc::string::String,
    /// interface_accepting_messages contains information regarding the proto messages which contain the interface as
    /// google.protobuf.Any field
    #[prost(message, repeated, tag="2")]
    pub interface_accepting_messages: ::prost::alloc::vec::Vec<InterfaceAcceptingMessageDescriptor>,
    /// interface_implementers is a list of the descriptors of the interface implementers
    #[prost(message, repeated, tag="3")]
    pub interface_implementers: ::prost::alloc::vec::Vec<InterfaceImplementerDescriptor>,
}
/// InterfaceImplementerDescriptor describes an interface implementer
#[derive(Clone, PartialEq, ::prost::Message)]
pub struct InterfaceImplementerDescriptor {
    /// fullname is the protobuf queryable name of the interface implementer
    #[prost(string, tag="1")]
    pub fullname: ::prost::alloc::string::String,
    /// type_url defines the type URL used when marshalling the type as any
    /// this is required so we can provide type safe google.protobuf.Any marshalling and
    /// unmarshalling, making sure that we don't accept just 'any' type
    /// in our interface fields
    #[prost(string, tag="2")]
    pub type_url: ::prost::alloc::string::String,
}
/// InterfaceAcceptingMessageDescriptor describes a protobuf message which contains
/// an interface represented as a google.protobuf.Any
#[derive(Clone, PartialEq, ::prost::Message)]
pub struct InterfaceAcceptingMessageDescriptor {
    /// fullname is the protobuf fullname of the type containing the interface
    #[prost(string, tag="1")]
    pub fullname: ::prost::alloc::string::String,
    /// field_descriptor_names is a list of the protobuf name (not fullname) of the field
    /// which contains the interface as google.protobuf.Any (the interface is the same, but
    /// it can be in multiple fields of the same proto message)
    #[prost(string, repeated, tag="2")]
    pub field_descriptor_names: ::prost::alloc::vec::Vec<::prost::alloc::string::String>,
}
/// ConfigurationDescriptor contains metadata information on the sdk.Config
#[derive(Clone, PartialEq, ::prost::Message)]
pub struct ConfigurationDescriptor {
    /// bech32_account_address_prefix is the account address prefix
    #[prost(string, tag="1")]
    pub bech32_account_address_prefix: ::prost::alloc::string::String,
}
/// MsgDescriptor describes a cosmos-sdk message that can be delivered with a transaction
#[derive(Clone, PartialEq, ::prost::Message)]
pub struct MsgDescriptor {
    /// msg_type_url contains the TypeURL of a sdk.Msg.
    #[prost(string, tag="1")]
    pub msg_type_url: ::prost::alloc::string::String,
}
/// GetAuthnDescriptorRequest is the request used for the GetAuthnDescriptor RPC
#[derive(Clone, PartialEq, ::prost::Message)]
pub struct GetAuthnDescriptorRequest {
}
/// GetAuthnDescriptorResponse is the response returned by the GetAuthnDescriptor RPC
#[derive(Clone, PartialEq, ::prost::Message)]
pub struct GetAuthnDescriptorResponse {
    /// authn describes how to authenticate to the application when sending transactions
    #[prost(message, optional, tag="1")]
    pub authn: ::core::option::Option<AuthnDescriptor>,
}
/// GetChainDescriptorRequest is the request used for the GetChainDescriptor RPC
#[derive(Clone, PartialEq, ::prost::Message)]
pub struct GetChainDescriptorRequest {
}
/// GetChainDescriptorResponse is the response returned by the GetChainDescriptor RPC
#[derive(Clone, PartialEq, ::prost::Message)]
pub struct GetChainDescriptorResponse {
    /// chain describes application chain information
    #[prost(message, optional, tag="1")]
    pub chain: ::core::option::Option<ChainDescriptor>,
}
/// GetCodecDescriptorRequest is the request used for the GetCodecDescriptor RPC
#[derive(Clone, PartialEq, ::prost::Message)]
pub struct GetCodecDescriptorRequest {
}
/// GetCodecDescriptorResponse is the response returned by the GetCodecDescriptor RPC
#[derive(Clone, PartialEq, ::prost::Message)]
pub struct GetCodecDescriptorResponse {
    /// codec describes the application codec such as registered interfaces and implementations
    #[prost(message, optional, tag="1")]
    pub codec: ::core::option::Option<CodecDescriptor>,
}
/// GetConfigurationDescriptorRequest is the request used for the GetConfigurationDescriptor RPC
#[derive(Clone, PartialEq, ::prost::Message)]
pub struct GetConfigurationDescriptorRequest {
}
/// GetConfigurationDescriptorResponse is the response returned by the GetConfigurationDescriptor RPC
#[derive(Clone, PartialEq, ::prost::Message)]
pub struct GetConfigurationDescriptorResponse {
    /// config describes the application's sdk.Config
    #[prost(message, optional, tag="1")]
    pub config: ::core::option::Option<ConfigurationDescriptor>,
}
/// GetQueryServicesDescriptorRequest is the request used for the GetQueryServicesDescriptor RPC
#[derive(Clone, PartialEq, ::prost::Message)]
pub struct GetQueryServicesDescriptorRequest {
}
/// GetQueryServicesDescriptorResponse is the response returned by the GetQueryServicesDescriptor RPC
#[derive(Clone, PartialEq, ::prost::Message)]
pub struct GetQueryServicesDescriptorResponse {
    /// queries provides information on the available queryable services
    #[prost(message, optional, tag="1")]
    pub queries: ::core::option::Option<QueryServicesDescriptor>,
}
/// GetTxDescriptorRequest is the request used for the GetTxDescriptor RPC
#[derive(Clone, PartialEq, ::prost::Message)]
pub struct GetTxDescriptorRequest {
}
/// GetTxDescriptorResponse is the response returned by the GetTxDescriptor RPC
#[derive(Clone, PartialEq, ::prost::Message)]
pub struct GetTxDescriptorResponse {
    /// tx provides information on msgs that can be forwarded to the application
    /// alongside the accepted transaction protobuf type
    #[prost(message, optional, tag="1")]
    pub tx: ::core::option::Option<TxDescriptor>,
}
/// QueryServicesDescriptor contains the list of cosmos-sdk queriable services
#[derive(Clone, PartialEq, ::prost::Message)]
pub struct QueryServicesDescriptor {
    /// query_services is a list of cosmos-sdk QueryServiceDescriptor
    #[prost(message, repeated, tag="1")]
    pub query_services: ::prost::alloc::vec::Vec<QueryServiceDescriptor>,
}
/// QueryServiceDescriptor describes a cosmos-sdk queryable service
#[derive(Clone, PartialEq, ::prost::Message)]
pub struct QueryServiceDescriptor {
    /// fullname is the protobuf fullname of the service descriptor
    #[prost(string, tag="1")]
    pub fullname: ::prost::alloc::string::String,
    /// is_module describes if this service is actually exposed by an application's module
    #[prost(bool, tag="2")]
    pub is_module: bool,
    /// methods provides a list of query service methods
    #[prost(message, repeated, tag="3")]
    pub methods: ::prost::alloc::vec::Vec<QueryMethodDescriptor>,
}
/// QueryMethodDescriptor describes a queryable method of a query service
/// no other info is provided beside method name and tendermint queryable path
/// because it would be redundant with the grpc reflection service
#[derive(Clone, PartialEq, ::prost::Message)]
pub struct QueryMethodDescriptor {
    /// name is the protobuf name (not fullname) of the method
    #[prost(string, tag="1")]
    pub name: ::prost::alloc::string::String,
    /// full_query_path is the path that can be used to query
    /// this method via tendermint abci.Query
    #[prost(string, tag="2")]
    pub full_query_path: ::prost::alloc::string::String,
}
/// Generated client implementations.
#[cfg(feature = "client")]
pub mod reflection_service_client {
    #![allow(unused_variables, dead_code, missing_docs, clippy::let_unit_value)]
    use tonic::codegen::*;
    /// ReflectionService defines a service for application reflection.
    #[derive(Debug, Clone)]
    pub struct ReflectionServiceClient<T> {
        inner: tonic::client::Grpc<T>,
    }
    impl ReflectionServiceClient<tonic::transport::Channel> {
        /// Attempt to create a new client by connecting to a given endpoint.
        pub async fn connect<D>(dst: D) -> Result<Self, tonic::transport::Error>
            where
                D: std::convert::TryInto<tonic::transport::Endpoint>,
                D::Error: Into<StdError>,
        {
            let conn = tonic::transport::Endpoint::new(dst)?.connect().await?;
            Ok(Self::new(conn))
        }
    }
    impl<T> ReflectionServiceClient<T>
    where
        T: tonic::client::GrpcService<tonic::body::BoxBody>,
        T::Error: Into<StdError>,
        T::ResponseBody: Body<Data = Bytes> + Send + 'static,
        <T::ResponseBody as Body>::Error: Into<StdError> + Send,
    {
        pub fn new(inner: T) -> Self {
            let inner = tonic::client::Grpc::new(inner);
            Self { inner }
        }
        pub fn with_interceptor<F>(
            inner: T,
            interceptor: F,
        ) -> ReflectionServiceClient<InterceptedService<T, F>>
<<<<<<< HEAD
            where
                F: tonic::service::Interceptor,
                T: tonic::codegen::Service<
                    http::Request<tonic::body::BoxBody>,
                    Response = http::Response<
                        <T as tonic::client::GrpcService<tonic::body::BoxBody>>::ResponseBody,
                    >,
=======
        where
            F: tonic::service::Interceptor,
            T::ResponseBody: Default,
            T: tonic::codegen::Service<
                http::Request<tonic::body::BoxBody>,
                Response = http::Response<
                    <T as tonic::client::GrpcService<tonic::body::BoxBody>>::ResponseBody,
>>>>>>> baf0e3f6
                >,
            >,
            <T as tonic::codegen::Service<
                http::Request<tonic::body::BoxBody>,
            >>::Error: Into<StdError> + Send + Sync,
        {
            ReflectionServiceClient::new(InterceptedService::new(inner, interceptor))
        }
        /// Compress requests with `gzip`.
        ///
        /// This requires the server to support it otherwise it might respond with an
        /// error.
        #[must_use]
        pub fn send_gzip(mut self) -> Self {
            self.inner = self.inner.send_gzip();
            self
        }
        /// Enable decompressing responses with `gzip`.
        #[must_use]
        pub fn accept_gzip(mut self) -> Self {
            self.inner = self.inner.accept_gzip();
            self
        }
        /// GetAuthnDescriptor returns information on how to authenticate transactions in the application
        /// NOTE: this RPC is still experimental and might be subject to breaking changes or removal in
        /// future releases of the cosmos-sdk.
        pub async fn get_authn_descriptor(
            &mut self,
            request: impl tonic::IntoRequest<super::GetAuthnDescriptorRequest>,
        ) -> Result<tonic::Response<super::GetAuthnDescriptorResponse>, tonic::Status> {
            self.inner
                .ready()
                .await
                .map_err(|e| {
                    tonic::Status::new(
                        tonic::Code::Unknown,
                        format!("Service was not ready: {}", e.into()),
                    )
                })?;
            let codec = tonic::codec::ProstCodec::default();
            let path = http::uri::PathAndQuery::from_static(
                "/cosmos.base.reflection.v2alpha1.ReflectionService/GetAuthnDescriptor",
            );
            self.inner.unary(request.into_request(), path, codec).await
        }
        /// GetChainDescriptor returns the description of the chain
        pub async fn get_chain_descriptor(
            &mut self,
            request: impl tonic::IntoRequest<super::GetChainDescriptorRequest>,
        ) -> Result<tonic::Response<super::GetChainDescriptorResponse>, tonic::Status> {
            self.inner
                .ready()
                .await
                .map_err(|e| {
                    tonic::Status::new(
                        tonic::Code::Unknown,
                        format!("Service was not ready: {}", e.into()),
                    )
                })?;
            let codec = tonic::codec::ProstCodec::default();
            let path = http::uri::PathAndQuery::from_static(
                "/cosmos.base.reflection.v2alpha1.ReflectionService/GetChainDescriptor",
            );
            self.inner.unary(request.into_request(), path, codec).await
        }
        /// GetCodecDescriptor returns the descriptor of the codec of the application
        pub async fn get_codec_descriptor(
            &mut self,
            request: impl tonic::IntoRequest<super::GetCodecDescriptorRequest>,
        ) -> Result<tonic::Response<super::GetCodecDescriptorResponse>, tonic::Status> {
            self.inner
                .ready()
                .await
                .map_err(|e| {
                    tonic::Status::new(
                        tonic::Code::Unknown,
                        format!("Service was not ready: {}", e.into()),
                    )
                })?;
            let codec = tonic::codec::ProstCodec::default();
            let path = http::uri::PathAndQuery::from_static(
                "/cosmos.base.reflection.v2alpha1.ReflectionService/GetCodecDescriptor",
            );
            self.inner.unary(request.into_request(), path, codec).await
        }
        /// GetConfigurationDescriptor returns the descriptor for the sdk.Config of the application
        pub async fn get_configuration_descriptor(
            &mut self,
            request: impl tonic::IntoRequest<super::GetConfigurationDescriptorRequest>,
        ) -> Result<
            tonic::Response<super::GetConfigurationDescriptorResponse>,
            tonic::Status,
        > {
            self.inner
                .ready()
                .await
                .map_err(|e| {
                    tonic::Status::new(
                        tonic::Code::Unknown,
                        format!("Service was not ready: {}", e.into()),
                    )
                })?;
            let codec = tonic::codec::ProstCodec::default();
            let path = http::uri::PathAndQuery::from_static(
                "/cosmos.base.reflection.v2alpha1.ReflectionService/GetConfigurationDescriptor",
            );
            self.inner.unary(request.into_request(), path, codec).await
        }
        /// GetQueryServicesDescriptor returns the available gRPC queryable services of the application
        pub async fn get_query_services_descriptor(
            &mut self,
            request: impl tonic::IntoRequest<super::GetQueryServicesDescriptorRequest>,
        ) -> Result<
            tonic::Response<super::GetQueryServicesDescriptorResponse>,
            tonic::Status,
        > {
            self.inner
                .ready()
                .await
                .map_err(|e| {
                    tonic::Status::new(
                        tonic::Code::Unknown,
                        format!("Service was not ready: {}", e.into()),
                    )
                })?;
            let codec = tonic::codec::ProstCodec::default();
            let path = http::uri::PathAndQuery::from_static(
                "/cosmos.base.reflection.v2alpha1.ReflectionService/GetQueryServicesDescriptor",
            );
            self.inner.unary(request.into_request(), path, codec).await
        }
        /// GetTxDescriptor returns information on the used transaction object and available msgs that can be used
        pub async fn get_tx_descriptor(
            &mut self,
            request: impl tonic::IntoRequest<super::GetTxDescriptorRequest>,
        ) -> Result<tonic::Response<super::GetTxDescriptorResponse>, tonic::Status> {
            self.inner
                .ready()
                .await
                .map_err(|e| {
                    tonic::Status::new(
                        tonic::Code::Unknown,
                        format!("Service was not ready: {}", e.into()),
                    )
                })?;
            let codec = tonic::codec::ProstCodec::default();
            let path = http::uri::PathAndQuery::from_static(
                "/cosmos.base.reflection.v2alpha1.ReflectionService/GetTxDescriptor",
            );
            self.inner.unary(request.into_request(), path, codec).await
        }
    }
}
/// Generated server implementations.
#[cfg(feature = "server")]
pub mod reflection_service_server {
    #![allow(unused_variables, dead_code, missing_docs, clippy::let_unit_value)]
    use tonic::codegen::*;
    ///Generated trait containing gRPC methods that should be implemented for use with ReflectionServiceServer.
    #[async_trait]
    pub trait ReflectionService: Send + Sync + 'static {
        /// GetAuthnDescriptor returns information on how to authenticate transactions in the application
        /// NOTE: this RPC is still experimental and might be subject to breaking changes or removal in
        /// future releases of the cosmos-sdk.
        async fn get_authn_descriptor(
            &self,
            request: tonic::Request<super::GetAuthnDescriptorRequest>,
        ) -> Result<tonic::Response<super::GetAuthnDescriptorResponse>, tonic::Status>;
        /// GetChainDescriptor returns the description of the chain
        async fn get_chain_descriptor(
            &self,
            request: tonic::Request<super::GetChainDescriptorRequest>,
        ) -> Result<tonic::Response<super::GetChainDescriptorResponse>, tonic::Status>;
        /// GetCodecDescriptor returns the descriptor of the codec of the application
        async fn get_codec_descriptor(
            &self,
            request: tonic::Request<super::GetCodecDescriptorRequest>,
        ) -> Result<tonic::Response<super::GetCodecDescriptorResponse>, tonic::Status>;
        /// GetConfigurationDescriptor returns the descriptor for the sdk.Config of the application
        async fn get_configuration_descriptor(
            &self,
            request: tonic::Request<super::GetConfigurationDescriptorRequest>,
        ) -> Result<
            tonic::Response<super::GetConfigurationDescriptorResponse>,
            tonic::Status,
        >;
        /// GetQueryServicesDescriptor returns the available gRPC queryable services of the application
        async fn get_query_services_descriptor(
            &self,
            request: tonic::Request<super::GetQueryServicesDescriptorRequest>,
        ) -> Result<
            tonic::Response<super::GetQueryServicesDescriptorResponse>,
            tonic::Status,
        >;
        /// GetTxDescriptor returns information on the used transaction object and available msgs that can be used
        async fn get_tx_descriptor(
            &self,
            request: tonic::Request<super::GetTxDescriptorRequest>,
        ) -> Result<tonic::Response<super::GetTxDescriptorResponse>, tonic::Status>;
    }
    /// ReflectionService defines a service for application reflection.
    #[derive(Debug)]
    pub struct ReflectionServiceServer<T: ReflectionService> {
        inner: _Inner<T>,
        accept_compression_encodings: (),
        send_compression_encodings: (),
    }
    struct _Inner<T>(Arc<T>);
    impl<T: ReflectionService> ReflectionServiceServer<T> {
        pub fn new(inner: T) -> Self {
            Self::from_arc(Arc::new(inner))
        }
        pub fn from_arc(inner: Arc<T>) -> Self {
            let inner = _Inner(inner);
            Self {
                inner,
                accept_compression_encodings: Default::default(),
                send_compression_encodings: Default::default(),
            }
        }
        pub fn with_interceptor<F>(
            inner: T,
            interceptor: F,
        ) -> InterceptedService<Self, F>
        where
            F: tonic::service::Interceptor,
        {
            InterceptedService::new(Self::new(inner), interceptor)
        }
    }
    impl<T, B> tonic::codegen::Service<http::Request<B>> for ReflectionServiceServer<T>
    where
        T: ReflectionService,
        B: Body + Send + 'static,
        B::Error: Into<StdError> + Send + 'static,
    {
        type Response = http::Response<tonic::body::BoxBody>;
        type Error = std::convert::Infallible;
        type Future = BoxFuture<Self::Response, Self::Error>;
        fn poll_ready(
            &mut self,
            _cx: &mut Context<'_>,
        ) -> Poll<Result<(), Self::Error>> {
            Poll::Ready(Ok(()))
        }
        fn call(&mut self, req: http::Request<B>) -> Self::Future {
            let inner = self.inner.clone();
            match req.uri().path() {
                "/cosmos.base.reflection.v2alpha1.ReflectionService/GetAuthnDescriptor" => {
                    #[allow(non_camel_case_types)]
                    struct GetAuthnDescriptorSvc<T: ReflectionService>(pub Arc<T>);
                    impl<
                        T: ReflectionService,
                    > tonic::server::UnaryService<super::GetAuthnDescriptorRequest>
                    for GetAuthnDescriptorSvc<T> {
                        type Response = super::GetAuthnDescriptorResponse;
                        type Future = BoxFuture<
                            tonic::Response<Self::Response>,
                            tonic::Status,
                        >;
                        fn call(
                            &mut self,
                            request: tonic::Request<super::GetAuthnDescriptorRequest>,
                        ) -> Self::Future {
                            let inner = self.0.clone();
                            let fut = async move {
                                (*inner).get_authn_descriptor(request).await
                            };
                            Box::pin(fut)
                        }
                    }
                    let accept_compression_encodings = self.accept_compression_encodings;
                    let send_compression_encodings = self.send_compression_encodings;
                    let inner = self.inner.clone();
                    let fut = async move {
                        let inner = inner.0;
                        let method = GetAuthnDescriptorSvc(inner);
                        let codec = tonic::codec::ProstCodec::default();
                        let mut grpc = tonic::server::Grpc::new(codec)
                            .apply_compression_config(
                                accept_compression_encodings,
                                send_compression_encodings,
                            );
                        let res = grpc.unary(method, req).await;
                        Ok(res)
                    };
                    Box::pin(fut)
                }
                "/cosmos.base.reflection.v2alpha1.ReflectionService/GetChainDescriptor" => {
                    #[allow(non_camel_case_types)]
                    struct GetChainDescriptorSvc<T: ReflectionService>(pub Arc<T>);
                    impl<
                        T: ReflectionService,
                    > tonic::server::UnaryService<super::GetChainDescriptorRequest>
                    for GetChainDescriptorSvc<T> {
                        type Response = super::GetChainDescriptorResponse;
                        type Future = BoxFuture<
                            tonic::Response<Self::Response>,
                            tonic::Status,
                        >;
                        fn call(
                            &mut self,
                            request: tonic::Request<super::GetChainDescriptorRequest>,
                        ) -> Self::Future {
                            let inner = self.0.clone();
                            let fut = async move {
                                (*inner).get_chain_descriptor(request).await
                            };
                            Box::pin(fut)
                        }
                    }
                    let accept_compression_encodings = self.accept_compression_encodings;
                    let send_compression_encodings = self.send_compression_encodings;
                    let inner = self.inner.clone();
                    let fut = async move {
                        let inner = inner.0;
                        let method = GetChainDescriptorSvc(inner);
                        let codec = tonic::codec::ProstCodec::default();
                        let mut grpc = tonic::server::Grpc::new(codec)
                            .apply_compression_config(
                                accept_compression_encodings,
                                send_compression_encodings,
                            );
                        let res = grpc.unary(method, req).await;
                        Ok(res)
                    };
                    Box::pin(fut)
                }
                "/cosmos.base.reflection.v2alpha1.ReflectionService/GetCodecDescriptor" => {
                    #[allow(non_camel_case_types)]
                    struct GetCodecDescriptorSvc<T: ReflectionService>(pub Arc<T>);
                    impl<
                        T: ReflectionService,
                    > tonic::server::UnaryService<super::GetCodecDescriptorRequest>
                    for GetCodecDescriptorSvc<T> {
                        type Response = super::GetCodecDescriptorResponse;
                        type Future = BoxFuture<
                            tonic::Response<Self::Response>,
                            tonic::Status,
                        >;
                        fn call(
                            &mut self,
                            request: tonic::Request<super::GetCodecDescriptorRequest>,
                        ) -> Self::Future {
                            let inner = self.0.clone();
                            let fut = async move {
                                (*inner).get_codec_descriptor(request).await
                            };
                            Box::pin(fut)
                        }
                    }
                    let accept_compression_encodings = self.accept_compression_encodings;
                    let send_compression_encodings = self.send_compression_encodings;
                    let inner = self.inner.clone();
                    let fut = async move {
                        let inner = inner.0;
                        let method = GetCodecDescriptorSvc(inner);
                        let codec = tonic::codec::ProstCodec::default();
                        let mut grpc = tonic::server::Grpc::new(codec)
                            .apply_compression_config(
                                accept_compression_encodings,
                                send_compression_encodings,
                            );
                        let res = grpc.unary(method, req).await;
                        Ok(res)
                    };
                    Box::pin(fut)
                }
                "/cosmos.base.reflection.v2alpha1.ReflectionService/GetConfigurationDescriptor" => {
                    #[allow(non_camel_case_types)]
                    struct GetConfigurationDescriptorSvc<T: ReflectionService>(
                        pub Arc<T>,
                    );
                    impl<
                        T: ReflectionService,
                    > tonic::server::UnaryService<
                        super::GetConfigurationDescriptorRequest,
                    > for GetConfigurationDescriptorSvc<T> {
                        type Response = super::GetConfigurationDescriptorResponse;
                        type Future = BoxFuture<
                            tonic::Response<Self::Response>,
                            tonic::Status,
                        >;
                        fn call(
                            &mut self,
                            request: tonic::Request<
                                super::GetConfigurationDescriptorRequest,
                            >,
                        ) -> Self::Future {
                            let inner = self.0.clone();
                            let fut = async move {
                                (*inner).get_configuration_descriptor(request).await
                            };
                            Box::pin(fut)
                        }
                    }
                    let accept_compression_encodings = self.accept_compression_encodings;
                    let send_compression_encodings = self.send_compression_encodings;
                    let inner = self.inner.clone();
                    let fut = async move {
                        let inner = inner.0;
                        let method = GetConfigurationDescriptorSvc(inner);
                        let codec = tonic::codec::ProstCodec::default();
                        let mut grpc = tonic::server::Grpc::new(codec)
                            .apply_compression_config(
                                accept_compression_encodings,
                                send_compression_encodings,
                            );
                        let res = grpc.unary(method, req).await;
                        Ok(res)
                    };
                    Box::pin(fut)
                }
                "/cosmos.base.reflection.v2alpha1.ReflectionService/GetQueryServicesDescriptor" => {
                    #[allow(non_camel_case_types)]
                    struct GetQueryServicesDescriptorSvc<T: ReflectionService>(
                        pub Arc<T>,
                    );
                    impl<
                        T: ReflectionService,
                    > tonic::server::UnaryService<
                        super::GetQueryServicesDescriptorRequest,
                    > for GetQueryServicesDescriptorSvc<T> {
                        type Response = super::GetQueryServicesDescriptorResponse;
                        type Future = BoxFuture<
                            tonic::Response<Self::Response>,
                            tonic::Status,
                        >;
                        fn call(
                            &mut self,
                            request: tonic::Request<
                                super::GetQueryServicesDescriptorRequest,
                            >,
                        ) -> Self::Future {
                            let inner = self.0.clone();
                            let fut = async move {
                                (*inner).get_query_services_descriptor(request).await
                            };
                            Box::pin(fut)
                        }
                    }
                    let accept_compression_encodings = self.accept_compression_encodings;
                    let send_compression_encodings = self.send_compression_encodings;
                    let inner = self.inner.clone();
                    let fut = async move {
                        let inner = inner.0;
                        let method = GetQueryServicesDescriptorSvc(inner);
                        let codec = tonic::codec::ProstCodec::default();
                        let mut grpc = tonic::server::Grpc::new(codec)
                            .apply_compression_config(
                                accept_compression_encodings,
                                send_compression_encodings,
                            );
                        let res = grpc.unary(method, req).await;
                        Ok(res)
                    };
                    Box::pin(fut)
                }
                "/cosmos.base.reflection.v2alpha1.ReflectionService/GetTxDescriptor" => {
                    #[allow(non_camel_case_types)]
                    struct GetTxDescriptorSvc<T: ReflectionService>(pub Arc<T>);
                    impl<
                        T: ReflectionService,
                    > tonic::server::UnaryService<super::GetTxDescriptorRequest>
                    for GetTxDescriptorSvc<T> {
                        type Response = super::GetTxDescriptorResponse;
                        type Future = BoxFuture<
                            tonic::Response<Self::Response>,
                            tonic::Status,
                        >;
                        fn call(
                            &mut self,
                            request: tonic::Request<super::GetTxDescriptorRequest>,
                        ) -> Self::Future {
                            let inner = self.0.clone();
                            let fut = async move {
                                (*inner).get_tx_descriptor(request).await
                            };
                            Box::pin(fut)
                        }
                    }
                    let accept_compression_encodings = self.accept_compression_encodings;
                    let send_compression_encodings = self.send_compression_encodings;
                    let inner = self.inner.clone();
                    let fut = async move {
                        let inner = inner.0;
                        let method = GetTxDescriptorSvc(inner);
                        let codec = tonic::codec::ProstCodec::default();
                        let mut grpc = tonic::server::Grpc::new(codec)
                            .apply_compression_config(
                                accept_compression_encodings,
                                send_compression_encodings,
                            );
                        let res = grpc.unary(method, req).await;
                        Ok(res)
                    };
                    Box::pin(fut)
                }
                _ => {
                    Box::pin(async move {
                        Ok(
                            http::Response::builder()
                                .status(200)
                                .header("grpc-status", "12")
                                .header("content-type", "application/grpc")
                                .body(empty_body())
                                .unwrap(),
                        )
                    })
                }
            }
        }
    }
    impl<T: ReflectionService> Clone for ReflectionServiceServer<T> {
        fn clone(&self) -> Self {
            let inner = self.inner.clone();
            Self {
                inner,
                accept_compression_encodings: self.accept_compression_encodings,
                send_compression_encodings: self.send_compression_encodings,
            }
        }
    }
    impl<T: ReflectionService> Clone for _Inner<T> {
        fn clone(&self) -> Self {
            Self(self.0.clone())
        }
    }
    impl<T: std::fmt::Debug> std::fmt::Debug for _Inner<T> {
        fn fmt(&self, f: &mut std::fmt::Formatter<'_>) -> std::fmt::Result {
            write!(f, "{:?}", self.0)
        }
    }
    impl<T: ReflectionService> tonic::transport::NamedService
    for ReflectionServiceServer<T> {
        const NAME: &'static str = "cosmos.base.reflection.v2alpha1.ReflectionService";
    }
}<|MERGE_RESOLUTION|>--- conflicted
+++ resolved
@@ -262,15 +262,6 @@
             inner: T,
             interceptor: F,
         ) -> ReflectionServiceClient<InterceptedService<T, F>>
-<<<<<<< HEAD
-            where
-                F: tonic::service::Interceptor,
-                T: tonic::codegen::Service<
-                    http::Request<tonic::body::BoxBody>,
-                    Response = http::Response<
-                        <T as tonic::client::GrpcService<tonic::body::BoxBody>>::ResponseBody,
-                    >,
-=======
         where
             F: tonic::service::Interceptor,
             T::ResponseBody: Default,
@@ -278,7 +269,6 @@
                 http::Request<tonic::body::BoxBody>,
                 Response = http::Response<
                     <T as tonic::client::GrpcService<tonic::body::BoxBody>>::ResponseBody,
->>>>>>> baf0e3f6
                 >,
             >,
             <T as tonic::codegen::Service<
