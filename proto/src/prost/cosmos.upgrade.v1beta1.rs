--- conflicted
+++ resolved
@@ -179,15 +179,6 @@
             inner: T,
             interceptor: F,
         ) -> QueryClient<InterceptedService<T, F>>
-<<<<<<< HEAD
-            where
-                F: tonic::service::Interceptor,
-                T: tonic::codegen::Service<
-                    http::Request<tonic::body::BoxBody>,
-                    Response = http::Response<
-                        <T as tonic::client::GrpcService<tonic::body::BoxBody>>::ResponseBody,
-                    >,
-=======
         where
             F: tonic::service::Interceptor,
             T::ResponseBody: Default,
@@ -195,8 +186,8 @@
                 http::Request<tonic::body::BoxBody>,
                 Response = http::Response<
                     <T as tonic::client::GrpcService<tonic::body::BoxBody>>::ResponseBody,
->>>>>>> baf0e3f6
                 >,
+            >,
             <T as tonic::codegen::Service<
                 http::Request<tonic::body::BoxBody>,
             >>::Error: Into<StdError> + Send + Sync,
@@ -314,7 +305,9 @@
 #[cfg(feature = "server")]
 pub mod query_server {
     #![allow(unused_variables, dead_code, missing_docs, clippy::let_unit_value)]
+
     use tonic::codegen::*;
+
     ///Generated trait containing gRPC methods that should be implemented for use with QueryServer.
     #[async_trait]
     pub trait Query: Send + Sync + 'static {
@@ -349,6 +342,7 @@
             request: tonic::Request<super::QueryModuleVersionsRequest>,
         ) -> Result<tonic::Response<super::QueryModuleVersionsResponse>, tonic::Status>;
     }
+
     /// Query defines the gRPC upgrade querier service.
     #[derive(Debug)]
     pub struct QueryServer<T: Query> {
@@ -356,7 +350,9 @@
         accept_compression_encodings: (),
         send_compression_encodings: (),
     }
+
     struct _Inner<T>(Arc<T>);
+
     impl<T: Query> QueryServer<T> {
         pub fn new(inner: T) -> Self {
             Self::from_arc(Arc::new(inner))
@@ -373,17 +369,18 @@
             inner: T,
             interceptor: F,
         ) -> InterceptedService<Self, F>
-        where
-            F: tonic::service::Interceptor,
+            where
+                F: tonic::service::Interceptor,
         {
             InterceptedService::new(Self::new(inner), interceptor)
         }
     }
+
     impl<T, B> tonic::codegen::Service<http::Request<B>> for QueryServer<T>
-    where
-        T: Query,
-        B: Body + Send + 'static,
-        B::Error: Into<StdError> + Send + 'static,
+        where
+            T: Query,
+            B: Body + Send + 'static,
+            B::Error: Into<StdError> + Send + 'static,
     {
         type Response = http::Response<tonic::body::BoxBody>;
         type Error = std::convert::Infallible;
@@ -575,6 +572,7 @@
             }
         }
     }
+
     impl<T: Query> Clone for QueryServer<T> {
         fn clone(&self) -> Self {
             let inner = self.inner.clone();
@@ -585,16 +583,19 @@
             }
         }
     }
+
     impl<T: Query> Clone for _Inner<T> {
         fn clone(&self) -> Self {
             Self(self.0.clone())
         }
     }
+
     impl<T: std::fmt::Debug> std::fmt::Debug for _Inner<T> {
         fn fmt(&self, f: &mut std::fmt::Formatter<'_>) -> std::fmt::Result {
             write!(f, "{:?}", self.0)
         }
     }
+
     impl<T: Query> tonic::transport::NamedService for QueryServer<T> {
         const NAME: &'static str = "cosmos.upgrade.v1beta1.Query";
     }
