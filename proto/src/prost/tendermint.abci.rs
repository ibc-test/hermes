--- conflicted
+++ resolved
@@ -1245,13 +1245,7 @@
             write!(f, "{:?}", self.0)
         }
     }
-<<<<<<< HEAD
-
-    impl<T: AbciApplication> tonic::transport::NamedService
-    for AbciApplicationServer<T> {
-=======
     impl<T: AbciApplication> tonic::server::NamedService for AbciApplicationServer<T> {
->>>>>>> 7683d434
         const NAME: &'static str = "tendermint.abci.ABCIApplication";
     }
 }