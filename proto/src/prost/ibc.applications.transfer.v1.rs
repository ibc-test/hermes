/// MsgTransfer defines a msg to transfer fungible tokens (i.e Coins) between
/// ICS20 enabled chains. See ICS Spec here:
/// <https://github.com/cosmos/ibc/tree/master/spec/app/ics-020-fungible-token-transfer#data-structures>
#[derive(::serde::Serialize, ::serde::Deserialize)]
#[derive(Clone, PartialEq, ::prost::Message)]
pub struct MsgTransfer {
    /// the port on which the packet will be sent
    #[prost(string, tag="1")]
    pub source_port: ::prost::alloc::string::String,
    /// the channel by which the packet will be sent
    #[prost(string, tag="2")]
    pub source_channel: ::prost::alloc::string::String,
    /// the tokens to be transferred
    #[prost(message, optional, tag="3")]
    pub token: ::core::option::Option<super::super::super::super::cosmos::base::v1beta1::Coin>,
    /// the sender address
    #[prost(string, tag="4")]
    pub sender: ::prost::alloc::string::String,
    /// the recipient address on the destination chain
    #[prost(string, tag="5")]
    pub receiver: ::prost::alloc::string::String,
    /// Timeout height relative to the current block height.
    /// The timeout is disabled when set to 0.
    #[prost(message, optional, tag="6")]
    pub timeout_height: ::core::option::Option<super::super::super::core::client::v1::Height>,
    /// Timeout timestamp in absolute nanoseconds since unix epoch.
    /// The timeout is disabled when set to 0.
    #[prost(uint64, tag="7")]
    pub timeout_timestamp: u64,
}
/// MsgTransferResponse defines the Msg/Transfer response type.
#[derive(::serde::Serialize, ::serde::Deserialize)]
#[derive(Clone, PartialEq, ::prost::Message)]
pub struct MsgTransferResponse {
}
/// Generated client implementations.
#[cfg(feature = "client")]
pub mod msg_client {
    #![allow(unused_variables, dead_code, missing_docs, clippy::let_unit_value)]
    use tonic::codegen::*;
    /// Msg defines the ibc/transfer Msg service.
    #[derive(Debug, Clone)]
    pub struct MsgClient<T> {
        inner: tonic::client::Grpc<T>,
    }
    impl MsgClient<tonic::transport::Channel> {
        /// Attempt to create a new client by connecting to a given endpoint.
        pub async fn connect<D>(dst: D) -> Result<Self, tonic::transport::Error>
        where
            D: std::convert::TryInto<tonic::transport::Endpoint>,
            D::Error: Into<StdError>,
        {
            let conn = tonic::transport::Endpoint::new(dst)?.connect().await?;
            Ok(Self::new(conn))
        }
    }
    impl<T> MsgClient<T>
    where
        T: tonic::client::GrpcService<tonic::body::BoxBody>,
        T::Error: Into<StdError>,
        T::ResponseBody: Body<Data = Bytes> + Send + 'static,
        <T::ResponseBody as Body>::Error: Into<StdError> + Send,
    {
        pub fn new(inner: T) -> Self {
            let inner = tonic::client::Grpc::new(inner);
            Self { inner }
        }
        pub fn with_interceptor<F>(
            inner: T,
            interceptor: F,
        ) -> MsgClient<InterceptedService<T, F>>
        where
            F: tonic::service::Interceptor,
            T::ResponseBody: Default,
            T: tonic::codegen::Service<
                http::Request<tonic::body::BoxBody>,
                Response = http::Response<
                    <T as tonic::client::GrpcService<tonic::body::BoxBody>>::ResponseBody,
                >,
            >,
            <T as tonic::codegen::Service<
                http::Request<tonic::body::BoxBody>,
            >>::Error: Into<StdError> + Send + Sync,
        {
            MsgClient::new(InterceptedService::new(inner, interceptor))
        }
        /// Compress requests with `gzip`.
        ///
        /// This requires the server to support it otherwise it might respond with an
        /// error.
        #[must_use]
        pub fn send_gzip(mut self) -> Self {
            self.inner = self.inner.send_gzip();
            self
        }
        /// Enable decompressing responses with `gzip`.
        #[must_use]
        pub fn accept_gzip(mut self) -> Self {
            self.inner = self.inner.accept_gzip();
            self
        }
        /// Transfer defines a rpc handler method for MsgTransfer.
        pub async fn transfer(
            &mut self,
            request: impl tonic::IntoRequest<super::MsgTransfer>,
        ) -> Result<tonic::Response<super::MsgTransferResponse>, tonic::Status> {
            self.inner
                .ready()
                .await
                .map_err(|e| {
                    tonic::Status::new(
                        tonic::Code::Unknown,
                        format!("Service was not ready: {}", e.into()),
                    )
                })?;
            let codec = tonic::codec::ProstCodec::default();
            let path = http::uri::PathAndQuery::from_static(
                "/ibc.applications.transfer.v1.Msg/Transfer",
            );
            self.inner.unary(request.into_request(), path, codec).await
        }
    }
}
/// Generated server implementations.
#[cfg(feature = "server")]
pub mod msg_server {
    #![allow(unused_variables, dead_code, missing_docs, clippy::let_unit_value)]
    use tonic::codegen::*;
    ///Generated trait containing gRPC methods that should be implemented for use with MsgServer.
    #[async_trait]
    pub trait Msg: Send + Sync + 'static {
        /// Transfer defines a rpc handler method for MsgTransfer.
        async fn transfer(
            &self,
            request: tonic::Request<super::MsgTransfer>,
        ) -> Result<tonic::Response<super::MsgTransferResponse>, tonic::Status>;
    }
    /// Msg defines the ibc/transfer Msg service.
    #[derive(Debug)]
    pub struct MsgServer<T: Msg> {
        inner: _Inner<T>,
        accept_compression_encodings: (),
        send_compression_encodings: (),
    }
    struct _Inner<T>(Arc<T>);
    impl<T: Msg> MsgServer<T> {
        pub fn new(inner: T) -> Self {
            Self::from_arc(Arc::new(inner))
        }
        pub fn from_arc(inner: Arc<T>) -> Self {
            let inner = _Inner(inner);
            Self {
                inner,
                accept_compression_encodings: Default::default(),
                send_compression_encodings: Default::default(),
            }
        }
        pub fn with_interceptor<F>(
            inner: T,
            interceptor: F,
        ) -> InterceptedService<Self, F>
        where
            F: tonic::service::Interceptor,
        {
            InterceptedService::new(Self::new(inner), interceptor)
        }
    }
    impl<T, B> tonic::codegen::Service<http::Request<B>> for MsgServer<T>
    where
        T: Msg,
        B: Body + Send + 'static,
        B::Error: Into<StdError> + Send + 'static,
    {
        type Response = http::Response<tonic::body::BoxBody>;
        type Error = std::convert::Infallible;
        type Future = BoxFuture<Self::Response, Self::Error>;
        fn poll_ready(
            &mut self,
            _cx: &mut Context<'_>,
        ) -> Poll<Result<(), Self::Error>> {
            Poll::Ready(Ok(()))
        }
        fn call(&mut self, req: http::Request<B>) -> Self::Future {
            let inner = self.inner.clone();
            match req.uri().path() {
                "/ibc.applications.transfer.v1.Msg/Transfer" => {
                    #[allow(non_camel_case_types)]
                    struct TransferSvc<T: Msg>(pub Arc<T>);
                    impl<T: Msg> tonic::server::UnaryService<super::MsgTransfer>
                    for TransferSvc<T> {
                        type Response = super::MsgTransferResponse;
                        type Future = BoxFuture<
                            tonic::Response<Self::Response>,
                            tonic::Status,
                        >;
                        fn call(
                            &mut self,
                            request: tonic::Request<super::MsgTransfer>,
                        ) -> Self::Future {
                            let inner = self.0.clone();
                            let fut = async move { (*inner).transfer(request).await };
                            Box::pin(fut)
                        }
                    }
                    let accept_compression_encodings = self.accept_compression_encodings;
                    let send_compression_encodings = self.send_compression_encodings;
                    let inner = self.inner.clone();
                    let fut = async move {
                        let inner = inner.0;
                        let method = TransferSvc(inner);
                        let codec = tonic::codec::ProstCodec::default();
                        let mut grpc = tonic::server::Grpc::new(codec)
                            .apply_compression_config(
                                accept_compression_encodings,
                                send_compression_encodings,
                            );
                        let res = grpc.unary(method, req).await;
                        Ok(res)
                    };
                    Box::pin(fut)
                }
                _ => {
                    Box::pin(async move {
                        Ok(
                            http::Response::builder()
                                .status(200)
                                .header("grpc-status", "12")
                                .header("content-type", "application/grpc")
                                .body(empty_body())
                                .unwrap(),
                        )
                    })
                }
            }
        }
    }
    impl<T: Msg> Clone for MsgServer<T> {
        fn clone(&self) -> Self {
            let inner = self.inner.clone();
            Self {
                inner,
                accept_compression_encodings: self.accept_compression_encodings,
                send_compression_encodings: self.send_compression_encodings,
            }
        }
    }
    impl<T: Msg> Clone for _Inner<T> {
        fn clone(&self) -> Self {
            Self(self.0.clone())
        }
    }
    impl<T: std::fmt::Debug> std::fmt::Debug for _Inner<T> {
        fn fmt(&self, f: &mut std::fmt::Formatter<'_>) -> std::fmt::Result {
            write!(f, "{:?}", self.0)
        }
    }
    impl<T: Msg> tonic::transport::NamedService for MsgServer<T> {
        const NAME: &'static str = "ibc.applications.transfer.v1.Msg";
    }
}
/// DenomTrace contains the base denomination for ICS20 fungible tokens and the
/// source tracing information path.
#[derive(::serde::Serialize, ::serde::Deserialize)]
#[derive(Clone, PartialEq, ::prost::Message)]
pub struct DenomTrace {
    /// path defines the chain of port/channel identifiers used for tracing the
    /// source of the fungible token.
    #[prost(string, tag="1")]
    pub path: ::prost::alloc::string::String,
    /// base denomination of the relayed fungible token.
    #[prost(string, tag="2")]
    pub base_denom: ::prost::alloc::string::String,
}
/// Params defines the set of IBC transfer parameters.
/// NOTE: To prevent a single token from being transferred, set the
/// TransfersEnabled parameter to true and then set the bank module's SendEnabled
/// parameter for the denomination to false.
#[derive(::serde::Serialize, ::serde::Deserialize)]
#[derive(Clone, PartialEq, ::prost::Message)]
pub struct Params {
    /// send_enabled enables or disables all cross-chain token transfers from this
    /// chain.
    #[prost(bool, tag="1")]
    pub send_enabled: bool,
    /// receive_enabled enables or disables all cross-chain token transfers to this
    /// chain.
    #[prost(bool, tag="2")]
    pub receive_enabled: bool,
}
/// QueryDenomTraceRequest is the request type for the Query/DenomTrace RPC
/// method
#[derive(::serde::Serialize, ::serde::Deserialize)]
#[derive(Clone, PartialEq, ::prost::Message)]
pub struct QueryDenomTraceRequest {
    /// hash (in hex format) of the denomination trace information.
    #[prost(string, tag="1")]
    pub hash: ::prost::alloc::string::String,
}
/// QueryDenomTraceResponse is the response type for the Query/DenomTrace RPC
/// method.
#[derive(::serde::Serialize, ::serde::Deserialize)]
#[derive(Clone, PartialEq, ::prost::Message)]
pub struct QueryDenomTraceResponse {
    /// denom_trace returns the requested denomination trace information.
    #[prost(message, optional, tag="1")]
    pub denom_trace: ::core::option::Option<DenomTrace>,
}
/// QueryConnectionsRequest is the request type for the Query/DenomTraces RPC
/// method
#[derive(::serde::Serialize, ::serde::Deserialize)]
#[derive(Clone, PartialEq, ::prost::Message)]
pub struct QueryDenomTracesRequest {
    /// pagination defines an optional pagination for the request.
    #[prost(message, optional, tag="1")]
    pub pagination: ::core::option::Option<super::super::super::super::cosmos::base::query::v1beta1::PageRequest>,
}
/// QueryConnectionsResponse is the response type for the Query/DenomTraces RPC
/// method.
#[derive(::serde::Serialize, ::serde::Deserialize)]
#[derive(Clone, PartialEq, ::prost::Message)]
pub struct QueryDenomTracesResponse {
    /// denom_traces returns all denominations trace information.
    #[prost(message, repeated, tag="1")]
    pub denom_traces: ::prost::alloc::vec::Vec<DenomTrace>,
    /// pagination defines the pagination in the response.
    #[prost(message, optional, tag="2")]
    pub pagination: ::core::option::Option<super::super::super::super::cosmos::base::query::v1beta1::PageResponse>,
}
/// QueryParamsRequest is the request type for the Query/Params RPC method.
#[derive(::serde::Serialize, ::serde::Deserialize)]
#[derive(Clone, PartialEq, ::prost::Message)]
pub struct QueryParamsRequest {
}
/// QueryParamsResponse is the response type for the Query/Params RPC method.
#[derive(::serde::Serialize, ::serde::Deserialize)]
#[derive(Clone, PartialEq, ::prost::Message)]
pub struct QueryParamsResponse {
    /// params defines the parameters of the module.
    #[prost(message, optional, tag="1")]
    pub params: ::core::option::Option<Params>,
}
/// QueryDenomHashRequest is the request type for the Query/DenomHash RPC
/// method
#[derive(::serde::Serialize, ::serde::Deserialize)]
#[derive(Clone, PartialEq, ::prost::Message)]
pub struct QueryDenomHashRequest {
    /// The denomination trace (\[port_id\]/\[channel_id\])+/\[denom\]
    #[prost(string, tag="1")]
    pub trace: ::prost::alloc::string::String,
}
/// QueryDenomHashResponse is the response type for the Query/DenomHash RPC
/// method.
#[derive(::serde::Serialize, ::serde::Deserialize)]
#[derive(Clone, PartialEq, ::prost::Message)]
pub struct QueryDenomHashResponse {
    /// hash (in hex format) of the denomination trace information.
    #[prost(string, tag="1")]
    pub hash: ::prost::alloc::string::String,
}
/// Generated client implementations.
#[cfg(feature = "client")]
pub mod query_client {
    #![allow(unused_variables, dead_code, missing_docs, clippy::let_unit_value)]
    use tonic::codegen::*;
    /// Query provides defines the gRPC querier service.
    #[derive(Debug, Clone)]
    pub struct QueryClient<T> {
        inner: tonic::client::Grpc<T>,
    }
    impl QueryClient<tonic::transport::Channel> {
        /// Attempt to create a new client by connecting to a given endpoint.
        pub async fn connect<D>(dst: D) -> Result<Self, tonic::transport::Error>
            where
                D: std::convert::TryInto<tonic::transport::Endpoint>,
                D::Error: Into<StdError>,
        {
            let conn = tonic::transport::Endpoint::new(dst)?.connect().await?;
            Ok(Self::new(conn))
        }
    }
    impl<T> QueryClient<T>
    where
        T: tonic::client::GrpcService<tonic::body::BoxBody>,
        T::Error: Into<StdError>,
        T::ResponseBody: Body<Data = Bytes> + Send + 'static,
        <T::ResponseBody as Body>::Error: Into<StdError> + Send,
    {
        pub fn new(inner: T) -> Self {
            let inner = tonic::client::Grpc::new(inner);
            Self { inner }
        }
        pub fn with_interceptor<F>(
            inner: T,
            interceptor: F,
        ) -> QueryClient<InterceptedService<T, F>>
<<<<<<< HEAD
            where
                F: tonic::service::Interceptor,
                T: tonic::codegen::Service<
                    http::Request<tonic::body::BoxBody>,
                    Response = http::Response<
                        <T as tonic::client::GrpcService<tonic::body::BoxBody>>::ResponseBody,
                    >,
=======
        where
            F: tonic::service::Interceptor,
            T::ResponseBody: Default,
            T: tonic::codegen::Service<
                http::Request<tonic::body::BoxBody>,
                Response = http::Response<
                    <T as tonic::client::GrpcService<tonic::body::BoxBody>>::ResponseBody,
>>>>>>> baf0e3f6
                >,
            <T as tonic::codegen::Service<
                http::Request<tonic::body::BoxBody>,
            >>::Error: Into<StdError> + Send + Sync,
        {
            QueryClient::new(InterceptedService::new(inner, interceptor))
        }
        /// Compress requests with `gzip`.
        ///
        /// This requires the server to support it otherwise it might respond with an
        /// error.
        #[must_use]
        pub fn send_gzip(mut self) -> Self {
            self.inner = self.inner.send_gzip();
            self
        }
        /// Enable decompressing responses with `gzip`.
        #[must_use]
        pub fn accept_gzip(mut self) -> Self {
            self.inner = self.inner.accept_gzip();
            self
        }
        /// DenomTrace queries a denomination trace information.
        pub async fn denom_trace(
            &mut self,
            request: impl tonic::IntoRequest<super::QueryDenomTraceRequest>,
        ) -> Result<tonic::Response<super::QueryDenomTraceResponse>, tonic::Status> {
            self.inner
                .ready()
                .await
                .map_err(|e| {
                    tonic::Status::new(
                        tonic::Code::Unknown,
                        format!("Service was not ready: {}", e.into()),
                    )
                })?;
            let codec = tonic::codec::ProstCodec::default();
            let path = http::uri::PathAndQuery::from_static(
                "/ibc.applications.transfer.v1.Query/DenomTrace",
            );
            self.inner.unary(request.into_request(), path, codec).await
        }
        /// DenomTraces queries all denomination traces.
        pub async fn denom_traces(
            &mut self,
            request: impl tonic::IntoRequest<super::QueryDenomTracesRequest>,
        ) -> Result<tonic::Response<super::QueryDenomTracesResponse>, tonic::Status> {
            self.inner
                .ready()
                .await
                .map_err(|e| {
                    tonic::Status::new(
                        tonic::Code::Unknown,
                        format!("Service was not ready: {}", e.into()),
                    )
                })?;
            let codec = tonic::codec::ProstCodec::default();
            let path = http::uri::PathAndQuery::from_static(
                "/ibc.applications.transfer.v1.Query/DenomTraces",
            );
            self.inner.unary(request.into_request(), path, codec).await
        }
        /// Params queries all parameters of the ibc-transfer module.
        pub async fn params(
            &mut self,
            request: impl tonic::IntoRequest<super::QueryParamsRequest>,
        ) -> Result<tonic::Response<super::QueryParamsResponse>, tonic::Status> {
            self.inner
                .ready()
                .await
                .map_err(|e| {
                    tonic::Status::new(
                        tonic::Code::Unknown,
                        format!("Service was not ready: {}", e.into()),
                    )
                })?;
            let codec = tonic::codec::ProstCodec::default();
            let path = http::uri::PathAndQuery::from_static(
                "/ibc.applications.transfer.v1.Query/Params",
            );
            self.inner.unary(request.into_request(), path, codec).await
        }
        /// DenomHash queries a denomination hash information.
        pub async fn denom_hash(
            &mut self,
            request: impl tonic::IntoRequest<super::QueryDenomHashRequest>,
        ) -> Result<tonic::Response<super::QueryDenomHashResponse>, tonic::Status> {
            self.inner
                .ready()
                .await
                .map_err(|e| {
                    tonic::Status::new(
                        tonic::Code::Unknown,
                        format!("Service was not ready: {}", e.into()),
                    )
                })?;
            let codec = tonic::codec::ProstCodec::default();
            let path = http::uri::PathAndQuery::from_static(
                "/ibc.applications.transfer.v1.Query/DenomHash",
            );
            self.inner.unary(request.into_request(), path, codec).await
        }
    }
}
/// Generated server implementations.
#[cfg(feature = "server")]
pub mod query_server {
    #![allow(unused_variables, dead_code, missing_docs, clippy::let_unit_value)]
    use tonic::codegen::*;
    ///Generated trait containing gRPC methods that should be implemented for use with QueryServer.
    #[async_trait]
    pub trait Query: Send + Sync + 'static {
        /// DenomTrace queries a denomination trace information.
        async fn denom_trace(
            &self,
            request: tonic::Request<super::QueryDenomTraceRequest>,
        ) -> Result<tonic::Response<super::QueryDenomTraceResponse>, tonic::Status>;
        /// DenomTraces queries all denomination traces.
        async fn denom_traces(
            &self,
            request: tonic::Request<super::QueryDenomTracesRequest>,
        ) -> Result<tonic::Response<super::QueryDenomTracesResponse>, tonic::Status>;
        /// Params queries all parameters of the ibc-transfer module.
        async fn params(
            &self,
            request: tonic::Request<super::QueryParamsRequest>,
        ) -> Result<tonic::Response<super::QueryParamsResponse>, tonic::Status>;
        /// DenomHash queries a denomination hash information.
        async fn denom_hash(
            &self,
            request: tonic::Request<super::QueryDenomHashRequest>,
        ) -> Result<tonic::Response<super::QueryDenomHashResponse>, tonic::Status>;
    }
    /// Query provides defines the gRPC querier service.
    #[derive(Debug)]
    pub struct QueryServer<T: Query> {
        inner: _Inner<T>,
        accept_compression_encodings: (),
        send_compression_encodings: (),
    }
    struct _Inner<T>(Arc<T>);
    impl<T: Query> QueryServer<T> {
        pub fn new(inner: T) -> Self {
            Self::from_arc(Arc::new(inner))
        }
        pub fn from_arc(inner: Arc<T>) -> Self {
            let inner = _Inner(inner);
            Self {
                inner,
                accept_compression_encodings: Default::default(),
                send_compression_encodings: Default::default(),
            }
        }
        pub fn with_interceptor<F>(
            inner: T,
            interceptor: F,
        ) -> InterceptedService<Self, F>
        where
            F: tonic::service::Interceptor,
        {
            InterceptedService::new(Self::new(inner), interceptor)
        }
    }
    impl<T, B> tonic::codegen::Service<http::Request<B>> for QueryServer<T>
    where
        T: Query,
        B: Body + Send + 'static,
        B::Error: Into<StdError> + Send + 'static,
    {
        type Response = http::Response<tonic::body::BoxBody>;
        type Error = std::convert::Infallible;
        type Future = BoxFuture<Self::Response, Self::Error>;
        fn poll_ready(
            &mut self,
            _cx: &mut Context<'_>,
        ) -> Poll<Result<(), Self::Error>> {
            Poll::Ready(Ok(()))
        }
        fn call(&mut self, req: http::Request<B>) -> Self::Future {
            let inner = self.inner.clone();
            match req.uri().path() {
                "/ibc.applications.transfer.v1.Query/DenomTrace" => {
                    #[allow(non_camel_case_types)]
                    struct DenomTraceSvc<T: Query>(pub Arc<T>);
                    impl<
                        T: Query,
                    > tonic::server::UnaryService<super::QueryDenomTraceRequest>
                    for DenomTraceSvc<T> {
                        type Response = super::QueryDenomTraceResponse;
                        type Future = BoxFuture<
                            tonic::Response<Self::Response>,
                            tonic::Status,
                        >;
                        fn call(
                            &mut self,
                            request: tonic::Request<super::QueryDenomTraceRequest>,
                        ) -> Self::Future {
                            let inner = self.0.clone();
                            let fut = async move { (*inner).denom_trace(request).await };
                            Box::pin(fut)
                        }
                    }
                    let accept_compression_encodings = self.accept_compression_encodings;
                    let send_compression_encodings = self.send_compression_encodings;
                    let inner = self.inner.clone();
                    let fut = async move {
                        let inner = inner.0;
                        let method = DenomTraceSvc(inner);
                        let codec = tonic::codec::ProstCodec::default();
                        let mut grpc = tonic::server::Grpc::new(codec)
                            .apply_compression_config(
                                accept_compression_encodings,
                                send_compression_encodings,
                            );
                        let res = grpc.unary(method, req).await;
                        Ok(res)
                    };
                    Box::pin(fut)
                }
                "/ibc.applications.transfer.v1.Query/DenomTraces" => {
                    #[allow(non_camel_case_types)]
                    struct DenomTracesSvc<T: Query>(pub Arc<T>);
                    impl<
                        T: Query,
                    > tonic::server::UnaryService<super::QueryDenomTracesRequest>
                    for DenomTracesSvc<T> {
                        type Response = super::QueryDenomTracesResponse;
                        type Future = BoxFuture<
                            tonic::Response<Self::Response>,
                            tonic::Status,
                        >;
                        fn call(
                            &mut self,
                            request: tonic::Request<super::QueryDenomTracesRequest>,
                        ) -> Self::Future {
                            let inner = self.0.clone();
                            let fut = async move {
                                (*inner).denom_traces(request).await
                            };
                            Box::pin(fut)
                        }
                    }
                    let accept_compression_encodings = self.accept_compression_encodings;
                    let send_compression_encodings = self.send_compression_encodings;
                    let inner = self.inner.clone();
                    let fut = async move {
                        let inner = inner.0;
                        let method = DenomTracesSvc(inner);
                        let codec = tonic::codec::ProstCodec::default();
                        let mut grpc = tonic::server::Grpc::new(codec)
                            .apply_compression_config(
                                accept_compression_encodings,
                                send_compression_encodings,
                            );
                        let res = grpc.unary(method, req).await;
                        Ok(res)
                    };
                    Box::pin(fut)
                }
                "/ibc.applications.transfer.v1.Query/Params" => {
                    #[allow(non_camel_case_types)]
                    struct ParamsSvc<T: Query>(pub Arc<T>);
                    impl<T: Query> tonic::server::UnaryService<super::QueryParamsRequest>
                    for ParamsSvc<T> {
                        type Response = super::QueryParamsResponse;
                        type Future = BoxFuture<
                            tonic::Response<Self::Response>,
                            tonic::Status,
                        >;
                        fn call(
                            &mut self,
                            request: tonic::Request<super::QueryParamsRequest>,
                        ) -> Self::Future {
                            let inner = self.0.clone();
                            let fut = async move { (*inner).params(request).await };
                            Box::pin(fut)
                        }
                    }
                    let accept_compression_encodings = self.accept_compression_encodings;
                    let send_compression_encodings = self.send_compression_encodings;
                    let inner = self.inner.clone();
                    let fut = async move {
                        let inner = inner.0;
                        let method = ParamsSvc(inner);
                        let codec = tonic::codec::ProstCodec::default();
                        let mut grpc = tonic::server::Grpc::new(codec)
                            .apply_compression_config(
                                accept_compression_encodings,
                                send_compression_encodings,
                            );
                        let res = grpc.unary(method, req).await;
                        Ok(res)
                    };
                    Box::pin(fut)
                }
                "/ibc.applications.transfer.v1.Query/DenomHash" => {
                    #[allow(non_camel_case_types)]
                    struct DenomHashSvc<T: Query>(pub Arc<T>);
                    impl<
                        T: Query,
                    > tonic::server::UnaryService<super::QueryDenomHashRequest>
                    for DenomHashSvc<T> {
                        type Response = super::QueryDenomHashResponse;
                        type Future = BoxFuture<
                            tonic::Response<Self::Response>,
                            tonic::Status,
                        >;
                        fn call(
                            &mut self,
                            request: tonic::Request<super::QueryDenomHashRequest>,
                        ) -> Self::Future {
                            let inner = self.0.clone();
                            let fut = async move { (*inner).denom_hash(request).await };
                            Box::pin(fut)
                        }
                    }
                    let accept_compression_encodings = self.accept_compression_encodings;
                    let send_compression_encodings = self.send_compression_encodings;
                    let inner = self.inner.clone();
                    let fut = async move {
                        let inner = inner.0;
                        let method = DenomHashSvc(inner);
                        let codec = tonic::codec::ProstCodec::default();
                        let mut grpc = tonic::server::Grpc::new(codec)
                            .apply_compression_config(
                                accept_compression_encodings,
                                send_compression_encodings,
                            );
                        let res = grpc.unary(method, req).await;
                        Ok(res)
                    };
                    Box::pin(fut)
                }
                _ => {
                    Box::pin(async move {
                        Ok(
                            http::Response::builder()
                                .status(200)
                                .header("grpc-status", "12")
                                .header("content-type", "application/grpc")
                                .body(empty_body())
                                .unwrap(),
                        )
                    })
                }
            }
        }
    }
    impl<T: Query> Clone for QueryServer<T> {
        fn clone(&self) -> Self {
            let inner = self.inner.clone();
            Self {
                inner,
                accept_compression_encodings: self.accept_compression_encodings,
                send_compression_encodings: self.send_compression_encodings,
            }
        }
    }
    impl<T: Query> Clone for _Inner<T> {
        fn clone(&self) -> Self {
            Self(self.0.clone())
        }
    }
    impl<T: std::fmt::Debug> std::fmt::Debug for _Inner<T> {
        fn fmt(&self, f: &mut std::fmt::Formatter<'_>) -> std::fmt::Result {
            write!(f, "{:?}", self.0)
        }
    }
    impl<T: Query> tonic::transport::NamedService for QueryServer<T> {
        const NAME: &'static str = "ibc.applications.transfer.v1.Query";
    }
}
/// GenesisState defines the ibc-transfer genesis state
#[derive(::serde::Serialize, ::serde::Deserialize)]
#[derive(Clone, PartialEq, ::prost::Message)]
pub struct GenesisState {
    #[prost(string, tag="1")]
    pub port_id: ::prost::alloc::string::String,
    #[prost(message, repeated, tag="2")]
    pub denom_traces: ::prost::alloc::vec::Vec<DenomTrace>,
    #[prost(message, optional, tag="3")]
    pub params: ::core::option::Option<Params>,
}<|MERGE_RESOLUTION|>--- conflicted
+++ resolved
@@ -393,15 +393,6 @@
             inner: T,
             interceptor: F,
         ) -> QueryClient<InterceptedService<T, F>>
-<<<<<<< HEAD
-            where
-                F: tonic::service::Interceptor,
-                T: tonic::codegen::Service<
-                    http::Request<tonic::body::BoxBody>,
-                    Response = http::Response<
-                        <T as tonic::client::GrpcService<tonic::body::BoxBody>>::ResponseBody,
-                    >,
-=======
         where
             F: tonic::service::Interceptor,
             T::ResponseBody: Default,
@@ -409,8 +400,8 @@
                 http::Request<tonic::body::BoxBody>,
                 Response = http::Response<
                     <T as tonic::client::GrpcService<tonic::body::BoxBody>>::ResponseBody,
->>>>>>> baf0e3f6
                 >,
+            >,
             <T as tonic::codegen::Service<
                 http::Request<tonic::body::BoxBody>,
             >>::Error: Into<StdError> + Send + Sync,
