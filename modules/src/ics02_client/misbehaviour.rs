<<<<<<< HEAD
use std::convert::TryFrom;
use std::fmt;

=======
use crate::prelude::*;
use core::convert::TryFrom;
>>>>>>> 8d4d73bf
use prost_types::Any;
use tendermint_proto::Protobuf;

use crate::ics02_client::error::Error;
use crate::ics07_tendermint::misbehaviour::Misbehaviour as TmMisbehaviour;
use crate::ics10_grandpa::misbehaviour::Misbehaviour as GpMisbehaviour;

#[cfg(any(test, feature = "mocks"))]
use crate::mock::misbehaviour::Misbehaviour as MockMisbehaviour;

use crate::ics24_host::identifier::ClientId;
use crate::Height;

use super::header::AnyHeader;

pub const TENDERMINT_MISBEHAVIOR_TYPE_URL: &str = "/ibc.lightclients.tendermint.v1.Misbehaviour";
pub const GRANDPA_MISBEHAVIOR_TYPE_URL: &str = "/ibc.lightclients.grandpa.v1.Misbehaviour";

#[cfg(any(test, feature = "mocks"))]
pub const MOCK_MISBEHAVIOUR_TYPE_URL: &str = "/ibc.mock.Misbehavior";

<<<<<<< HEAD
#[dyn_clonable::clonable]
pub trait Misbehaviour: Clone + fmt::Debug + Send + Sync {
=======
pub trait Misbehaviour: Clone + core::fmt::Debug + Send + Sync {
>>>>>>> 8d4d73bf
    /// The type of client (eg. Tendermint)
    fn client_id(&self) -> &ClientId;

    /// The height of the consensus state
    fn height(&self) -> Height;

    fn wrap_any(self) -> AnyMisbehaviour;
}

#[derive(Clone, Debug, PartialEq)] // TODO: Add Eq bound once possible
#[allow(clippy::large_enum_variant)]
pub enum AnyMisbehaviour {
    Tendermint(TmMisbehaviour),
    Grandpa(GpMisbehaviour),

    #[cfg(any(test, feature = "mocks"))]
    Mock(MockMisbehaviour),
}

impl Misbehaviour for AnyMisbehaviour {
    fn client_id(&self) -> &ClientId {
        match self {
            Self::Tendermint(misbehaviour) => misbehaviour.client_id(),
            Self::Grandpa(misbehaviour) => misbehaviour.client_id(),

            #[cfg(any(test, feature = "mocks"))]
            Self::Mock(misbehaviour) => misbehaviour.client_id(),
        }
    }

    fn height(&self) -> Height {
        match self {
            Self::Tendermint(misbehaviour) => misbehaviour.height(),
            Self::Grandpa(misbehaviour) => misbehaviour.height(),

            #[cfg(any(test, feature = "mocks"))]
            Self::Mock(misbehaviour) => misbehaviour.height(),
        }
    }

    fn wrap_any(self) -> AnyMisbehaviour {
        self
    }
}

impl Protobuf<Any> for AnyMisbehaviour {}

impl TryFrom<Any> for AnyMisbehaviour {
    type Error = Error;

    fn try_from(raw: Any) -> Result<Self, Error> {
        match raw.type_url.as_str() {
            TENDERMINT_MISBEHAVIOR_TYPE_URL => Ok(AnyMisbehaviour::Tendermint(
                TmMisbehaviour::decode_vec(&raw.value).map_err(Error::decode_raw_misbehaviour)?,
            )),
            GRANDPA_MISBEHAVIOR_TYPE_URL => Ok(AnyMisbehaviour::Grandpa(
                GpMisbehaviour::decode_vec(&raw.value).map_err(Error::decode_raw_misbehaviour)?,
            )),

            #[cfg(any(test, feature = "mocks"))]
            MOCK_MISBEHAVIOUR_TYPE_URL => Ok(AnyMisbehaviour::Mock(
                MockMisbehaviour::decode_vec(&raw.value).map_err(Error::decode_raw_misbehaviour)?,
            )),
            _ => Err(Error::unknown_misbehaviour_type(raw.type_url)),
        }
    }
}

impl From<AnyMisbehaviour> for Any {
    fn from(value: AnyMisbehaviour) -> Self {
        match value {
            AnyMisbehaviour::Tendermint(misbehaviour) => Any {
                type_url: TENDERMINT_MISBEHAVIOR_TYPE_URL.to_string(),
                value: misbehaviour
                    .encode_vec()
                    .expect("encoding to `Any` from `AnyMisbehavior::Tendermint`"),
            },
            AnyMisbehaviour::Grandpa(misbehaviour) => Any {
                type_url: GRANDPA_MISBEHAVIOR_TYPE_URL.to_string(),
                value: misbehaviour
                    .encode_vec()
                    .expect("encoding to `Any` from `AnyMisbehavior::Grandpa`"),
            },

            #[cfg(any(test, feature = "mocks"))]
            AnyMisbehaviour::Mock(misbehaviour) => Any {
                type_url: MOCK_MISBEHAVIOUR_TYPE_URL.to_string(),
                value: misbehaviour
                    .encode_vec()
                    .expect("encoding to `Any` from `AnyMisbehavior::Mock`"),
            },
        }
    }
}

<<<<<<< HEAD
impl fmt::Display for AnyMisbehaviour {
    fn fmt(&self, f: &mut fmt::Formatter<'_>) -> Result<(), fmt::Error> {
=======
impl core::fmt::Display for AnyMisbehaviour {
    fn fmt(&self, f: &mut core::fmt::Formatter<'_>) -> Result<(), core::fmt::Error> {
>>>>>>> 8d4d73bf
        match self {
            AnyMisbehaviour::Tendermint(tm) => write!(f, "{}", tm),
            AnyMisbehaviour::Grandpa(tm) => write!(f, "{}", tm),

            #[cfg(any(test, feature = "mocks"))]
            AnyMisbehaviour::Mock(mock) => write!(f, "{:?}", mock),
        }
    }
}

#[derive(Clone, Debug, PartialEq)]
pub struct MisbehaviourEvidence {
    pub misbehaviour: AnyMisbehaviour,
    pub supporting_headers: Vec<AnyHeader>,
}<|MERGE_RESOLUTION|>--- conflicted
+++ resolved
@@ -1,11 +1,6 @@
-<<<<<<< HEAD
-use std::convert::TryFrom;
-use std::fmt;
-
-=======
 use crate::prelude::*;
 use core::convert::TryFrom;
->>>>>>> 8d4d73bf
+
 use prost_types::Any;
 use tendermint_proto::Protobuf;
 
@@ -27,12 +22,7 @@
 #[cfg(any(test, feature = "mocks"))]
 pub const MOCK_MISBEHAVIOUR_TYPE_URL: &str = "/ibc.mock.Misbehavior";
 
-<<<<<<< HEAD
-#[dyn_clonable::clonable]
-pub trait Misbehaviour: Clone + fmt::Debug + Send + Sync {
-=======
 pub trait Misbehaviour: Clone + core::fmt::Debug + Send + Sync {
->>>>>>> 8d4d73bf
     /// The type of client (eg. Tendermint)
     fn client_id(&self) -> &ClientId;
 
@@ -128,13 +118,9 @@
     }
 }
 
-<<<<<<< HEAD
-impl fmt::Display for AnyMisbehaviour {
-    fn fmt(&self, f: &mut fmt::Formatter<'_>) -> Result<(), fmt::Error> {
-=======
+
 impl core::fmt::Display for AnyMisbehaviour {
     fn fmt(&self, f: &mut core::fmt::Formatter<'_>) -> Result<(), core::fmt::Error> {
->>>>>>> 8d4d73bf
         match self {
             AnyMisbehaviour::Tendermint(tm) => write!(f, "{}", tm),
             AnyMisbehaviour::Grandpa(tm) => write!(f, "{}", tm),
