//! Protocol logic specific to processing ICS2 messages of type `MsgUpdateAnyClient`.

use crate::events::IbcEvent;
use crate::handler::{HandlerOutput, HandlerResult};
use crate::ics02_client::client_consensus::AnyConsensusState;
use crate::ics02_client::client_def::{AnyClient, ClientDef};
use crate::ics02_client::client_state::AnyClientState;
use crate::ics02_client::context::ClientReader;
use crate::ics02_client::error::Error;
use crate::ics02_client::events::Attributes;
use crate::ics02_client::handler::ClientResult;
use crate::ics02_client::msgs::update_client::MsgUpdateAnyClient;
use crate::ics24_host::identifier::ClientId;
<<<<<<< HEAD
use crate::ics02_client::header::Header;
=======
use crate::prelude::*;
>>>>>>> 8d4d73bf

/// The result following the successful processing of a `MsgUpdateAnyClient` message. Preferably
/// this data type should be used with a qualified name `update_client::Result` to avoid ambiguity.
#[derive(Clone, Debug, PartialEq, Eq)]
pub struct Result {
    pub client_id: ClientId,
    pub client_state: AnyClientState,
    pub consensus_state: AnyConsensusState,
}

pub fn process(
    ctx: &dyn ClientReader,
    msg: MsgUpdateAnyClient,
) -> HandlerResult<ClientResult, Error> {
    let mut output = HandlerOutput::builder();

    let MsgUpdateAnyClient {
        client_id,
        header,
        signer: _,
    } = msg;

    // Read client type from the host chain store. The client should already exist.
    let client_type = ctx.client_type(&client_id)?;

    let client_def = AnyClient::from_client_type(client_type);

    // Read client state from the host chain store.
<<<<<<< HEAD
    let client_state = ctx
        .client_state(&client_id)
        .ok_or_else(|| Error::client_not_found(client_id.clone()))?;
    tracing::info!("In Update_client: [process] >> client_state: {:?}", client_state);
=======
    let client_state = ctx.client_state(&client_id)?;
>>>>>>> 8d4d73bf

    let latest_height = client_state.latest_height();
    ctx.consensus_state(&client_id, latest_height)?;

    // Use client_state to validate the new header against the latest consensus_state.
    // This function will return the new client_state (its latest_height changed) and a
    // consensus_state obtained from header. These will be later persisted by the keeper.
    let (new_client_state, new_consensus_state) = client_def
        .check_header_and_update_state(client_state, header.clone())
        .map_err(|e| Error::header_verification_failure(e.to_string()))?;

    let result = ClientResult::Update(Result {
        client_id: client_id.clone(),
        client_state: new_client_state,
        consensus_state: new_consensus_state,
    });
    tracing::info!("in ics02_client: [update_client] >> result : {:?}", result);

    let event_attributes = Attributes {
        // height: header.clone().height(),
        client_id,
        client_type: header.client_type().clone(),
        ..Default::default()
    };
    output.emit(IbcEvent::UpdateClient(event_attributes.into()));

    Ok(output.with_result(result))
}

#[cfg(test)]
mod tests {
    use core::str::FromStr;
    use test_env_log::test;

    use crate::events::IbcEvent;
    use crate::handler::HandlerOutput;
    use crate::ics02_client::client_state::AnyClientState;
    use crate::ics02_client::error::{Error, ErrorDetail};
    use crate::ics02_client::handler::dispatch;
    use crate::ics02_client::handler::ClientResult::Update;
    use crate::ics02_client::header::Header;
    use crate::ics02_client::msgs::update_client::MsgUpdateAnyClient;
    use crate::ics02_client::msgs::ClientMsg;
    use crate::ics24_host::identifier::ClientId;
    use crate::mock::client_state::MockClientState;
    use crate::mock::context::MockContext;
    use crate::mock::header::MockHeader;
    use crate::prelude::*;
    use crate::test_utils::get_dummy_account_id;
    use crate::Height;

    #[test]
    fn test_update_client_ok() {
        let client_id = ClientId::default();
        let signer = get_dummy_account_id();

        let ctx = MockContext::default().with_client(&client_id, Height::new(0, 42));
        let msg = MsgUpdateAnyClient {
            client_id: client_id.clone(),
            header: MockHeader::new(Height::new(0, 46)).into(),
            signer,
        };

        let output = dispatch(&ctx, ClientMsg::UpdateClient(msg.clone()));

        match output {
            Ok(HandlerOutput {
                result,
                mut events,
                log,
            }) => {
                assert_eq!(events.len(), 1);
                let event = events.pop().unwrap();
                assert!(
                    matches!(event, IbcEvent::UpdateClient(e) if e.client_id() == &msg.client_id)
                );
                assert!(log.is_empty());
                // Check the result
                match result {
                    Update(upd_res) => {
                        assert_eq!(upd_res.client_id, client_id);
                        assert_eq!(
                            upd_res.client_state,
                            AnyClientState::Mock(MockClientState(MockHeader::new(
                                msg.header.height()
                            )))
                        )
                    }
                    _ => panic!("update handler result has incorrect type"),
                }
            }
            Err(err) => {
                panic!("unexpected error: {}", err);
            }
        }
    }

    #[test]
    fn test_update_nonexisting_client() {
        let client_id = ClientId::from_str("mockclient1").unwrap();
        let signer = get_dummy_account_id();

        let ctx = MockContext::default().with_client(&client_id, Height::new(0, 42));

        let msg = MsgUpdateAnyClient {
            client_id: ClientId::from_str("nonexistingclient").unwrap(),
            header: MockHeader::new(Height::new(0, 46)).into(),
            signer,
        };

        let output = dispatch(&ctx, ClientMsg::UpdateClient(msg.clone()));

        match output {
            Err(Error(ErrorDetail::ClientNotFound(e), _)) => {
                assert_eq!(e.client_id, msg.client_id);
            }
            _ => {
                panic!("expected ClientNotFound error, instead got {:?}", output)
            }
        }
    }

    #[test]
    fn test_update_client_ok_multiple() {
        let client_ids = vec![
            ClientId::from_str("mockclient1").unwrap(),
            ClientId::from_str("mockclient2").unwrap(),
            ClientId::from_str("mockclient3").unwrap(),
        ];
        let signer = get_dummy_account_id();
        let initial_height = Height::new(0, 45);
        let update_height = Height::new(0, 49);

        let mut ctx = MockContext::default();

        for cid in &client_ids {
            ctx = ctx.with_client(cid, initial_height);
        }

        for cid in &client_ids {
            let msg = MsgUpdateAnyClient {
                client_id: cid.clone(),
                header: MockHeader::new(update_height).into(),
                signer: signer.clone(),
            };

            let output = dispatch(&ctx, ClientMsg::UpdateClient(msg.clone()));

            match output {
                Ok(HandlerOutput {
                    result: _,
                    mut events,
                    log,
                }) => {
                    assert_eq!(events.len(), 1);
                    let event = events.pop().unwrap();
                    assert!(
                        matches!(event, IbcEvent::UpdateClient(e) if e.client_id() == &msg.client_id)
                    );
                    assert!(log.is_empty());
                }
                Err(err) => {
                    panic!("unexpected error: {}", err);
                }
            }
        }
    }
}<|MERGE_RESOLUTION|>--- conflicted
+++ resolved
@@ -10,12 +10,9 @@
 use crate::ics02_client::events::Attributes;
 use crate::ics02_client::handler::ClientResult;
 use crate::ics02_client::msgs::update_client::MsgUpdateAnyClient;
+use crate::ics02_client::header::Header;
 use crate::ics24_host::identifier::ClientId;
-<<<<<<< HEAD
-use crate::ics02_client::header::Header;
-=======
 use crate::prelude::*;
->>>>>>> 8d4d73bf
 
 /// The result following the successful processing of a `MsgUpdateAnyClient` message. Preferably
 /// this data type should be used with a qualified name `update_client::Result` to avoid ambiguity.
@@ -44,14 +41,7 @@
     let client_def = AnyClient::from_client_type(client_type);
 
     // Read client state from the host chain store.
-<<<<<<< HEAD
-    let client_state = ctx
-        .client_state(&client_id)
-        .ok_or_else(|| Error::client_not_found(client_id.clone()))?;
-    tracing::info!("In Update_client: [process] >> client_state: {:?}", client_state);
-=======
     let client_state = ctx.client_state(&client_id)?;
->>>>>>> 8d4d73bf
 
     let latest_height = client_state.latest_height();
     ctx.consensus_state(&client_id, latest_height)?;
