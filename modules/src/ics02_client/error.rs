use crate::prelude::*;

use core::num::TryFromIntError;

use flex_error::{define_error, TraceError};

use crate::ics02_client::client_type::ClientType;
use crate::ics07_tendermint::error::Error as Ics07Error;
use crate::ics10_grandpa::error::Error as Ics10Error;
use crate::ics23_commitment::error::Error as Ics23Error;
use crate::ics24_host::error::ValidationError;
use crate::ics24_host::identifier::ClientId;
use crate::Height;

define_error! {
    #[derive(Debug, PartialEq, Eq)]
    Error {
        UnknownClientType
            { client_type: String }
            | e | { format_args!("unknown client type: {0}", e.client_type) },

        ClientIdentifierConstructor
            { client_type: ClientType, counter: u64 }
            [ ValidationError ]
            | e | {
                format_args!("Client identifier constructor failed for type {0} with counter {1}",
                    e.client_type, e.counter)
            },

        ClientAlreadyExists
            { client_id: ClientId }
            | e | { format_args!("client already exists: {0}", e.client_id) },

        ClientNotFound
            { client_id: ClientId }
            | e | { format_args!("client not found: {0}", e.client_id) },

        ClientFrozen
            { client_id: ClientId }
            | e | { format_args!("client is frozen: {0}", e.client_id) },

        ConsensusStateNotFound
            { client_id: ClientId, height: Height }
            | e | {
                format_args!("consensus state not found at: {0} at height {1}",
                    e.client_id, e.height)
            },

        ImplementationSpecific
            | _ | { "implementation specific error" },

        HeaderVerificationFailure
            { reason: String }
            | e | { format_args!("header verification failed with reason: {}", e.reason) },

        InvalidTrustThreshold
            { numerator: u64, denominator: u64 }
            | e | { format_args!("failed to build trust threshold from fraction: {}/{}", e.numerator, e.denominator) },

        FailedTrustThresholdConversion
            { numerator: u64, denominator: u64 }
            [ tendermint::Error ]
            | e | { format_args!("failed to build Tendermint domain type trust threshold from fraction: {}/{}", e.numerator, e.denominator) },

        UnknownClientStateType
            { client_state_type: String }
            | e | { format_args!("unknown client state type: {0}", e.client_state_type) },

        EmptyClientStateResponse
            | _ | { "the client state was not found" },

        EmptyPrefix
            { source: crate::ics23_commitment::merkle::EmptyPrefixError }
            | _ | { "empty prefix" },

        UnknownConsensusStateType
            { consensus_state_type: String }
            | e | {
                format_args!("unknown client consensus state type: {0}",
                    e.consensus_state_type)
            },

        EmptyConsensusStateResponse
            | _ | { "the client state was not found" },

        UnknownHeaderType
            { header_type: String }
            | e | {
                format_args!("unknown header type: {0}",
                    e.header_type)
            },

        UnknownMisbehaviourType
            { misbehavior_type: String }
            | e | {
                format_args!("unknown misbehaviour type: {0}",
                    e.misbehavior_type)
            },

        InvalidRawClientId
            { client_id: String }
            [ ValidationError ]
            | e | {
                format_args!("invalid raw client identifier {0}",
                    e.client_id)
            },

        DecodeRawClientState
            [ TraceError<tendermint_proto::Error> ]
            | _ | { "error decoding raw client state" },

        MissingRawClientState
            | _ | { "missing raw client state" },

        InvalidRawConsensusState
            [ TraceError<tendermint_proto::Error> ]
            | _ | { "invalid raw client consensus state" },

        MissingRawConsensusState
            | _ | { "missing raw client consensus state" },

        InvalidMsgUpdateClientId
            [ ValidationError ]
            | _ | { "invalid client id in the update client message" },

        Decode
            [ TraceError<prost::DecodeError> ]
            | _ | { "decode error" },

        MissingHeight
            | _ | { "invalid raw client consensus state: the height field is missing" },

        InvalidClientIdentifier
            [ ValidationError ]
            | _ | { "invalid client identifier" },

        InvalidRawHeader
            [ TraceError<tendermint_proto::Error> ]
            | _ | { "invalid raw header" },

        MissingRawHeader
            | _ | { "missing raw header" },

        DecodeRawMisbehaviour
            [ TraceError<tendermint_proto::Error> ]
            | _ | { "invalid raw misbehaviour" },

        InvalidRawMisbehaviour
            [ ValidationError ]
            | _ | { "invalid raw misbehaviour" },

        MissingRawMisbehaviour
            | _ | { "missing raw misbehaviour" },

        InvalidHeightResult
            | _ | { "height cannot end up zero or negative" },

        InvalidAddress
            | _ | { "invalid address" },

        InvalidUpgradeClientProof
            [ Ics23Error ]
            | _ | { "invalid proof for the upgraded client state" },

        InvalidUpgradeConsensusStateProof
            [ Ics23Error ]
            | _ | { "invalid proof for the upgraded consensus state" },

        Tendermint
            [ Ics07Error ]
            | _ | { "tendermint error" },

        Grandpa
            [ Ics10Error ]
            | _ | { "grandpa error" },

        InvalidPacketTimestamp
            [ TraceError<TryFromIntError> ]
            | _ | { "invalid packet timeout timestamp value" },

        ClientArgsTypeMismatch
            { client_type: ClientType }
            | e | {
                format_args!("mismatch between client and arguments types, expected: {0:?}",
                    e.client_type)
            },

        RawClientAndConsensusStateTypesMismatch
            {
                state_type: ClientType,
                consensus_type: ClientType,
            }
            | e | {
                format_args!("mismatch in raw client consensus state {} with expected state {}",
                    e.state_type, e.consensus_type)
            },

        LowHeaderHeight
            {
                header_height: Height,
                latest_height: Height
            }
            | e | {
                format!("received header height ({:?}) is lower than (or equal to) client latest height ({:?})",
                    e.header_height, e.latest_height)
            },

        LowUpgradeHeight
            {
                upgraded_height: Height,
                client_height: Height,
            }
            | e | {
                format_args!("upgraded client height {0} must be at greater than current client height {1}",
                    e.upgraded_height, e.client_height)
            },

        CantDecodeMmrProof
            | _ | { "cant decode Mmr Proof" },

        CantDecodeMmrRoot
            | _ | { "cant decode MMR root" },

        CantDecodeMmrLeaf
            | _ | { "cant decode MMR leaf" },

        FailedToVerifyMmrProof
            | _ | { "failed to verify MMR proof" },

<<<<<<< HEAD
        InvalidConnectionState
            | _ | { "invalid connection state"},
=======
        HeaderHashNotMatch
            | _ | { "Header hash not match" },

        InvalidMmrLeafProof
            | _ | { "Invalid Mmr Leaf Proof" },

        MissingLatestCommitment
            | _ | { "Missing Latest Commitment" },

        EmptyMmrRoot
            | _ | { "Empty Mmr Root" },

        EmpryMmrLeafProofItems
            | _ | { "Empty Mmr Proof Items" },

        EmptyMmrLeafParentHashMmrRoot
            | _ | { "empty Mmr Leaf parent hash Mmr Root" }
>>>>>>> 036a3510
    }
}<|MERGE_RESOLUTION|>--- conflicted
+++ resolved
@@ -226,11 +226,10 @@
 
         FailedToVerifyMmrProof
             | _ | { "failed to verify MMR proof" },
-
-<<<<<<< HEAD
+      
         InvalidConnectionState
             | _ | { "invalid connection state"},
-=======
+      
         HeaderHashNotMatch
             | _ | { "Header hash not match" },
 
@@ -248,6 +247,5 @@
 
         EmptyMmrLeafParentHashMmrRoot
             | _ | { "empty Mmr Leaf parent hash Mmr Root" }
->>>>>>> 036a3510
     }
 }