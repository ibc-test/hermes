use crate::prelude::*;
use core::convert::{TryFrom, TryInto};
use core::marker::{Send, Sync};
<<<<<<< HEAD
use std::convert::{TryFrom, TryInto};
use std::time::Duration;
use std::fmt;
=======
use core::time::Duration;
>>>>>>> 8d4d73bf

use prost_types::Any;
use serde::{Deserialize, Serialize};
use tendermint_proto::Protobuf;

use ibc_proto::ibc::core::client::v1::IdentifiedClientState;

use crate::ics02_client::client_type::ClientType;
use crate::ics02_client::error::Error;
use crate::ics02_client::trust_threshold::TrustThreshold;
use crate::ics07_tendermint::client_state;
use crate::ics10_grandpa;
use crate::ics24_host::error::ValidationError;
use crate::ics24_host::identifier::{ChainId, ClientId};
#[cfg(any(test, feature = "mocks"))]
use crate::mock::client_state::MockClientState;
use crate::Height;

pub const TENDERMINT_CLIENT_STATE_TYPE_URL: &str = "/ibc.lightclients.tendermint.v1.ClientState";
pub const GRANDPA_CLIENT_STATE_TYPE_URL: &str = "/ibc.ligheclients.grandpa.v1.ClientState";

pub const MOCK_CLIENT_STATE_TYPE_URL: &str = "/ibc.mock.ClientState";

<<<<<<< HEAD
#[dyn_clonable::clonable]
pub trait ClientState: Clone + fmt::Debug + Send + Sync {
=======
pub trait ClientState: Clone + core::fmt::Debug + Send + Sync {
>>>>>>> 8d4d73bf
    /// Return the chain identifier which this client is serving (i.e., the client is verifying
    /// consensus states from this chain).
    fn chain_id(&self) -> ChainId;

    /// Type of client associated with this state (eg. Tendermint)
    fn client_type(&self) -> ClientType;

    /// Latest height of consensus state
    fn latest_height(&self) -> Height;

    /// Freeze status of the client
    fn is_frozen(&self) -> bool;

    /// Wrap into an `AnyClientState`
    fn wrap_any(self) -> AnyClientState;
}

#[derive(Clone, Debug, PartialEq, Eq, Serialize, Deserialize)]
#[serde(tag = "type")]
pub enum AnyClientState {
    Tendermint(client_state::ClientState),
    Grandpa(ics10_grandpa::client_state::ClientState),

    #[cfg(any(test, feature = "mocks"))]
    Mock(MockClientState),
}

impl AnyClientState {
    pub fn latest_height(&self) -> Height {
        match self {
            Self::Tendermint(tm_state) => tm_state.latest_height(),
            Self::Grandpa(tm_state) => tm_state.latest_height(),

            #[cfg(any(test, feature = "mocks"))]
            Self::Mock(mock_state) => mock_state.latest_height(),
        }
    }

    pub fn trust_threshold(&self) -> Option<TrustThreshold> {
        match self {
            AnyClientState::Tendermint(state) => Some(state.trust_level),
            AnyClientState::Grandpa(state) => todo!(),

            #[cfg(any(test, feature = "mocks"))]
            AnyClientState::Mock(_) => None,
        }
    }

    pub fn client_type(&self) -> ClientType {
        match self {
            Self::Tendermint(state) => state.client_type(),
            Self::Grandpa(state) => state.client_type(),

            #[cfg(any(test, feature = "mocks"))]
            Self::Mock(state) => state.client_type(),
        }
    }

    pub fn refresh_period(&self) -> Option<Duration> {
        match self {
            AnyClientState::Tendermint(tm_state) => tm_state.refresh_time(),
            AnyClientState::Grandpa(_tm_state) => todo!(),

            #[cfg(any(test, feature = "mocks"))]
            AnyClientState::Mock(mock_state) => mock_state.refresh_time(),
        }
    }

    pub fn expired(&self, elapsed_since_latest: Duration) -> bool {
        match self {
            AnyClientState::Tendermint(tm_state) => tm_state.expired(elapsed_since_latest),
            AnyClientState::Grandpa(_tm_state) => todo!(),

            #[cfg(any(test, feature = "mocks"))]
            AnyClientState::Mock(mock_state) => mock_state.expired(elapsed_since_latest),
        }
    }
}

impl Protobuf<Any> for AnyClientState {}

impl TryFrom<Any> for AnyClientState {
    type Error = Error;

    fn try_from(raw: Any) -> Result<Self, Self::Error> {
        match raw.type_url.as_str() {
            "" => Err(Error::empty_client_state_response()),

            TENDERMINT_CLIENT_STATE_TYPE_URL => Ok(AnyClientState::Tendermint(
                client_state::ClientState::decode_vec(&raw.value)
                    .map_err(Error::decode_raw_client_state)?,
            )),

            GRANDPA_CLIENT_STATE_TYPE_URL => Ok(AnyClientState::Grandpa(
                crate::ics10_grandpa::client_state::ClientState::decode_vec(&raw.value)
                    .map_err(Error::decode_raw_client_state)?,
            )),

            #[cfg(any(test, feature = "mocks"))]
            MOCK_CLIENT_STATE_TYPE_URL => Ok(AnyClientState::Mock(
                MockClientState::decode_vec(&raw.value).map_err(Error::decode_raw_client_state)?,
            )),

            _ => Err(Error::unknown_client_state_type(raw.type_url)),
        }
    }
}

impl From<AnyClientState> for Any {
    fn from(value: AnyClientState) -> Self {
        match value {
            AnyClientState::Tendermint(value) => Any {
                type_url: TENDERMINT_CLIENT_STATE_TYPE_URL.to_string(),
                value: value
                    .encode_vec()
                    .expect("encoding to `Any` from `AnyClientState::Tendermint`"),
            },

            AnyClientState::Grandpa(value) => Any {
                type_url: GRANDPA_CLIENT_STATE_TYPE_URL.to_string(),
                value: value
                    .encode_vec()
                    .expect("encoding to `Any` from `AnyClientState::Grandpa`"),
            },

            #[cfg(any(test, feature = "mocks"))]
            AnyClientState::Mock(value) => Any {
                type_url: MOCK_CLIENT_STATE_TYPE_URL.to_string(),
                value: value
                    .encode_vec()
                    .expect("encoding to `Any` from `AnyClientState::Mock`"),
            },
        }
    }
}

impl ClientState for AnyClientState {
    fn chain_id(&self) -> ChainId {
        match self {
            AnyClientState::Tendermint(tm_state) => tm_state.chain_id(),
            AnyClientState::Grandpa(tm_state) => tm_state.chain_id(),

            #[cfg(any(test, feature = "mocks"))]
            AnyClientState::Mock(mock_state) => mock_state.chain_id(),
        }
    }

    fn client_type(&self) -> ClientType {
        self.client_type()
    }

    fn latest_height(&self) -> Height {
        self.latest_height()
    }

    fn is_frozen(&self) -> bool {
        match self {
            AnyClientState::Tendermint(tm_state) => tm_state.is_frozen(),
            AnyClientState::Grandpa(tm_state) => tm_state.is_frozen(),

            #[cfg(any(test, feature = "mocks"))]
            AnyClientState::Mock(mock_state) => mock_state.is_frozen(),
        }
    }

    fn wrap_any(self) -> AnyClientState {
        self
    }
}

#[derive(Clone, Debug, PartialEq, Eq, Serialize, Deserialize)]
#[serde(tag = "type")]
pub struct IdentifiedAnyClientState {
    pub client_id: ClientId,
    pub client_state: AnyClientState,
}

impl IdentifiedAnyClientState {
    pub fn new(client_id: ClientId, client_state: AnyClientState) -> Self {
        IdentifiedAnyClientState {
            client_id,
            client_state,
        }
    }
}

impl Protobuf<IdentifiedClientState> for IdentifiedAnyClientState {}

impl TryFrom<IdentifiedClientState> for IdentifiedAnyClientState {
    type Error = Error;

    fn try_from(raw: IdentifiedClientState) -> Result<Self, Self::Error> {
        Ok(IdentifiedAnyClientState {
            client_id: raw.client_id.parse().map_err(|e: ValidationError| {
                Error::invalid_raw_client_id(raw.client_id.clone(), e)
            })?,
            client_state: raw
                .client_state
                .ok_or_else(Error::missing_raw_client_state)?
                .try_into()?,
        })
    }
}

impl From<IdentifiedAnyClientState> for IdentifiedClientState {
    fn from(value: IdentifiedAnyClientState) -> Self {
        IdentifiedClientState {
            client_id: value.client_id.to_string(),
            client_state: Some(value.client_state.into()),
        }
    }
}

#[cfg(test)]
mod tests {
    use core::convert::TryFrom;
    use test_env_log::test;

    use prost_types::Any;

    use crate::ics02_client::client_state::AnyClientState;
    use crate::ics07_tendermint::client_state::test_util::get_dummy_tendermint_client_state;
    use crate::ics07_tendermint::header::test_util::get_dummy_tendermint_header;

    #[test]
    fn any_client_state_serialization() {
        let tm_client_state = get_dummy_tendermint_client_state(get_dummy_tendermint_header());

        let raw: Any = tm_client_state.clone().into();
        let tm_client_state_back = AnyClientState::try_from(raw).unwrap();
        assert_eq!(tm_client_state, tm_client_state_back);
    }
}<|MERGE_RESOLUTION|>--- conflicted
+++ resolved
@@ -1,13 +1,7 @@
 use crate::prelude::*;
 use core::convert::{TryFrom, TryInto};
 use core::marker::{Send, Sync};
-<<<<<<< HEAD
-use std::convert::{TryFrom, TryInto};
-use std::time::Duration;
-use std::fmt;
-=======
 use core::time::Duration;
->>>>>>> 8d4d73bf
 
 use prost_types::Any;
 use serde::{Deserialize, Serialize};
@@ -31,12 +25,7 @@
 
 pub const MOCK_CLIENT_STATE_TYPE_URL: &str = "/ibc.mock.ClientState";
 
-<<<<<<< HEAD
-#[dyn_clonable::clonable]
-pub trait ClientState: Clone + fmt::Debug + Send + Sync {
-=======
 pub trait ClientState: Clone + core::fmt::Debug + Send + Sync {
->>>>>>> 8d4d73bf
     /// Return the chain identifier which this client is serving (i.e., the client is verifying
     /// consensus states from this chain).
     fn chain_id(&self) -> ChainId;
