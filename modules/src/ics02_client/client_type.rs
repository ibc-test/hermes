<<<<<<< HEAD
use std::fmt;
use std::str;

=======
use crate::prelude::*;
use core::fmt;
>>>>>>> 8d4d73bf
use serde_derive::{Deserialize, Serialize};

use super::error::Error;

/// Type of the client, depending on the specific consensus algorithm.
#[derive(Copy, Clone, Debug, PartialEq, Eq, PartialOrd, Ord, Hash, Serialize, Deserialize)]
pub enum ClientType {
    Tendermint = 1,
    Grandpa,

    #[cfg(any(test, feature = "mocks"))]
    Mock = 9999,
}

impl ClientType {
    const TENDERMINT_STR: &'static str = "07-tendermint";
    const GRANDPA_STR: &'static str = "10-grandpa";

    #[cfg_attr(not(test), allow(dead_code))]
    const MOCK_STR: &'static str = "9999-mock";

    /// Yields the identifier of this client type as a string
    pub fn as_str(&self) -> &'static str {
        match self {
            Self::Tendermint => Self::TENDERMINT_STR,
            Self::Grandpa => Self::GRANDPA_STR,

            #[cfg(any(test, feature = "mocks"))]
            Self::Mock => Self::MOCK_STR,
        }
    }
}

impl fmt::Display for ClientType {
    fn fmt(&self, f: &mut fmt::Formatter<'_>) -> fmt::Result {
        write!(f, "ClientType({})", self.as_str())
    }
}

<<<<<<< HEAD
impl str::FromStr for ClientType {
=======
impl core::str::FromStr for ClientType {
>>>>>>> 8d4d73bf
    type Err = Error;

    fn from_str(s: &str) -> Result<Self, Self::Err> {
        match s {
            Self::TENDERMINT_STR => Ok(Self::Tendermint),
            Self::GRANDPA_STR => Ok(Self::Grandpa),

            #[cfg(any(test, feature = "mocks"))]
            Self::MOCK_STR => Ok(Self::Mock),

            _ => Err(Error::unknown_client_type(s.to_string())),
        }
    }
}


#[cfg(test)]
mod tests {
    use core::str::FromStr;
    use test_env_log::test;

    use super::ClientType;
    use crate::ics02_client::error::{Error, ErrorDetail};

    #[test]
    fn parse_tendermint_client_type() {
        let client_type = ClientType::from_str("07-tendermint");

        match client_type {
            Ok(ClientType::Tendermint) => (),
            _ => panic!("parse failed"),
        }
    }

    #[test]
    fn parse_mock_client_type() {
        let client_type = ClientType::from_str("9999-mock");

        match client_type {
            Ok(ClientType::Mock) => (),
            _ => panic!("parse failed"),
        }
    }

    #[test]
    fn parse_unknown_client_type() {
        let client_type_str = "some-random-client-type";
        let result = ClientType::from_str(client_type_str);

        match result {
            Err(Error(ErrorDetail::UnknownClientType(e), _)) => {
                assert_eq!(&e.client_type, client_type_str)
            }
            _ => {
                panic!("Expected ClientType::from_str to fail with UnknownClientType, instead got",)
            }
        }
    }

    #[test]
    fn parse_mock_as_string_result() {
        let client_type = ClientType::Mock;
        let type_string = client_type.as_str();
        let client_type_from_str = ClientType::from_str(type_string).unwrap();
        assert_eq!(client_type_from_str, client_type);
    }

    #[test]
    fn parse_tendermint_as_string_result() {
        let client_type = ClientType::Tendermint;
        let type_string = client_type.as_str();
        let client_type_from_str = ClientType::from_str(type_string).unwrap();
        assert_eq!(client_type_from_str, client_type);
    }
}<|MERGE_RESOLUTION|>--- conflicted
+++ resolved
@@ -1,11 +1,5 @@
-<<<<<<< HEAD
-use std::fmt;
-use std::str;
-
-=======
 use crate::prelude::*;
 use core::fmt;
->>>>>>> 8d4d73bf
 use serde_derive::{Deserialize, Serialize};
 
 use super::error::Error;
@@ -45,11 +39,7 @@
     }
 }
 
-<<<<<<< HEAD
-impl str::FromStr for ClientType {
-=======
 impl core::str::FromStr for ClientType {
->>>>>>> 8d4d73bf
     type Err = Error;
 
     fn from_str(s: &str) -> Result<Self, Self::Err> {
