--- conflicted
+++ resolved
@@ -1,11 +1,7 @@
 use crate::alloc::string::ToString;
 use core::convert::{TryFrom, TryInto};
 use core::str::FromStr;
-<<<<<<< HEAD
 use alloc::vec::Vec;
-use crate::alloc::string::ToString;
-=======
->>>>>>> ad42841d
 use core::time::Duration;
 
 // mock grandpa as tendermint
@@ -65,10 +61,6 @@
     pub fn with_header(self, h: Header) -> Self {
         // TODO: Clarify which fields should update.
         ClientState {
-<<<<<<< HEAD
-=======
-            latest_height: self.latest_height.with_revision_height(h.height),
->>>>>>> ad42841d
             ..self
         }
     }
