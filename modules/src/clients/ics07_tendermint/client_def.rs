--- conflicted
+++ resolved
@@ -53,18 +53,7 @@
         client_state: Self::ClientState,
         header: Self::Header,
     ) -> Result<(Self::ClientState, Self::ConsensusState), Ics02Error> {
-<<<<<<< HEAD
         if header.height().revision_number() != client_state.chain_id.version() {
-=======
-        tracing::trace!(target:"ibc-rs","[ics07_tendermint::client_def] check_header_and_update_state : 
-        client_id is {:?}",client_id,);
-        tracing::trace!(target:"ibc-rs","[ics07_tendermint::client_def] check_header_and_update_state : 
-        client_state is {:?}",client_state);
-        tracing::trace!(target:"ibc-rs","[ics07_tendermint::client_def] check_header_and_update_state : 
-        header is {:#?}",header);
-
-        if header.height().revision_number != client_state.chain_id.version() {
->>>>>>> a04e670e
             return Err(Ics02Error::tendermint_handler_error(
                 Error::mismatched_revisions(
                     client_state.chain_id.version(),
@@ -202,25 +191,10 @@
             }
         }
 
-<<<<<<< HEAD
         Ok((
             client_state.with_header(header.clone())?,
             ConsensusState::from(header),
         ))
-=======
-        //TODO: remove this after test
-        let new_client_state = client_state.with_header(header.clone());
-        tracing::trace!(target:"ibc-rs","[ics07_tendermint::client_def] check_header_and_update_state : new_client_state is {:?},
-         ",new_client_state,);
-        let new_consensus_state = ConsensusState::from(header);
-        tracing::trace!(target:"ibc-rs","[ics07_tendermint::client_def] check_header_and_update_state : new_consensus_state is {:?}",new_consensus_state);
-        Ok((new_client_state, new_consensus_state))
-
-        // Ok((
-        //     client_state.with_header(header.clone()),
-        //     ConsensusState::from(header),
-        // ))
->>>>>>> a04e670e
     }
 
     fn verify_client_consensus_state(
@@ -297,18 +271,11 @@
 
         client_state.verify_height(height)?;
 
-<<<<<<< HEAD
         let path = ChannelEndsPath(port_id.clone(), channel_id.clone());
-=======
-        let path = ChannelEndsPath(port_id.clone(), *channel_id);
-        tracing::trace!(target:"ibc-rs","[ics07_tendermint::client_def] verify_channel_state path : {:?}",path);
-
->>>>>>> a04e670e
         let value = expected_channel_end
             .encode_vec()
             .map_err(Ics02Error::invalid_channel_end)?;
         verify_membership(client_state, prefix, proof, root, path, value)
-        // Ok(())
     }
 
     fn verify_client_full_state(
@@ -321,18 +288,13 @@
         client_id: &ClientId,
         expected_client_state: &AnyClientState,
     ) -> Result<(), Ics02Error> {
-        tracing::trace!(target:"ibc-rs","[ics07_tendermint::client_def] verify_client_full_state proof : {:?}",proof);
-
         client_state.verify_height(height)?;
 
         let path = ClientStatePath(client_id.clone());
-        tracing::trace!(target:"ibc-rs","[ics07_tendermint::client_def] verify_client_full_state path : {:?}",path);
-
         let value = expected_client_state
             .encode_vec()
             .map_err(Ics02Error::invalid_any_client_state)?;
         verify_membership(client_state, prefix, proof, root, path, value)
-        // Ok(())
     }
 
     fn verify_packet_data(
@@ -348,8 +310,6 @@
         sequence: Sequence,
         commitment: PacketCommitment,
     ) -> Result<(), Ics02Error> {
-        tracing::trace!(target:"ibc-rs","[ics07_tendermint::client_def] verify_packet_data proof : {:?}",proof);
-
         client_state.verify_height(height)?;
         verify_delay_passed(ctx, height, connection_end)?;
 
@@ -358,7 +318,6 @@
             channel_id: channel_id.clone(),
             sequence,
         };
-        tracing::trace!(target:"ibc-rs","[ics07_tendermint::client_def] verify_packet_data commitment_path : {:?}",commitment_path);
         verify_membership(
             client_state,
             connection_end.counterparty().prefix(),
@@ -382,8 +341,6 @@
         sequence: Sequence,
         ack_commitment: AcknowledgementCommitment,
     ) -> Result<(), Ics02Error> {
-        tracing::trace!(target:"ibc-rs","[ics07_tendermint::client_def] verify_packet_acknowledgement proof : {:?}",proof);
-
         client_state.verify_height(height)?;
         verify_delay_passed(ctx, height, connection_end)?;
 
@@ -392,8 +349,6 @@
             channel_id: channel_id.clone(),
             sequence,
         };
-        tracing::trace!(target:"ibc-rs","[ics07_tendermint::client_def] verify_packet_acknowledgement ack_path : {:?}",ack_path);
-
         verify_membership(
             client_state,
             connection_end.counterparty().prefix(),
@@ -416,8 +371,6 @@
         channel_id: &ChannelId,
         sequence: Sequence,
     ) -> Result<(), Ics02Error> {
-        tracing::trace!(target:"ibc-rs","[ics07_tendermint::client_def] verify_next_sequence_recv proof : {:?}",proof);
-
         client_state.verify_height(height)?;
         verify_delay_passed(ctx, height, connection_end)?;
 
@@ -426,13 +379,7 @@
             .encode(&mut seq_bytes)
             .expect("buffer size too small");
 
-<<<<<<< HEAD
         let seq_path = SeqRecvsPath(port_id.clone(), channel_id.clone());
-=======
-        let seq_path = SeqRecvsPath(port_id.clone(), *channel_id);
-        tracing::trace!(target:"ibc-rs","[ics07_tendermint::client_def] verify_next_sequence_recv seq_path : {:?}",seq_path);
-
->>>>>>> a04e670e
         verify_membership(
             client_state,
             connection_end.counterparty().prefix(),
@@ -455,8 +402,6 @@
         channel_id: &ChannelId,
         sequence: Sequence,
     ) -> Result<(), Ics02Error> {
-        tracing::trace!(target:"ibc-rs","[ics07_tendermint::client_def] verify_packet_receipt_absence proof : {:?}",proof);
-
         client_state.verify_height(height)?;
         verify_delay_passed(ctx, height, connection_end)?;
 
@@ -465,8 +410,7 @@
             channel_id: channel_id.clone(),
             sequence,
         };
-        tracing::trace!(target:"ibc-rs","[ics07_tendermint::client_def] verify_packet_receipt_absence receipt_path : {:?}",receipt_path);
-
+        
         verify_non_membership(
             client_state,
             connection_end.counterparty().prefix(),
@@ -495,17 +439,12 @@
     path: impl Into<Path>,
     value: Vec<u8>,
 ) -> Result<(), Ics02Error> {
-    tracing::trace!(target:"ibc-rs","[ics07_tendermint::client_def] verify_membership root : {:?}",root);
-
+    
     let merkle_path = apply_prefix(prefix, vec![path.into().to_string()]);
-    tracing::trace!(target:"ibc-rs","[ics07_tendermint::client_def] verify_membership merkle_path : {:?}",merkle_path);
-    
+   
     let merkle_proof: MerkleProof = RawMerkleProof::try_from(proof.clone())
         .map_err(Ics02Error::invalid_commitment_proof)?
         .into();
-
-    tracing::trace!(target:"ibc-rs","[ics07_tendermint::client_def] verify_membership merkle_proof : {:?}",merkle_proof);
-
     merkle_proof
         .verify_membership(
             &client_state.proof_specs,
@@ -515,7 +454,6 @@
             0,
         )
         .map_err(|e| Ics02Error::tendermint(Error::ics23_error(e)))
-    // Ok(())
 }
 
 fn verify_non_membership(
@@ -525,16 +463,11 @@
     root: &CommitmentRoot,
     path: impl Into<Path>,
 ) -> Result<(), Ics02Error> {
-    tracing::trace!(target:"ibc-rs","[ics07_tendermint::client_def] verify_non_membership proof : {:?}",proof);
-
     let merkle_path = apply_prefix(prefix, vec![path.into().to_string()]);
-    tracing::trace!(target:"ibc-rs","[ics07_tendermint::client_def] verify_non_membership merkle_path : {:?}",merkle_path);
-
+   
     let merkle_proof: MerkleProof = RawMerkleProof::try_from(proof.clone())
         .map_err(Ics02Error::invalid_commitment_proof)?
         .into();
-    tracing::trace!(target:"ibc-rs","[ics07_tendermint::client_def] verify_non_membership merkle_proof : {:?}",merkle_proof);
-
     merkle_proof
         .verify_non_membership(&client_state.proof_specs, root.clone().into(), merkle_path)
         .map_err(|e| Ics02Error::tendermint(Error::ics23_error(e)))
@@ -545,8 +478,6 @@
     height: Height,
     connection_end: &ConnectionEnd,
 ) -> Result<(), Ics02Error> {
-    tracing::trace!(target:"ibc-rs","[ics07_tendermint::client_def] verify_delay_passed connection_end : {:?}",connection_end);
-
     let current_timestamp = ctx.host_timestamp();
     let current_height = ctx.host_height();
 
