--- conflicted
+++ resolved
@@ -52,11 +52,7 @@
     pub fn with_header(self, h: Header) -> Self {
         // TODO: Clarify which fields should update.
         ClientState {
-<<<<<<< HEAD
             block_number: h.height().revision_number() as u32,
-=======
-            latest_height: h.height().revision_number as u32,
->>>>>>> a04e670e
             ..self
         }
     }
@@ -75,11 +71,7 @@
     }
 
     pub fn latest_height(&self) -> Height {
-<<<<<<< HEAD
         Height::new(8888, self.block_number as u64).unwrap()
-=======
-        Height::new(0, self.latest_height as u64)
->>>>>>> a04e670e
     }
 }
 
@@ -97,11 +89,7 @@
     }
 
     fn latest_height(&self) -> Height {
-<<<<<<< HEAD
         Height::new(8888, self.block_number as u64).unwrap()
-=======
-        Height::new(0, self.latest_height as u64)
->>>>>>> a04e670e
     }
 
     fn frozen_height(&self) -> Option<Height> {
@@ -153,19 +141,13 @@
     fn from(value: ClientState) -> Self {
         Self {
             chain_id: value.chain_id.to_string(),
-<<<<<<< HEAD
-            block_number: value.block_number,
+            latest_height: value.latest_height,
             frozen_height: Some(value.frozen_height.map(|height| height.into()).unwrap_or(
                 RawHeight {
                     revision_number: 0,
                     revision_height: 0,
                 },
             )),
-            block_header: Some(value.block_header.into()),
-=======
-            latest_height: value.latest_height,
-            frozen_height: Some(value.frozen_height.unwrap_or_else(Height::zero).into()),
->>>>>>> a04e670e
             latest_commitment: Some(value.latest_commitment.into()),
             validator_set: Some(value.validator_set.into()),
         }
