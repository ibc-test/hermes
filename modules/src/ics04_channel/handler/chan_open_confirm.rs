--- conflicted
+++ resolved
@@ -91,21 +91,10 @@
     };
 
     let event_attributes = Attributes {
-<<<<<<< HEAD
         height: ctx.host_height().clone(),
         port_id: msg.port_id.clone(),
-        channel_id: Some(chan_id),
-        connection_id: msg.channel.connection_hops[0].clone(),
-        counterparty_port_id: msg.channel.counterparty().port_id.clone(),
-        counterparty_channel_id: msg.channel.counterparty().channel_id.clone(),
-=======
-        channel_id: Some(msg.channel_id().clone()),
-        height: ctx.host_height(),
-        port_id: msg.port_id.clone(),
-        connection_id: channel_end.connection_hops()[0].clone(),
-        counterparty_port_id: channel_end.remote.port_id.clone(),
-        counterparty_channel_id: channel_end.remote.channel_id.clone()
->>>>>>> 98ed117d
+        channel_id: Some(msg.channel_id.clone()),
+        ..Default::default()
     };
     output.emit(IbcEvent::OpenConfirmChannel(event_attributes.into()));
 
