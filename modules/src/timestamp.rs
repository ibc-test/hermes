--- conflicted
+++ resolved
@@ -59,17 +59,6 @@
         }
     }
 
-<<<<<<< HEAD
-    // FIXME: Remove this for no_std support
-    // Returns a `Timestamp` representation of the current time.
-    pub fn now() -> Timestamp {
-        Timestamp {
-            time: None,
-        }
-    }
-
-=======
->>>>>>> c8f4bf11
     /// Returns a `Timestamp` representation of a timestamp not being set.
     pub fn none() -> Self {
         Timestamp { time: None }
