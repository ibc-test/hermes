use super::packet::Sequence;
use super::timeout::TimeoutHeight;
use crate::core::ics02_client::error as client_error;
use crate::core::ics03_connection::error as connection_error;
use crate::core::ics04_channel::channel::State;
use crate::core::ics05_port::error as port_error;
use crate::core::ics24_host::error::ValidationError;
use crate::core::ics24_host::identifier::{ChannelId, ClientId, ConnectionId, PortId};
use crate::core::ics24_host::path::PathError;
use crate::prelude::*;
use crate::proofs::ProofError;
use crate::signer::SignerError;
use crate::timestamp::Timestamp;
use crate::Height;

use flex_error::{define_error, DisplayOnly, TraceError};
use tendermint_proto::Error as TendermintError;

define_error! {
    #[derive(Debug, PartialEq, Eq)]
    Error {
        Ics02Client
            [ client_error::Error ]
            | _ | { "ics02 client error" },

        Ics03Connection
            [ connection_error::Error ]
            | _ | { "ics03 connection error" },

        Ics05Port
            [ port_error::Error ]
            | _ | { "ics05 port error" },

        UnknownState
            { state: i32 }
            | e | { format_args!("channel state unknown: {}", e.state) },

        Identifier
            [ ValidationError ]
            | _ | { "identifier error" },

        UnknownOrderType
            { type_id: String }
            | e | { format_args!("channel order type unknown: {}", e.type_id) },

        InvalidConnectionHopsLength
            { expected: usize, actual: usize }
            | e | {
                format_args!(
                    "invalid connection hops length: expected {0}; actual {1}",
                    e.expected, e.actual)
            },

        InvalidPacketCounterparty
            { port_id: PortId, channel_id: ChannelId }
            | e | {
                format_args!(
                    "packet destination port {} and channel {} doesn't match the counterparty's port/channel",
                    e.port_id, e.channel_id)
            },

        InvalidVersion
            [ TraceError<TendermintError> ]
            | _ | { "invalid version" },

        Signer
            [ SignerError ]
            | _ | { "invalid signer address" },

        InvalidProof
            [ ProofError ]
            | _ | { "invalid proof" },

        MissingHeight
            | _ | { "invalid proof: missing height" },

        MissingNextRecvSeq
            { port_channel_id: (PortId, ChannelId) }
            | e | {
                format_args!("Missing sequence number for receiving packets on port {0} and channel {1}",
                             e.port_channel_id.0,
                             e.port_channel_id.1)
            },

        ZeroPacketSequence
            | _ | { "packet sequence cannot be 0" },

        ZeroPacketData
            | _ | { "packet data bytes cannot be empty" },

        InvalidTimeoutHeight
            | _ | { "invalid timeout height for the packet" },

        InvalidPacket
            | _ | { "invalid packet" },

        MissingPacket
            | _ | { "there is no packet in this message" },

        MissingChannelId
            | _ | { "missing channel id" },

        MissingCounterparty
            | _ | { "missing counterparty" },

        NoCommonVersion
            | _ | { "no commong version" },

        MissingChannel
            | _ | { "missing channel end" },

        InvalidVersionLengthConnection
            | _ | { "single version must be negociated on connection before opening channel" },

        ChannelFeatureNotSuportedByConnection
            | _ | { "the channel ordering is not supported by connection" },

        ChannelNotFound
            { port_id: PortId, channel_id: ChannelId }
            | e | {
                format_args!(
                    "the channel end ({0}, {1}) does not exist",
                    e.port_id, e.channel_id)
            },

        ChannelMismatch
            { channel_id: ChannelId }
            | e | {
                format_args!(
                    "a different channel exists (was initialized) already for the same channel identifier {0}",
                    e.channel_id)
            },

        ConnectionNotOpen
            { connection_id: ConnectionId }
            | e | {
                format_args!(
                    "the associated connection {0} is not OPEN",
                    e.connection_id)
            },

        UndefinedConnectionCounterparty
            { connection_id: ConnectionId }
            | e | {
                format_args!(
                    "Undefined counterparty connection for {0}",
                    e.connection_id)
            },

        PacketVerificationFailed
            { sequence: Sequence }
            [ client_error::Error ]
            | e | {
                format_args!(
                    "Verification fails for the packet with the sequence number {0}",
                    e.sequence)
            },

        VerifyChannelFailed
            [ client_error::Error ]
            | _ | {
                "Error verifying channel state"
            },

        InvalidAcknowledgement
            | _ | { "Acknowledgment cannot be empty" },

        AcknowledgementExists
            { sequence: Sequence }
            | e | {
                format_args!(
                    "Packet acknowledgement exists for the packet with the sequence {0}",
                    e.sequence)
            },

        MissingNextSendSeq
            { port_channel_id: (PortId, ChannelId) }
            | e | {
                format_args!("Missing sequence number for sending packets on port {0} and channel {1}",
                             e.port_channel_id.0,
                             e.port_channel_id.1)
            },

        InvalidStringAsSequence
            { value: String }
            [ TraceError<core::num::ParseIntError> ]
            | e | {
                format_args!(
                    "String {0} cannot be converted to packet sequence",
                    e.value)
            },

        InvalidPacketSequence
            {
                given_sequence: Sequence,
                next_sequence: Sequence
            }
            | e | {
                format_args!(
                    "Invalid packet sequence {0} ≠ next send sequence {1}",
                    e.given_sequence, e.next_sequence)
            },

        LowPacketHeight
            {
                chain_height: Height,
                timeout_height: TimeoutHeight
            }
            | e | {
                format_args!(
                    "Receiving chain block height {0} >= packet timeout height {1}",
                    e.chain_height, e.timeout_height)
            },

        PacketTimeoutHeightNotReached
            {
                timeout_height: TimeoutHeight,
                chain_height: Height,
            }
            | e | {
                format_args!(
                    "Packet timeout height {0} > chain height {1}",
                     e.timeout_height, e.chain_height)
            },

        PacketTimeoutTimestampNotReached
            {
                timeout_timestamp: Timestamp,
                chain_timestamp: Timestamp,
            }
            | e | {
                format_args!(
                    "Packet timeout timestamp {0} > chain timestamp {1}",
                     e.timeout_timestamp, e.chain_timestamp)
            },

        LowPacketTimestamp
            | _ | { "Receiving chain block timestamp >= packet timeout timestamp" },

        InvalidPacketTimestamp
            [ crate::timestamp::ParseTimestampError ]
            | _ | { "Invalid packet timeout timestamp value" },

        ErrorInvalidConsensusState
            | _ | { "Invalid timestamp in consensus state; timestamp must be a positive value" },

        FrozenClient
            { client_id: ClientId }
            | e | {
                format_args!(
                    "Client with id {0} is frozen",
                    e.client_id)
            },

        InvalidCounterpartyChannelId
            [ ValidationError ]
            | _ | { "Invalid channel id in counterparty" },

        InvalidChannelState
            { channel_id: ChannelId, state: State }
            | e | {
                format_args!(
                    "Channel {0} should not be state {1}",
                    e.channel_id, e.state)
            },

        ChannelClosed
            { channel_id: ChannelId }
            | e | {
                format_args!(
                    "Channel {0} is Closed",
                    e.channel_id)
            },

        ChanOpenAckProofVerification
            | _ | { "Handshake proof verification fails at ChannelOpenAck" },

        PacketCommitmentNotFound
            { sequence: Sequence }
            | e | {
                format_args!(
                    "Commitment for the packet {0} not found",
                    e.sequence)
            },

        IncorrectPacketCommitment
            { sequence: Sequence }
            | e | {
                format_args!(
                    "The stored commitment of the packet {0} is incorrect",
                    e.sequence)
            },

        PacketReceiptNotFound
            { sequence: Sequence }
            | e | {
                format_args!(
                    "Receipt for the packet {0} not found",
                    e.sequence)
            },

        PacketAcknowledgementNotFound
            { sequence: Sequence }
            | e | {
                format_args!(
                    "Acknowledgment for the packet {0} not found",
                    e.sequence)
            },

        MissingNextAckSeq
            { port_channel_id: (PortId, ChannelId) }
            | e | {
                format_args!("Missing sequence number for ack packets on port {0} and channel {1}",
                             e.port_channel_id.0,
                             e.port_channel_id.1)
            },

        ProcessedTimeNotFound
            {
                client_id: ClientId,
                height: Height,
            }
            | e | {
                format_args!(
                    "Processed time for the client {0} at height {1} not found",
                    e.client_id, e.height)
            },

        ProcessedHeightNotFound
            {
                client_id: ClientId,
                height: Height,
            }
            | e | {
                format_args!(
                    "Processed height for the client {0} at height {1} not found",
                    e.client_id, e.height)
            },

        RouteNotFound
            | _ | { "route not found" },

        ImplementationSpecific
            | _ | { "implementation specific error" },

<<<<<<< HEAD
        InvalidDecode
            [ DisplayOnly<tendermint_proto::Error> ]
            |_| { "invalid decode" },

        InvalidCodecDecode
            [ DisplayOnly<codec::Error> ]
            |_| { "invalid codec decode "},

        InvalidSerdeJsonDecode
            [ DisplayOnly<serde_json::Error> ]
            |_| { "invalid serde json decode "},

        InvalidFromUtf8
            [DisplayOnly<alloc::string::FromUtf8Error> ]
            |_| {"invalid from utf8"},

        InvalidEncode
            | _ | { "invalid encode" },

        PacketCommitmentKeysNotFound
            | _ | { "packet commitmet keys not found"},

        AcknowledgementsKeysNotFound
            | _ | { "Acknowldegement keys not found" },

        IvalidIncreaseChannelCounter
            | _ | { "invalid increase channel counter" },

        InvalidStoreChannelsKeys
            | _ | { "invalid store channels keys" },

        InvalidStoreChannelsConnection
            | _ | { "invalid store channels connection" },

        InvalidStoreAcknowledgementsKeys
            | _ | { "invalid store acknowledgement keys" },

        InvalidStorePacketCommitmentKeys
            | _ | { "invalid store packet commitment keys" },

        InvalidDeletePacketCommitmentKeys
            | _ | { "invalid delete packet commitment keys" },

        EmptyAcknowledgeResponse
            | _ | { "empty acknowledge response" },

        InvalidPathParser
            [ TraceError<PathError> ]
            | _ | { "inlvaid path parser" }




=======
        AppModule
            { description: String }
            | e | {
                format_args!(
                    "application module error: {0}",
                    e.description)
            },
>>>>>>> beb4642d
    }
}

impl Error {
    pub fn chan_open_confirm_proof_verification(e: Error) -> Error {
        e.add_trace(&"Handshake proof verification fails at ChannelOpenConfirm")
    }
}<|MERGE_RESOLUTION|>--- conflicted
+++ resolved
@@ -343,7 +343,14 @@
         ImplementationSpecific
             | _ | { "implementation specific error" },
 
-<<<<<<< HEAD
+        AppModule
+            { description: String }
+            | e | {
+                format_args!(
+                    "application module error: {0}",
+                    e.description)
+            },
+
         InvalidDecode
             [ DisplayOnly<tendermint_proto::Error> ]
             |_| { "invalid decode" },
@@ -364,10 +371,10 @@
             | _ | { "invalid encode" },
 
         PacketCommitmentKeysNotFound
-            | _ | { "packet commitmet keys not found"},
+            | _ | { "packet commitment keys not found"},
 
         AcknowledgementsKeysNotFound
-            | _ | { "Acknowldegement keys not found" },
+            | _ | { "Acknowledgement keys not found" },
 
         IvalidIncreaseChannelCounter
             | _ | { "invalid increase channel counter" },
@@ -392,20 +399,8 @@
 
         InvalidPathParser
             [ TraceError<PathError> ]
-            | _ | { "inlvaid path parser" }
-
-
-
-
-=======
-        AppModule
-            { description: String }
-            | e | {
-                format_args!(
-                    "application module error: {0}",
-                    e.description)
-            },
->>>>>>> beb4642d
+            | _ | { "invalid path parser" },
+
     }
 }
 
