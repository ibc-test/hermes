--- conflicted
+++ resolved
@@ -1,10 +1,5 @@
 use crate::prelude::*;
 
-<<<<<<< HEAD
-use tendermint_proto::Protobuf;
-
-=======
->>>>>>> 7683d434
 use derive_more::{From, Into};
 use ibc_proto::ibc::core::channel::v1::MsgAcknowledgement as RawMsgAcknowledgement;
 use tendermint_proto::Protobuf;
@@ -18,23 +13,16 @@
 pub const TYPE_URL: &str = "/ibc.core.channel.v1.MsgAcknowledgement";
 
 /// A generic Acknowledgement type that modules may interpret as they like.
-<<<<<<< HEAD
-#[derive(Clone, Debug, PartialEq, From, Into)]
-=======
 #[derive(Clone, Debug, PartialEq, Eq, From, Into)]
->>>>>>> 7683d434
 pub struct Acknowledgement(Vec<u8>);
 
 impl Acknowledgement {
     pub fn is_empty(&self) -> bool {
         self.0.is_empty()
-<<<<<<< HEAD
     }
 
     pub fn into_vec(self) -> Vec<u8> {
         self.0
-=======
->>>>>>> 7683d434
     }
 }
 
