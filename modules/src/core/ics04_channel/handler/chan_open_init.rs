//! Protocol logic specific to ICS4 messages of type `MsgChannelOpenInit`.

use crate::core::ics04_channel::channel::{ChannelEnd, State};
use crate::core::ics04_channel::context::ChannelReader;
use crate::core::ics04_channel::error::Error;
use crate::core::ics04_channel::events::Attributes;
use crate::core::ics04_channel::handler::{ChannelIdState, ChannelResult};
use crate::core::ics04_channel::msgs::chan_open_init::MsgChannelOpenInit;
use crate::core::ics24_host::identifier::ChannelId;
use crate::events::IbcEvent;
use crate::handler::{HandlerOutput, HandlerResult};
use crate::prelude::*;

pub(crate) fn process(
    ctx: &dyn ChannelReader,
    msg: &MsgChannelOpenInit,
) -> HandlerResult<ChannelResult, Error> {
    tracing::trace!(target:"ibc-rs","[chan_open_init] begin to process the chan_open_init msg : {:?}",msg);

    let mut output = HandlerOutput::builder();

    if msg.channel.connection_hops().len() != 1 {
        return Err(Error::invalid_connection_hops_length(
            1,
            msg.channel.connection_hops().len(),
        ));
    }

    // An IBC connection running on the local (host) chain should exist.
    let conn = ctx.connection_end(&msg.channel.connection_hops()[0])?;
    let get_versions = conn.versions();
    let version = match get_versions {
        [version] => version,
        _ => return Err(Error::invalid_version_length_connection()),
    };

    let channel_feature = msg.channel.ordering().to_string();
    if !version.is_supported_feature(channel_feature) {
        return Err(Error::channel_feature_not_suported_by_connection());
    }

    // Channel identifier construction.
    let id_counter = ctx.channel_counter()?;
    let chan_id = ChannelId::new(id_counter);

    output.log(format!(
        "success: generated new channel identifier: {}",
        chan_id
    ));

    let new_channel_end = ChannelEnd::new(
        State::Init,
        *msg.channel.ordering(),
        msg.channel.counterparty().clone(),
        msg.channel.connection_hops().clone(),
        msg.channel.version().clone(),
    );

    output.log("success: no channel found");

    let result = ChannelResult {
        port_id: msg.port_id.clone(),
        channel_id: chan_id.clone(),
        channel_end: new_channel_end,
        channel_id_state: ChannelIdState::Generated,
    };
    tracing::trace!(target:"ibc-rs","[chan_open_init] process result : {:?}",result);

    let event_attributes = Attributes {
<<<<<<< HEAD
        height: ctx.host_height(),
        port_id: msg.port_id.clone(),
        channel_id: Some(chan_id),
        connection_id: msg.channel.connection_hops[0].clone(),
        counterparty_port_id: msg.channel.counterparty().port_id.clone(),
        counterparty_channel_id: msg.channel.counterparty().channel_id.clone(),
=======
        channel_id: Some(chan_id),
        ..Default::default()
>>>>>>> 7683d434
    };
    output.emit(IbcEvent::OpenInitChannel(
        event_attributes
            .try_into()
            .map_err(|_| Error::missing_channel_id())?,
    ));

    tracing::trace!(target:"ibc-rs","[chan_open_init] process output : {:?}",output);

    Ok(output.with_result(result))
}

#[cfg(test)]
mod tests {
    use crate::prelude::*;

    use test_log::test;

    use crate::core::ics03_connection::connection::ConnectionEnd;
    use crate::core::ics03_connection::connection::State as ConnectionState;
    use crate::core::ics03_connection::msgs::conn_open_init::test_util::get_dummy_raw_msg_conn_open_init;
    use crate::core::ics03_connection::msgs::conn_open_init::MsgConnectionOpenInit;
    use crate::core::ics03_connection::version::get_compatible_versions;
    use crate::core::ics04_channel::channel::State;
    use crate::core::ics04_channel::handler::channel_dispatch;
    use crate::core::ics04_channel::msgs::chan_open_init::test_util::get_dummy_raw_msg_chan_open_init;
    use crate::core::ics04_channel::msgs::chan_open_init::MsgChannelOpenInit;
    use crate::core::ics04_channel::msgs::ChannelMsg;
    use crate::core::ics24_host::identifier::ConnectionId;
    use crate::events::IbcEvent;
    use crate::mock::context::MockContext;

    #[test]
    fn chan_open_init_msg_processing() {
        struct Test {
            name: String,
            ctx: MockContext,
            msg: ChannelMsg,
            want_pass: bool,
        }

        let msg_chan_init =
            MsgChannelOpenInit::try_from(get_dummy_raw_msg_chan_open_init()).unwrap();

        let context = MockContext::default();

        let msg_conn_init =
            MsgConnectionOpenInit::try_from(get_dummy_raw_msg_conn_open_init()).unwrap();

        let init_conn_end = ConnectionEnd::new(
            ConnectionState::Init,
            msg_conn_init.client_id.clone(),
            msg_conn_init.counterparty.clone(),
            get_compatible_versions(),
            msg_conn_init.delay_period,
        );

        let cid = ConnectionId::default();

        let tests: Vec<Test> = vec![
            Test {
                name: "Processing fails because no connection exists in the context".to_string(),
                ctx: context.clone(),
                msg: ChannelMsg::ChannelOpenInit(msg_chan_init.clone()),
                want_pass: false,
            },
            Test {
                name: "Good parameters".to_string(),
                ctx: context.with_connection(cid, init_conn_end),
                msg: ChannelMsg::ChannelOpenInit(msg_chan_init),
                want_pass: true,
            },
        ]
        .into_iter()
        .collect();

        for test in tests {
            let res = channel_dispatch(&test.ctx, &test.msg);
            // Additionally check the events and the output objects in the result.
            match res {
                Ok((proto_output, res)) => {
                    assert!(
                        test.want_pass,
                        "chan_open_init: test passed but was supposed to fail for test: {}, \nparams {:?} {:?}",
                        test.name,
                        test.msg,
                        test.ctx.clone()
                    );

                    let proto_output = proto_output.with_result(());
                    assert!(!proto_output.events.is_empty()); // Some events must exist.

                    // The object in the output is a ChannelEnd, should have init state.
                    assert_eq!(res.channel_end.state().clone(), State::Init);
                    let msg_init = test.msg;

                    if let ChannelMsg::ChannelOpenInit(msg_init) = msg_init {
                        assert_eq!(res.port_id.clone(), msg_init.port_id.clone());
                    }

                    for e in proto_output.events.iter() {
                        assert!(matches!(e, &IbcEvent::OpenInitChannel(_)));
                    }
                }
                Err(e) => {
                    assert!(
                        !test.want_pass,
                        "chan_open_init: did not pass test: {}, \nparams {:?} {:?} error: {:?}",
                        test.name,
                        test.msg,
                        test.ctx.clone(),
                        e,
                    );
                }
            }
        }
    }
}<|MERGE_RESOLUTION|>--- conflicted
+++ resolved
@@ -67,17 +67,12 @@
     tracing::trace!(target:"ibc-rs","[chan_open_init] process result : {:?}",result);
 
     let event_attributes = Attributes {
-<<<<<<< HEAD
         height: ctx.host_height(),
         port_id: msg.port_id.clone(),
         channel_id: Some(chan_id),
         connection_id: msg.channel.connection_hops[0].clone(),
         counterparty_port_id: msg.channel.counterparty().port_id.clone(),
         counterparty_channel_id: msg.channel.counterparty().channel_id.clone(),
-=======
-        channel_id: Some(chan_id),
-        ..Default::default()
->>>>>>> 7683d434
     };
     output.emit(IbcEvent::OpenInitChannel(
         event_attributes
