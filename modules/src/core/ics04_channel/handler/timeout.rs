--- conflicted
+++ resolved
@@ -22,19 +22,16 @@
     pub channel: Option<ChannelEnd>,
 }
 
-<<<<<<< HEAD
-pub fn process<HostFunctions: HostFunctionsProvider + 'static>(
-    ctx: &dyn ChannelReader,
-    msg: &MsgTimeout,
-) -> HandlerResult<PacketResult, Error> {
-=======
 /// TimeoutPacket is called by a module which originally attempted to send a
 /// packet to a counterparty module, where the timeout height has passed on the
 /// counterparty chain without the packet being committed, to prove that the
 /// packet can no longer be executed and to allow the calling module to safely
 /// perform appropriate state transitions.
-pub fn process(ctx: &dyn ChannelReader, msg: &MsgTimeout) -> HandlerResult<PacketResult, Error> {
->>>>>>> b80bceab
+pub fn process<HostFunctions: HostFunctionsProvider + 'static>(
+    ctx: &dyn ChannelReader,
+    msg: &MsgTimeout,
+) -> HandlerResult<PacketResult, Error> {
+
     let mut output = HandlerOutput::builder();
 
     let packet = &msg.packet;
