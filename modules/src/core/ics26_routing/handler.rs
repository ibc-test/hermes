use crate::prelude::*;

use ibc_proto::google::protobuf::Any;

use crate::applications::ics20_fungible_token_transfer::relay_application_logic::send_transfer::send_transfer as ics20_msg_dispatcher;
use crate::core::ics02_client::handler::dispatch as ics2_msg_dispatcher;
use crate::core::ics03_connection::handler::dispatch as ics3_msg_dispatcher;
use crate::core::ics04_channel::handler::{
    channel_callback as ics4_callback, channel_dispatch as ics4_msg_dispatcher,
    channel_validate as ics4_validate, recv_packet::RecvPacketResult,
};
use crate::core::ics04_channel::handler::{
    packet_callback as ics4_packet_callback, packet_dispatch as ics4_packet_msg_dispatcher,
    packet_validate as ics4_packet_validate,
};
use crate::core::ics04_channel::packet::PacketResult;
use crate::core::ics26_routing::context::Ics26Context;
use crate::core::ics26_routing::error::Error;
use crate::core::ics26_routing::msgs::Ics26Envelope::{
    self, Ics20Msg, Ics2Msg, Ics3Msg, Ics4ChannelMsg, Ics4PacketMsg,
};
use crate::{events::IbcEvent, handler::HandlerOutput};

/// Mimics the DeliverTx ABCI interface, but for a single message and at a slightly lower level.
/// No need for authentication info or signature checks here.
/// Returns a vector of all events that got generated as a byproduct of processing `message`.
pub fn deliver<Ctx>(ctx: &mut Ctx, message: Any) -> Result<(Vec<IbcEvent>, Vec<String>), Error>
where
    Ctx: Ics26Context,
{
    // Decode the proto message into a domain message, creating an ICS26 envelope.
    let envelope = decode(message)?;

    // Process the envelope, and accumulate any events that were generated.
    let output = dispatch(ctx, envelope)?;

    Ok((output.events, output.log))
}

/// Attempts to convert a message into a [Ics26Envelope] message
pub fn decode(message: Any) -> Result<Ics26Envelope, Error> {
    message.try_into()
}

/// Top-level ICS dispatch function. Routes incoming IBC messages to their corresponding module.
/// Returns a handler output with empty result of type `HandlerOutput<()>` which contains the log
/// and events produced after processing the input `msg`.
/// If this method returns an error, the runtime is expected to rollback all state modifications to
/// the `Ctx` caused by all messages from the transaction that this `msg` is a part of.
pub fn dispatch<Ctx>(ctx: &mut Ctx, msg: Ics26Envelope) -> Result<HandlerOutput<()>, Error>
where
    Ctx: Ics26Context,
{
    let output = match msg {
        Ics2Msg(msg) => {
            let handler_output = ics2_msg_dispatcher(ctx, msg).map_err(Error::ics02_client)?;

            // Apply the result to the context (host chain store).
            ctx.store_client_result(handler_output.result)
                .map_err(Error::ics02_client)?;

            HandlerOutput::builder()
                .with_log(handler_output.log)
                .with_events(handler_output.events)
                .with_result(())
        }

        Ics3Msg(msg) => {
            let handler_output = ics3_msg_dispatcher(ctx, msg).map_err(Error::ics03_connection)?;

            // Apply any results to the host chain store.
            ctx.store_connection_result(handler_output.result)
                .map_err(Error::ics03_connection)?;

            HandlerOutput::builder()
                .with_log(handler_output.log)
                .with_events(handler_output.events)
                .with_result(())
        }

        Ics4ChannelMsg(msg) => {
            let module_id = ics4_validate(ctx, &msg).map_err(Error::ics04_channel)?;
            let (mut handler_builder, channel_result) =
                ics4_msg_dispatcher(ctx, &msg).map_err(Error::ics04_channel)?;

            let mut module_output = HandlerOutput::builder().with_result(());
            let cb_result =
                ics4_callback(ctx, &module_id, &msg, channel_result, &mut module_output);
            handler_builder.merge(module_output);
            let channel_result = cb_result.map_err(Error::ics04_channel)?;

            // Apply any results to the host chain store.
            ctx.store_channel_result(channel_result)
                .map_err(Error::ics04_channel)?;

            handler_builder.with_result(())
        }

        Ics20Msg(msg) => {
            let handler_output =
                ics20_msg_dispatcher(ctx, msg).map_err(Error::ics20_fungible_token_transfer)?;

            // Apply any results to the host chain store.
            ctx.store_packet_result(handler_output.result)
                .map_err(Error::ics04_channel)?;

            HandlerOutput::builder()
                .with_log(handler_output.log)
                .with_events(handler_output.events)
                .with_result(())
        }

        Ics4PacketMsg(msg) => {
<<<<<<< HEAD
            let handler_output =
                ics04_packet_msg_dispatcher(ctx, msg.clone()).map_err(Error::ics04_channel)?;

            // Apply any results to the host chain store
            ctx.store_packet_result(handler_output.result)
=======
            let module_id = ics4_packet_validate(ctx, &msg).map_err(Error::ics04_channel)?;
            let (mut handler_builder, packet_result) =
                ics4_packet_msg_dispatcher(ctx, &msg).map_err(Error::ics04_channel)?;

            if matches!(packet_result, PacketResult::Recv(RecvPacketResult::NoOp)) {
                return Ok(handler_builder.with_result(()));
            }

            let mut module_output = HandlerOutput::builder().with_result(());
            let cb_result = ics4_packet_callback(ctx, &module_id, &msg, &mut module_output);
            handler_builder.merge(module_output);
            cb_result.map_err(Error::ics04_channel)?;

            // Apply any results to the host chain store.
            ctx.store_packet_result(packet_result)
>>>>>>> efbf7d18
                .map_err(Error::ics04_channel)?;

            handler_builder.with_result(())
        }
    };

    Ok(output)
}

#[cfg(test)]
mod tests {
    use crate::prelude::*;

    use test_log::test;

    use crate::core::ics02_client::client_consensus::AnyConsensusState;
    use crate::core::ics02_client::client_state::AnyClientState;
    use crate::events::IbcEvent;
    use crate::{
        applications::ics20_fungible_token_transfer::msgs::transfer::test_util::get_dummy_msg_transfer,
        core::ics23_commitment::commitment::test_util::get_dummy_merkle_proof,
    };

    use crate::core::ics02_client::msgs::{
        create_client::MsgCreateAnyClient, update_client::MsgUpdateAnyClient,
        upgrade_client::MsgUpgradeAnyClient, ClientMsg,
    };
    use crate::core::ics03_connection::msgs::{
        conn_open_ack::{test_util::get_dummy_raw_msg_conn_open_ack, MsgConnectionOpenAck},
        conn_open_init::{test_util::get_dummy_raw_msg_conn_open_init, MsgConnectionOpenInit},
        conn_open_try::{test_util::get_dummy_raw_msg_conn_open_try, MsgConnectionOpenTry},
        ConnectionMsg,
    };
    use crate::core::ics04_channel::msgs::{
        chan_close_confirm::{
            test_util::get_dummy_raw_msg_chan_close_confirm, MsgChannelCloseConfirm,
        },
        chan_close_init::{test_util::get_dummy_raw_msg_chan_close_init, MsgChannelCloseInit},
        chan_open_ack::{test_util::get_dummy_raw_msg_chan_open_ack, MsgChannelOpenAck},
        chan_open_init::{test_util::get_dummy_raw_msg_chan_open_init, MsgChannelOpenInit},
        chan_open_try::{test_util::get_dummy_raw_msg_chan_open_try, MsgChannelOpenTry},
        recv_packet::{test_util::get_dummy_raw_msg_recv_packet, MsgRecvPacket},
        timeout_on_close::{test_util::get_dummy_raw_msg_timeout_on_close, MsgTimeoutOnClose},
        ChannelMsg, PacketMsg,
    };

    use crate::core::ics24_host::identifier::ConnectionId;
    use crate::core::ics26_routing::context::{ModuleId, RouterBuilder};
    use crate::core::ics26_routing::handler::dispatch;
    use crate::core::ics26_routing::msgs::Ics26Envelope;
    use crate::mock::client_state::{MockClientState, MockConsensusState};
    use crate::mock::context::{MockContext, MockRouterBuilder};
    use crate::mock::header::MockHeader;
    use crate::test_utils::{get_dummy_account_id, DummyModule};
    use crate::timestamp::Timestamp;
    use crate::Height;

    #[test]
    /// These tests exercise two main paths: (1) the ability of the ICS26 routing module to dispatch
    /// messages to the correct module handler, and more importantly: (2) the ability of ICS handlers
    /// to work with the context and correctly store results (i.e., the `ClientKeeper`,
    /// `ConnectionKeeper`, and `ChannelKeeper` traits).
    fn routing_module_and_keepers() {
        // Test parameters
        struct Test {
            name: String,
            msg: Ics26Envelope,
            want_pass: bool,
        }
        let default_signer = get_dummy_account_id();
        let client_height = 5;
        let start_client_height = Height::new(0, client_height);
        let update_client_height = Height::new(0, 34);
        let update_client_height_after_send = Height::new(0, 35);

        let update_client_height_after_second_send = Height::new(0, 36);

        let upgrade_client_height = Height::new(1, 2);

        let upgrade_client_height_second = Height::new(1, 1);

        let module = DummyModule::default();
        let module_id: ModuleId = "dummymodule".parse().unwrap();

        let router = MockRouterBuilder::default()
            .add_route(module_id.clone(), module)
            .unwrap()
            .build();

        // We reuse this same context across all tests. Nothing in particular needs parametrizing.
        let mut ctx = MockContext::default().with_router(router);

        let create_client_msg = MsgCreateAnyClient::new(
            AnyClientState::from(MockClientState::new(MockHeader::new(start_client_height))),
            AnyConsensusState::Mock(MockConsensusState::new(MockHeader::new(
                start_client_height,
            ))),
            default_signer.clone(),
        )
        .unwrap();

        //
        // Connection handshake messages.
        //
        let msg_conn_init =
            MsgConnectionOpenInit::try_from(get_dummy_raw_msg_conn_open_init()).unwrap();

        let correct_msg_conn_try = MsgConnectionOpenTry::try_from(get_dummy_raw_msg_conn_open_try(
            client_height,
            client_height,
        ))
        .unwrap();

        // The handler will fail to process this msg because the client height is too advanced.
        let incorrect_msg_conn_try = MsgConnectionOpenTry::try_from(
            get_dummy_raw_msg_conn_open_try(client_height + 1, client_height + 1),
        )
        .unwrap();

        let msg_conn_ack = MsgConnectionOpenAck::try_from(get_dummy_raw_msg_conn_open_ack(
            client_height,
            client_height,
        ))
        .unwrap();

        //
        // Channel handshake messages.
        //
        let msg_chan_init =
            MsgChannelOpenInit::try_from(get_dummy_raw_msg_chan_open_init()).unwrap();

        // The handler will fail to process this b/c the associated connection does not exist
        let mut incorrect_msg_chan_init = msg_chan_init.clone();
        incorrect_msg_chan_init.channel.connection_hops = vec![ConnectionId::new(590)];

        let msg_chan_try =
            MsgChannelOpenTry::try_from(get_dummy_raw_msg_chan_open_try(client_height)).unwrap();

        let msg_chan_ack =
            MsgChannelOpenAck::try_from(get_dummy_raw_msg_chan_open_ack(client_height)).unwrap();

        let msg_chan_close_init =
            MsgChannelCloseInit::try_from(get_dummy_raw_msg_chan_close_init()).unwrap();

        let msg_chan_close_confirm =
            MsgChannelCloseConfirm::try_from(get_dummy_raw_msg_chan_close_confirm(client_height))
                .unwrap();

        let msg_transfer = get_dummy_msg_transfer(35);
        let msg_transfer_two = get_dummy_msg_transfer(36);

        let mut msg_to_on_close =
            MsgTimeoutOnClose::try_from(get_dummy_raw_msg_timeout_on_close(36, 5)).unwrap();
        msg_to_on_close.packet.sequence = 2.into();
        msg_to_on_close.packet.timeout_height = msg_transfer_two.timeout_height;
        msg_to_on_close.packet.timeout_timestamp = msg_transfer_two.timeout_timestamp;

        let msg_recv_packet = MsgRecvPacket::try_from(get_dummy_raw_msg_recv_packet(35)).unwrap();

        // First, create a client..
        let res = dispatch(
            &mut ctx,
            Ics26Envelope::Ics2Msg(ClientMsg::CreateClient(create_client_msg.clone())),
        );

        assert!(
            res.is_ok(),
            "ICS26 routing dispatch test 'client creation' failed for message {:?} with result: {:?}",
            create_client_msg,
            res
        );

        ctx.scope_port_to_module(msg_chan_init.port_id.clone(), module_id);

        // Figure out the ID of the client that was just created.
        let mut events = res.unwrap().events;
        let client_id_event = events.pop();
        assert!(
            client_id_event.is_some(),
            "There was no event generated for client creation!"
        );
        let client_id = match client_id_event.unwrap() {
            IbcEvent::CreateClient(create_client) => create_client.client_id().clone(),
            event => panic!("unexpected IBC event: {:?}", event),
        };

        let tests: Vec<Test> = vec![
            // Test some ICS2 client functionality.
            Test {
                name: "Client update successful".to_string(),
                msg: Ics26Envelope::Ics2Msg(ClientMsg::UpdateClient(MsgUpdateAnyClient {
                    client_id: client_id.clone(),
                    header: MockHeader::new(update_client_height)
                        .with_timestamp(Timestamp::now())
                        .into(),
                    signer: default_signer.clone(),
                })),
                want_pass: true,
            },
            Test {
                name: "Client update fails due to stale header".to_string(),
                msg: Ics26Envelope::Ics2Msg(ClientMsg::UpdateClient(MsgUpdateAnyClient {
                    client_id: client_id.clone(),
                    header: MockHeader::new(update_client_height).into(),
                    signer: default_signer.clone(),
                })),
                want_pass: false,
            },
            Test {
                name: "Connection open init succeeds".to_string(),
                msg: Ics26Envelope::Ics3Msg(ConnectionMsg::ConnectionOpenInit(
                    msg_conn_init.with_client_id(client_id.clone()),
                )),
                want_pass: true,
            },
            Test {
                name: "Connection open try fails due to InvalidConsensusHeight (too high)"
                    .to_string(),
                msg: Ics26Envelope::Ics3Msg(ConnectionMsg::ConnectionOpenTry(Box::new(
                    incorrect_msg_conn_try,
                ))),
                want_pass: false,
            },
            Test {
                name: "Connection open try succeeds".to_string(),
                msg: Ics26Envelope::Ics3Msg(ConnectionMsg::ConnectionOpenTry(Box::new(
                    correct_msg_conn_try.with_client_id(client_id.clone()),
                ))),
                want_pass: true,
            },
            Test {
                name: "Connection open ack succeeds".to_string(),
                msg: Ics26Envelope::Ics3Msg(ConnectionMsg::ConnectionOpenAck(Box::new(
                    msg_conn_ack,
                ))),
                want_pass: true,
            },
            // ICS04
            Test {
                name: "Channel open init succeeds".to_string(),
                msg: Ics26Envelope::Ics4ChannelMsg(ChannelMsg::ChannelOpenInit(msg_chan_init)),
                want_pass: true,
            },
            Test {
                name: "Channel open init fail due to missing connection".to_string(),
                msg: Ics26Envelope::Ics4ChannelMsg(ChannelMsg::ChannelOpenInit(
                    incorrect_msg_chan_init,
                )),
                want_pass: false,
            },
            Test {
                name: "Channel open try succeeds".to_string(),
                msg: Ics26Envelope::Ics4ChannelMsg(ChannelMsg::ChannelOpenTry(msg_chan_try)),
                want_pass: true,
            },
            Test {
                name: "Channel open ack succeeds".to_string(),
                msg: Ics26Envelope::Ics4ChannelMsg(ChannelMsg::ChannelOpenAck(msg_chan_ack)),
                want_pass: true,
            },
            //ICS20-04-packet
            Test {
                name: "Packet send".to_string(),
                msg: Ics26Envelope::Ics20Msg(msg_transfer),
                want_pass: true,
            },
            // The client update is required in this test, because the proof associated with
            // msg_recv_packet has the same height as the packet TO height (see get_dummy_raw_msg_recv_packet)
            Test {
                name: "Client update successful #2".to_string(),
                msg: Ics26Envelope::Ics2Msg(ClientMsg::UpdateClient(MsgUpdateAnyClient {
                    client_id: client_id.clone(),
                    header: MockHeader::new(update_client_height_after_send)
                        .with_timestamp(Timestamp::now())
                        .into(),
                    signer: default_signer.clone(),
                })),
                want_pass: true,
            },
            Test {
                name: "Receive packet".to_string(),
                msg: Ics26Envelope::Ics4PacketMsg(PacketMsg::RecvPacket(msg_recv_packet.clone())),
                want_pass: true,
            },
            Test {
                name: "Re-Receive packet".to_string(),
                msg: Ics26Envelope::Ics4PacketMsg(PacketMsg::RecvPacket(msg_recv_packet)),
                want_pass: true,
            },
            Test {
                name: "Packet send".to_string(),
                msg: Ics26Envelope::Ics20Msg(msg_transfer_two),
                want_pass: true,
            },
            Test {
                name: "Client update successful".to_string(),
                msg: Ics26Envelope::Ics2Msg(ClientMsg::UpdateClient(MsgUpdateAnyClient {
                    client_id: client_id.clone(),
                    header: MockHeader::new(update_client_height_after_second_send).into(),
                    signer: default_signer.clone(),
                })),
                want_pass: true,
            },
            //ICS04-close channel
            Test {
                name: "Channel close init succeeds".to_string(),
                msg: Ics26Envelope::Ics4ChannelMsg(ChannelMsg::ChannelCloseInit(
                    msg_chan_close_init,
                )),
                want_pass: true,
            },
            Test {
                name: "Channel close confirm fails cause channel is already closed".to_string(),
                msg: Ics26Envelope::Ics4ChannelMsg(ChannelMsg::ChannelCloseConfirm(
                    msg_chan_close_confirm,
                )),
                want_pass: false,
            },
            //ICS04-to_on_close
            Test {
                name: "Timeout on close".to_string(),
                msg: Ics26Envelope::Ics4PacketMsg(PacketMsg::ToClosePacket(msg_to_on_close)),
                want_pass: true,
            },
            Test {
                name: "Client upgrade successful".to_string(),
                msg: Ics26Envelope::Ics2Msg(ClientMsg::UpgradeClient(MsgUpgradeAnyClient::new(
                    client_id.clone(),
                    AnyClientState::Mock(MockClientState::new(MockHeader::new(
                        upgrade_client_height,
                    ))),
                    AnyConsensusState::Mock(MockConsensusState::new(MockHeader::new(
                        upgrade_client_height,
                    ))),
                    get_dummy_merkle_proof(),
                    get_dummy_merkle_proof(),
                    default_signer.clone(),
                ))),
                want_pass: true,
            },
            Test {
                name: "Client upgrade un-successful".to_string(),
                msg: Ics26Envelope::Ics2Msg(ClientMsg::UpgradeClient(MsgUpgradeAnyClient::new(
                    client_id,
                    AnyClientState::Mock(MockClientState::new(MockHeader::new(
                        upgrade_client_height_second,
                    ))),
                    AnyConsensusState::Mock(MockConsensusState::new(MockHeader::new(
                        upgrade_client_height_second,
                    ))),
                    get_dummy_merkle_proof(),
                    get_dummy_merkle_proof(),
                    default_signer,
                ))),
                want_pass: false,
            },
        ]
        .into_iter()
        .collect();

        for test in tests {
            let res = dispatch(&mut ctx, test.msg.clone());

            assert_eq!(
                test.want_pass,
                res.is_ok(),
                "ICS26 routing dispatch test '{}' failed for message {:?}\nwith result: {:?}",
                test.name,
                test.msg,
                res
            );
        }
    }
}<|MERGE_RESOLUTION|>--- conflicted
+++ resolved
@@ -111,13 +111,6 @@
         }
 
         Ics4PacketMsg(msg) => {
-<<<<<<< HEAD
-            let handler_output =
-                ics04_packet_msg_dispatcher(ctx, msg.clone()).map_err(Error::ics04_channel)?;
-
-            // Apply any results to the host chain store
-            ctx.store_packet_result(handler_output.result)
-=======
             let module_id = ics4_packet_validate(ctx, &msg).map_err(Error::ics04_channel)?;
             let (mut handler_builder, packet_result) =
                 ics4_packet_msg_dispatcher(ctx, &msg).map_err(Error::ics04_channel)?;
@@ -133,7 +126,6 @@
 
             // Apply any results to the host chain store.
             ctx.store_packet_result(packet_result)
->>>>>>> efbf7d18
                 .map_err(Error::ics04_channel)?;
 
             handler_builder.with_result(())
