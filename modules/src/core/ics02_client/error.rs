use crate::prelude::*;

use flex_error::{define_error, DisplayOnly, TraceError};

use crate::clients::ics07_tendermint::error::Error as Ics07Error;
use crate::clients::ics10_grandpa::error::Error as Ics10Error;
use crate::core::ics02_client::client_type::ClientType;
use crate::core::ics02_client::height::HeightError;
use crate::core::ics04_channel::packet::Sequence;
use crate::core::ics23_commitment::error::Error as Ics23Error;
use crate::core::ics24_host::error::ValidationError;
use crate::core::ics24_host::identifier::ClientId;
use crate::timestamp::Timestamp;
use crate::Height;

use tendermint::Error as TendermintError;
use tendermint_proto::Error as TendermintProtoError;

define_error! {
    #[derive(Debug, PartialEq, Eq)]
    Error {
        UnknownClientType
            { client_type: String }
            | e | { format_args!("unknown client type: {0}", e.client_type) },

        ClientIdentifierConstructor
            { client_type: ClientType, counter: u64 }
            [ ValidationError ]
            | e | {
                format_args!("Client identifier constructor failed for type {0} with counter {1}",
                    e.client_type, e.counter)
            },

        ClientAlreadyExists
            { client_id: ClientId }
            | e | { format_args!("client already exists: {0}", e.client_id) },

        ClientNotFound
            { client_id: ClientId }
            | e | { format_args!("client not found: {0}", e.client_id) },

        ClientFrozen
            { client_id: ClientId }
            | e | { format_args!("client is frozen: {0}", e.client_id) },

        ConsensusStateNotFound
            { client_id: ClientId, height: Height }
            | e | {
                format_args!("consensus state not found at: {0} at height {1}",
                    e.client_id, e.height)
            },

        ImplementationSpecific
            | _ | { "implementation specific error" },

        HeaderVerificationFailure
            { reason: String }
            | e | { format_args!("header verification failed with reason: {}", e.reason) },

        InvalidTrustThreshold
            { numerator: u64, denominator: u64 }
            | e | { format_args!("failed to build trust threshold from fraction: {}/{}", e.numerator, e.denominator) },

        FailedTrustThresholdConversion
            { numerator: u64, denominator: u64 }
            [ TendermintError ]
            | e | { format_args!("failed to build Tendermint domain type trust threshold from fraction: {}/{}", e.numerator, e.denominator) },

        UnknownClientStateType
            { client_state_type: String }
            | e | { format_args!("unknown client state type: {0}", e.client_state_type) },

        EmptyClientStateResponse
            | _ | { "the client state was not found" },

        EmptyPrefix
            | _ | { "empty prefix" },

        UnknownConsensusStateType
            { consensus_state_type: String }
            | e | {
                format_args!("unknown client consensus state type: {0}",
                    e.consensus_state_type)
            },

        EmptyConsensusStateResponse
            | _ | { "the client consensus state was not found" },

        UnknownHeaderType
            { header_type: String }
            | e | {
                format_args!("unknown header type: {0}",
                    e.header_type)
            },

        UnknownMisbehaviourType
            { misbehavior_type: String }
            | e | {
                format_args!("unknown misbehaviour type: {0}",
                    e.misbehavior_type)
            },

        InvalidRawClientId
            { client_id: String }
            [ ValidationError ]
            | e | {
                format_args!("invalid raw client identifier {0}",
                    e.client_id)
            },

        DecodeRawClientState
            [ TraceError<TendermintProtoError> ]
            | _ | { "error decoding raw client state" },

        MissingRawClientState
            | _ | { "missing raw client state" },

        InvalidRawConsensusState
            [ TraceError<TendermintProtoError> ]
            | _ | { "invalid raw client consensus state" },

        MissingRawConsensusState
            | _ | { "missing raw client consensus state" },

        InvalidMsgUpdateClientId
            [ ValidationError ]
            | _ | { "invalid client id in the update client message" },

        Decode
            [ TraceError<prost::DecodeError> ]
            | _ | { "decode error" },

        MissingHeight
            | _ | { "invalid raw client consensus state: the height field is missing" },

        InvalidClientIdentifier
            [ ValidationError ]
            | _ | { "invalid client identifier" },

        InvalidRawHeader
            [ TraceError<TendermintProtoError> ]
            | _ | { "invalid raw header" },

        MissingRawHeader
            | _ | { "missing raw header" },

        DecodeRawMisbehaviour
            [ TraceError<TendermintProtoError> ]
            | _ | { "invalid raw misbehaviour" },

        InvalidRawMisbehaviour
            [ ValidationError ]
            | _ | { "invalid raw misbehaviour" },

        MissingRawMisbehaviour
            | _ | { "missing raw misbehaviour" },

        InvalidStringAsHeight
            { value: String }
            [ HeightError ]
            | e | { format_args!("String {0} cannnot be converted to height", e.value) },

        InvalidHeightResult
            | _ | { "height cannot end up zero or negative" },

        InvalidAddress
            | _ | { "invalid address" },

        InvalidUpgradeClientProof
            [ Ics23Error ]
            | _ | { "invalid proof for the upgraded client state" },

        InvalidUpgradeConsensusStateProof
            [ Ics23Error ]
            | _ | { "invalid proof for the upgraded consensus state" },

        InvalidCommitmentProof
            [ Ics23Error ]
            | _ | { "invalid commitment proof bytes" },

        Tendermint
            [ Ics07Error ]
            | _ | { "tendermint error" },

        Grandpa
            [ Ics10Error ]
            | _ | { "grandpa error" },

        InvalidPacketTimestamp
            [ crate::timestamp::ParseTimestampError ]
            | _ | { "invalid packet timeout timestamp value" },

        ClientArgsTypeMismatch
            { client_type: ClientType }
            | e | {
                format_args!("mismatch between client and arguments types, expected: {0:?}",
                    e.client_type)
            },

        InsufficientVotingPower
            { reason: String }
            | e | {
                format_args!("Insufficient overlap {}", e.reason)
            },

        RawClientAndConsensusStateTypesMismatch
            {
                state_type: ClientType,
                consensus_type: ClientType,
            }
            | e | {
                format_args!("mismatch in raw client consensus state {} with expected state {}",
                    e.state_type, e.consensus_type)
            },

        LowHeaderHeight
            {
                header_height: Height,
                latest_height: Height
            }
            | e | {
                format!("received header height ({:?}) is lower than (or equal to) client latest height ({:?})",
                    e.header_height, e.latest_height)
            },

        LowUpgradeHeight
            {
                upgraded_height: Height,
                client_height: Height,
            }
            | e | {
                format_args!("upgraded client height {} must be at greater than current client height {}",
                    e.upgraded_height, e.client_height)
            },


        CantDecodeMmrProof
            | _ | { "cant decode Mmr Proof" },

        CantDecodeMmrRoot
            | _ | { "cant decode MMR root" },

        CantDecodeMmrLeaf
            | _ | { "cant decode MMR leaf" },

        FailedToVerifyMmrProof
            | _ | { "failed to verify MMR proof" },

        InvalidConnectionState
            | _ | { "invalid connection state"},

        InvalidClientState
            | _ | { "invalid client state"},

        WrongKeyNumber
            {
                key_number: u8,
            }
            | e | {
                format_args!("Key number of hashmap or doublehashmap must be 1 or 2, but {0} found",
                    e.key_number)
            },

        StorageSizeExceed
            {
                storage_size: u32,
            }
            | e | {
                format_args!("Storage size is {0}, which is over limit",
                    e.storage_size)
            },

        HeaderHashNotMatch
            | _ | { "Header hash not match" },

        InvalidMmrLeafProof
            | _ | { "Invalid Mmr Leaf Proof" },

        MissingLatestCommitment
            | _ | { "Missing Latest Commitment" },

        EmptyMmrRoot
            | _ | { "Empty Mmr Root" },

        EmpryMmrLeafProofItems
            | _ | { "Empty Mmr Proof Items" },

        EmptyMmrLeafParentHashMmrRoot
            | _ | { "empty Mmr Leaf parent hash Mmr Root" },

        InvalidMmrRootHeight
            {
                mmr_root_height: u32,
                header_height: u32,
            }
            | e | { format!("invalid Mmr Root height, it's not can verify header, header height ({0})> mmr root height ({1})",
                e.header_height, e.mmr_root_height)
            },

        InvalidConsensusStateTimestamp
            {
                time1: Timestamp,
                time2: Timestamp,
            }
            | e | {
                format_args!("timestamp is invalid or missing, timestamp={0},  now={1}", e.time1, e.time2)
            },

        HeaderNotWithinTrustPeriod
            {
                latest_time:Timestamp,
                update_time: Timestamp,
            }
            | e | {
                format_args!("header not withing trusting period: expires_at={0} now={1}", e.latest_time, e.update_time)
            },

        TendermintHandlerError
            [ Ics07Error ]
            | _ | { format_args!("Tendermint-specific handler error") },

        MissingLocalConsensusState
            { height: Height }
            | e | { format_args!("the local consensus state could not be retrieved for height {}", e.height) },

<<<<<<< HEAD
        InvalidPacketCommitment
            { sequence: Sequence }
            | e | {
                format_args!(
                    "The stored commitment of the packet {0} is invaid",
                    e.sequence)
            },

        InvalidPacketAck
            { sequence: Sequence }
            | e | {
                format_args!(
                    "The stored acknowledgement of the packet {0} is invaid",
                    e.sequence)
            },

        InvalidNextSequenceRecv
            { sequence_restored: u64, sequence: u64}
            | e | {
                format_args!(
                    "The next_sequence_recv is {0}, which is should not be greater than the current sequence {1} in packet timeout verification of ordered channel",
                    e.sequence_restored, e.sequence)
            },

        InvalidFromUtf8
            [ TraceError<alloc::string::FromUtf8Error>]
            | _ | { "invalid from utf8"},

        InvalidDecode
            [ DisplayOnly<tendermint_proto::Error> ]
            | _ | { "invalid decode" },

        InvalidCodecDecode
            [ DisplayOnly<codec::Error> ]
            |_| { "invalid codec decode" },

        InvalidIncreaseClientCounter
            | _ | { "invalid client counter" },

        InvalidEncode
            [ DisplayOnly<tendermint_proto::Error> ]
            | _ | { "invalid encode" },

        InvalidSerdeJsonEncode
            [ DisplayOnly<serde_json::Error> ]
            |_| { "invalid serde json encode"},

        EmptyProof
            | _ | { "empty proof" },

        InvalidMerkleProof
            | _ | { "invalid merkle proof" },

        ReadProofCheck
            | _ | {"read proof check error" },

        InvalidHexDecode
            [ DisplayOnly<subtle_encoding::Error> ]
            | _ | { "invalid hex decode"},


=======
        InvalidConnectionEnd
            [ TraceError<TendermintProtoError>]
            | _ | { "invalid connection end" },

        InvalidChannelEnd
            [ TraceError<TendermintProtoError>]
            | _ | { "invalid channel end" },

        InvalidAnyClientState
            [ TraceError<TendermintProtoError>]
            | _ | { "invalid any client state" },

        InvalidAnyConsensusState
            [ TraceError<TendermintProtoError> ]
            | _ | { "invalid any client consensus state" },
>>>>>>> 817aaa36
    }
}

impl From<Ics07Error> for Error {
    fn from(e: Ics07Error) -> Error {
        Error::tendermint_handler_error(e)
    }
}<|MERGE_RESOLUTION|>--- conflicted
+++ resolved
@@ -323,7 +323,6 @@
             { height: Height }
             | e | { format_args!("the local consensus state could not be retrieved for height {}", e.height) },
 
-<<<<<<< HEAD
         InvalidPacketCommitment
             { sequence: Sequence }
             | e | {
@@ -384,8 +383,6 @@
             [ DisplayOnly<subtle_encoding::Error> ]
             | _ | { "invalid hex decode"},
 
-
-=======
         InvalidConnectionEnd
             [ TraceError<TendermintProtoError>]
             | _ | { "invalid connection end" },
@@ -401,7 +398,6 @@
         InvalidAnyConsensusState
             [ TraceError<TendermintProtoError> ]
             | _ | { "invalid any client consensus state" },
->>>>>>> 817aaa36
     }
 }
 
