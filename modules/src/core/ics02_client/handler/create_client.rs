//! Protocol logic specific to processing ICS2 messages of type `MsgCreateAnyClient`.

use crate::prelude::*;

use crate::core::ics02_client::client_consensus::AnyConsensusState;
use crate::core::ics02_client::client_state::AnyClientState;
use crate::core::ics02_client::client_type::ClientType;
use crate::core::ics02_client::context::ClientReader;
use crate::core::ics02_client::error::Error;
use crate::core::ics02_client::events::Attributes;
use crate::core::ics02_client::handler::ClientResult;
use crate::core::ics02_client::height::Height;
use crate::core::ics02_client::msgs::create_client::MsgCreateAnyClient;
use crate::core::ics24_host::identifier::ClientId;
use crate::events::IbcEvent;
use crate::handler::{HandlerOutput, HandlerResult};
use crate::timestamp::Timestamp;

/// The result following the successful processing of a `MsgCreateAnyClient` message. Preferably
/// this data type should be used with a qualified name `create_client::Result` to avoid ambiguity.
#[derive(Clone, Debug, PartialEq, Eq)]
pub struct Result {
    pub client_id: ClientId,
    pub client_type: ClientType,
    pub client_state: AnyClientState,
    pub consensus_state: AnyConsensusState,
    pub processed_time: Timestamp,
    pub processed_height: Height,
}

pub fn process(
    ctx: &dyn ClientReader,
    msg: MsgCreateAnyClient,
) -> HandlerResult<ClientResult, Error> {
    let mut output = HandlerOutput::builder();

    // Construct this client's identifier
    let id_counter = ctx.client_counter()?;
    let client_id = ClientId::new(msg.client_state.client_type(), id_counter).map_err(|e| {
        Error::client_identifier_constructor(msg.client_state.client_type(), id_counter, e)
    })?;
    let client_type = msg.client_state.client_type();

    output.log(format!(
        "success: generated new client identifier: {}",
        client_id
    ));

    let result = ClientResult::Create(Result {
        client_id: client_id.clone(),
        client_type: msg.client_state.client_type(),
        client_state: msg.client_state.clone(),
        consensus_state: msg.consensus_state,
        processed_time: ctx.host_timestamp(),
        processed_height: ctx.host_height(),
    });

    // TODO have ibc-rs informal have some different
    let event_attributes = Attributes {
<<<<<<< HEAD
        height: ctx.host_height(),
        client_type: msg.client_state.client_type(),
=======
>>>>>>> 7683d434
        client_id,
        ..Default::default()
    };
    output.emit(IbcEvent::CreateClient(event_attributes.into()));

    Ok(output.with_result(result))
}

#[cfg(test)]
mod tests {
    use crate::prelude::*;

    use core::time::Duration;
    use test_log::test;

    use crate::clients::ics07_tendermint::client_state::{
        AllowUpdate, ClientState as TendermintClientState,
    };
    use crate::clients::ics07_tendermint::header::test_util::get_dummy_tendermint_header;
    use crate::core::ics02_client::client_consensus::AnyConsensusState;
    use crate::core::ics02_client::client_state::ClientState;
    use crate::core::ics02_client::client_type::ClientType;
    use crate::core::ics02_client::handler::{dispatch, ClientResult};
    use crate::core::ics02_client::msgs::create_client::MsgCreateAnyClient;
    use crate::core::ics02_client::msgs::ClientMsg;
    use crate::core::ics02_client::trust_threshold::TrustThreshold;
    use crate::core::ics23_commitment::specs::ProofSpecs;
    use crate::core::ics24_host::identifier::ClientId;
    use crate::events::IbcEvent;
    use crate::handler::HandlerOutput;
    use crate::mock::client_state::{MockClientState, MockConsensusState};
    use crate::mock::context::MockContext;
    use crate::mock::header::MockHeader;
    use crate::test_utils::get_dummy_account_id;
    use crate::Height;

    #[test]
    fn test_create_client_ok() {
        let ctx = MockContext::default();
        let signer = get_dummy_account_id();
        let height = Height::new(0, 42).unwrap();

        let msg = MsgCreateAnyClient::new(
            MockClientState::new(MockHeader::new(height)).into(),
            MockConsensusState::new(MockHeader::new(height)).into(),
            signer,
        )
        .unwrap();

        let output = dispatch(&ctx, ClientMsg::CreateClient(msg.clone()));

        match output {
            Ok(HandlerOutput {
                result, mut events, ..
            }) => {
                assert_eq!(events.len(), 1);
                let event = events.pop().unwrap();
                let expected_client_id = ClientId::new(ClientType::Mock, 0).unwrap();
                assert!(
                    matches!(event, IbcEvent::CreateClient(ref e) if e.client_id() == &expected_client_id)
                );
                match result {
                    ClientResult::Create(create_result) => {
                        assert_eq!(create_result.client_type, ClientType::Mock);
                        assert_eq!(create_result.client_id, expected_client_id);
                        assert_eq!(create_result.client_state, msg.client_state);
                        assert_eq!(create_result.consensus_state, msg.consensus_state);
                    }
                    _ => {
                        panic!("unexpected result type: expected ClientResult::CreateResult!");
                    }
                }
            }
            Err(err) => {
                panic!("unexpected error: {}", err);
            }
        }
    }

    #[test]
    fn test_create_client_ok_multiple() {
        let existing_client_id = ClientId::default();
        let signer = get_dummy_account_id();
        let height_1 = Height::new(0, 80).unwrap();
        let height_2 = Height::new(0, 42).unwrap();
        let height_3 = Height::new(0, 50).unwrap();

        let ctx = MockContext::default().with_client(&existing_client_id, height_1);

        let create_client_msgs: Vec<MsgCreateAnyClient> = vec![
            MsgCreateAnyClient::new(
                MockClientState::new(MockHeader::new(height_2)).into(),
                MockConsensusState::new(MockHeader::new(height_2)).into(),
                signer.clone(),
            )
            .unwrap(),
            MsgCreateAnyClient::new(
                MockClientState::new(MockHeader::new(height_2)).into(),
                MockConsensusState::new(MockHeader::new(height_2)).into(),
                signer.clone(),
            )
            .unwrap(),
            MsgCreateAnyClient::new(
                MockClientState::new(MockHeader::new(height_3)).into(),
                MockConsensusState::new(MockHeader::new(height_3)).into(),
                signer,
            )
            .unwrap(),
        ]
        .into_iter()
        .collect();

        // The expected client id that will be generated will be identical to "9999-mock-0" for all
        // tests. This is because we're not persisting any client results (which is done via the
        // tests for `ics26_routing::dispatch`.
        let expected_client_id = ClientId::new(ClientType::Mock, 0).unwrap();

        for msg in create_client_msgs {
            let output = dispatch(&ctx, ClientMsg::CreateClient(msg.clone()));

            match output {
                Ok(HandlerOutput {
                    result, mut events, ..
                }) => {
                    assert_eq!(events.len(), 1);
                    let event = events.pop().unwrap();
                    assert!(
                        matches!(event, IbcEvent::CreateClient(ref e) if e.client_id() == &expected_client_id)
                    );
                    match result {
                        ClientResult::Create(create_res) => {
                            assert_eq!(create_res.client_type, msg.client_state.client_type());
                            assert_eq!(create_res.client_id, expected_client_id);
                            assert_eq!(create_res.client_state, msg.client_state);
                            assert_eq!(create_res.consensus_state, msg.consensus_state);
                        }
                        _ => {
                            panic!("expected result of type ClientResult::CreateResult");
                        }
                    }
                }
                Err(err) => {
                    panic!("unexpected error: {}", err);
                }
            }
        }
    }

    #[test]
    fn test_tm_create_client_ok() {
        let signer = get_dummy_account_id();

        let ctx = MockContext::default();

        let tm_header = get_dummy_tendermint_header();

        let tm_client_state = TendermintClientState::new(
            tm_header.chain_id.clone().into(),
            TrustThreshold::ONE_THIRD,
            Duration::from_secs(64000),
            Duration::from_secs(128000),
            Duration::from_millis(3000),
            Height::new(0, u64::from(tm_header.height)).unwrap(),
            ProofSpecs::default(),
            vec!["".to_string()],
            AllowUpdate {
                after_expiry: false,
                after_misbehaviour: false,
            },
        )
        .unwrap()
        .wrap_any();

        let msg = MsgCreateAnyClient::new(
            tm_client_state,
            AnyConsensusState::Tendermint(tm_header.try_into().unwrap()),
            signer,
        )
        .unwrap();

        let output = dispatch(&ctx, ClientMsg::CreateClient(msg.clone()));

        match output {
            Ok(HandlerOutput {
                result, mut events, ..
            }) => {
                assert_eq!(events.len(), 1);
                let event = events.pop().unwrap();
                let expected_client_id = ClientId::new(ClientType::Tendermint, 0).unwrap();
                assert!(
                    matches!(event, IbcEvent::CreateClient(ref e) if e.client_id() == &expected_client_id)
                );
                match result {
                    ClientResult::Create(create_res) => {
                        assert_eq!(create_res.client_type, ClientType::Tendermint);
                        assert_eq!(create_res.client_id, expected_client_id);
                        assert_eq!(create_res.client_state, msg.client_state);
                        assert_eq!(create_res.consensus_state, msg.consensus_state);
                    }
                    _ => {
                        panic!("expected result of type ClientResult::CreateResult");
                    }
                }
            }
            Err(err) => {
                panic!("unexpected error: {}", err);
            }
        }
    }
}<|MERGE_RESOLUTION|>--- conflicted
+++ resolved
@@ -57,11 +57,8 @@
 
     // TODO have ibc-rs informal have some different
     let event_attributes = Attributes {
-<<<<<<< HEAD
         height: ctx.host_height(),
         client_type: msg.client_state.client_type(),
-=======
->>>>>>> 7683d434
         client_id,
         ..Default::default()
     };
