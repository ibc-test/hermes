//! Protocol logic specific to processing ICS3 messages of type `MsgConnectionOpenTry`.

use crate::core::ics03_connection::connection::{ConnectionEnd, Counterparty, State};
use crate::core::ics03_connection::context::ConnectionReader;
use crate::core::ics03_connection::error::Error;
use crate::core::ics03_connection::events::Attributes;
use crate::core::ics03_connection::handler::verify::{
    check_client_consensus_height, verify_proofs,
};
use crate::core::ics03_connection::handler::{ConnectionIdState, ConnectionResult};
use crate::core::ics03_connection::msgs::conn_open_try::MsgConnectionOpenTry;
use crate::core::ics24_host::identifier::ConnectionId;
use crate::events::IbcEvent;
use crate::handler::{HandlerOutput, HandlerResult};
use crate::prelude::*;

pub(crate) fn process(
    ctx: &dyn ConnectionReader,
    msg: MsgConnectionOpenTry,
) -> HandlerResult<ConnectionResult, Error> {
    tracing::trace!(target:"ibc-rs","[conn_open_try] begin to process the conn_open_try msg : {:?}",msg);

    let mut output = HandlerOutput::builder();

    // If a consensus proof is present, check that the consensus height (for
    // client proof) in the message is not too advanced nor too old.
    // todo(davirian)
    // if let Some(consensus_height) = msg.consensus_height() {
    //     check_client_consensus_height(ctx, consensus_height)?;
    // }

    // Unwrap the old connection end (if any) and its identifier.
    let (mut new_connection_end, conn_id) = match &msg.previous_connection_id {
        // A connection with this id should already exist. Search & validate.
        Some(prev_id) => {
            let old_connection_end = ctx.connection_end(prev_id)?;

            // Validate that existing connection end matches with the one we're trying to establish.
            if old_connection_end.state_matches(&State::Init)
                && old_connection_end.counterparty_matches(&msg.counterparty)
                && old_connection_end.client_id_matches(&msg.client_id)
                && old_connection_end.delay_period() == msg.delay_period
            {
                // A ConnectionEnd already exists and all validation passed.
                output.log(format!(
                    "success: `previous_connection_id` {} validation passed",
                    prev_id
                ));
                Ok((old_connection_end, prev_id.clone()))
            } else {
                // A ConnectionEnd already exists and validation failed.
                Err(Error::connection_mismatch(prev_id.clone()))
            }
        }
        // No prev. connection id was supplied, create a new connection end and conn id.
        None => {
            // Build a new connection end as well as an identifier.
            let conn_end = ConnectionEnd::new(
                State::Init,
                msg.client_id.clone(),
                msg.counterparty.clone(),
                msg.counterparty_versions.clone(),
                msg.delay_period,
            );
            let id_counter = ctx.connection_counter()?;
            let conn_id = ConnectionId::new(id_counter);

            output.log(format!(
                "success: new connection end and identifier {} generated",
                conn_id
            ));
            Ok((conn_end, conn_id))
        }
    }?;

    tracing::trace!(target:"ibc-rs","[conn_open_try] new_connection_end : {:?}",new_connection_end);
    // Proof verification in two steps:
    // 1. Setup: build the ConnectionEnd as we expect to find it on the other party.
    let expected_conn = ConnectionEnd::new(
        State::Init,
        msg.counterparty.client_id().clone(),
        Counterparty::new(msg.client_id.clone(), None, ctx.commitment_prefix()),
        msg.counterparty_versions.clone(),
        msg.delay_period,
    );
    tracing::trace!(target:"ibc-rs","[conn_open_try] expected_conn : {:?}",expected_conn);

    // 2. Pass the details to the verification function.
    verify_proofs(
        ctx,
        msg.client_state.clone(),
        msg.proofs.height(),
        &new_connection_end,
        &expected_conn,
        &msg.proofs,
    )?;

    // Transition the connection end to the new state & pick a version.
    new_connection_end.set_state(State::TryOpen);

    // Pick the version.
    new_connection_end.set_version(ctx.pick_version(
        ctx.get_compatible_versions(),
        msg.counterparty_versions.clone(),
    )?);

    assert_eq!(new_connection_end.versions().len(), 1);

    output.log("success: connection verification passed");

    let result = ConnectionResult {
        connection_id: conn_id.clone(),
        connection_id_state: if matches!(msg.previous_connection_id, None) {
            ConnectionIdState::Generated
        } else {
            ConnectionIdState::Reused
        },
        connection_end: new_connection_end,
    };

    tracing::trace!(target:"ibc-rs","[conn_open_try] process result : {:?}",result);

    let event_attributes = Attributes {
<<<<<<< HEAD
        height: ctx.host_current_height(),
        connection_id: Some(conn_id),
        client_id: msg.client_id.clone(),
        counterparty_client_id: msg.counterparty.client_id,
        counterparty_connection_id: msg.counterparty.connection_id,
=======
        connection_id: Some(conn_id),
        ..Default::default()
>>>>>>> 7683d434
    };
    output.emit(IbcEvent::OpenTryConnection(event_attributes.into()));

    tracing::trace!(target:"ibc-rs","[conn_open_try] process output : {:?}",output);

    Ok(output.with_result(result))
}

#[cfg(test)]
mod tests {
    use crate::prelude::*;

    use test_log::test;

    use crate::core::ics03_connection::connection::State;
    use crate::core::ics03_connection::handler::{dispatch, ConnectionResult};
    use crate::core::ics03_connection::msgs::conn_open_try::test_util::get_dummy_raw_msg_conn_open_try;
    use crate::core::ics03_connection::msgs::conn_open_try::MsgConnectionOpenTry;
    use crate::core::ics03_connection::msgs::ConnectionMsg;
    use crate::core::ics24_host::identifier::ChainId;
    use crate::events::IbcEvent;
    use crate::mock::context::MockContext;
    use crate::mock::host::HostType;
    use crate::Height;

    #[test]
    fn conn_open_try_msg_processing() {
        struct Test {
            name: String,
            ctx: MockContext,
            msg: ConnectionMsg,
            want_pass: bool,
        }

        let host_chain_height = Height::new(0, 35).unwrap();
        let max_history_size = 5;
        let context = MockContext::new(
            ChainId::new("mockgaia".to_string(), 0),
            HostType::Mock,
            max_history_size,
            host_chain_height,
        );
        let client_consensus_state_height = 10;

        let msg_conn_try = MsgConnectionOpenTry::try_from(get_dummy_raw_msg_conn_open_try(
            client_consensus_state_height,
            host_chain_height.revision_height(),
        ))
        .unwrap();

        // The proof targets a height that does not exist (i.e., too advanced) on destination chain.
        let msg_height_advanced = MsgConnectionOpenTry::try_from(get_dummy_raw_msg_conn_open_try(
            client_consensus_state_height,
            host_chain_height.increment().revision_height(),
        ))
        .unwrap();
        let pruned_height = host_chain_height
            .sub(max_history_size as u64 + 1)
            .unwrap()
            .revision_height();
        // The consensus proof targets a missing height (pruned) on destination chain.
        let msg_height_old = MsgConnectionOpenTry::try_from(get_dummy_raw_msg_conn_open_try(
            client_consensus_state_height,
            pruned_height,
        ))
        .unwrap();

        // The proofs in this message are created at a height which the client on destination chain does not have.
        let msg_proof_height_missing =
            MsgConnectionOpenTry::try_from(get_dummy_raw_msg_conn_open_try(
                client_consensus_state_height - 1,
                host_chain_height.revision_height(),
            ))
            .unwrap();

        let tests: Vec<Test> = vec![
            Test {
                name: "Processing fails because the height is too advanced".to_string(),
                ctx: context.clone(),
                msg: ConnectionMsg::ConnectionOpenTry(Box::new(msg_height_advanced)),
                want_pass: false,
            },
            Test {
                name: "Processing fails because the height is too old".to_string(),
                ctx: context.clone(),
                msg: ConnectionMsg::ConnectionOpenTry(Box::new(msg_height_old)),
                want_pass: false,
            },
            Test {
                name: "Processing fails because no client exists".to_string(),
                ctx: context.clone(),
                msg: ConnectionMsg::ConnectionOpenTry(Box::new(msg_conn_try.clone())),
                want_pass: false,
            },
            Test {
                name: "Processing fails because the client misses the consensus state targeted by the proof".to_string(),
                ctx: context.clone().with_client(&msg_proof_height_missing.client_id, Height::new(0, client_consensus_state_height).unwrap()),
                msg: ConnectionMsg::ConnectionOpenTry(Box::new(msg_proof_height_missing)),
                want_pass: false,
            },
            Test {
                name: "Good parameters but has previous_connection_id".to_string(),
                ctx: context.clone().with_client(&msg_conn_try.client_id, Height::new(0, client_consensus_state_height).unwrap()),
                msg: ConnectionMsg::ConnectionOpenTry(Box::new(msg_conn_try.clone())),
                want_pass: false,
            },
            Test {
                name: "Good parameters".to_string(),
                ctx: context.with_client(&msg_conn_try.client_id, Height::new(0, client_consensus_state_height).unwrap()),
                msg: ConnectionMsg::ConnectionOpenTry(Box::new(msg_conn_try.with_previous_connection_id(None))),
                want_pass: true,
            },
        ]
        .into_iter()
        .collect();

        for test in tests {
            let res = dispatch(&test.ctx, test.msg.clone());
            // Additionally check the events and the output objects in the result.
            match res {
                Ok(proto_output) => {
                    assert!(
                        test.want_pass,
                        "conn_open_try: test passed but was supposed to fail for test: {}, \nparams {:?} {:?}",
                        test.name,
                        test.msg.clone(),
                        test.ctx.clone()
                    );

                    assert!(!proto_output.events.is_empty()); // Some events must exist.

                    // The object in the output is a ConnectionEnd, should have TryOpen state.
                    let res: ConnectionResult = proto_output.result;
                    assert_eq!(res.connection_end.state().clone(), State::TryOpen);

                    for e in proto_output.events.iter() {
                        assert!(matches!(e, &IbcEvent::OpenTryConnection(_)));
                    }
                }
                Err(e) => {
                    assert!(
                        !test.want_pass,
                        "conn_open_try: failed for test: {}, \nparams {:?} {:?} error: {:?}",
                        test.name,
                        test.msg,
                        test.ctx.clone(),
                        e,
                    );
                }
            }
        }
    }
}<|MERGE_RESOLUTION|>--- conflicted
+++ resolved
@@ -121,16 +121,11 @@
     tracing::trace!(target:"ibc-rs","[conn_open_try] process result : {:?}",result);
 
     let event_attributes = Attributes {
-<<<<<<< HEAD
         height: ctx.host_current_height(),
         connection_id: Some(conn_id),
         client_id: msg.client_id.clone(),
         counterparty_client_id: msg.counterparty.client_id,
         counterparty_connection_id: msg.counterparty.connection_id,
-=======
-        connection_id: Some(conn_id),
-        ..Default::default()
->>>>>>> 7683d434
     };
     output.emit(IbcEvent::OpenTryConnection(event_attributes.into()));
 
