--- conflicted
+++ resolved
@@ -61,14 +61,9 @@
     let event_attributes = Attributes {
         height: ctx.host_current_height().clone(),
         connection_id: Some(conn_id),
-<<<<<<< HEAD
         client_id: msg.client_id.clone(),
         counterparty_client_id: msg.counterparty.client_id,
         counterparty_connection_id: msg.counterparty.connection_id,
-=======
-        height: ctx.host_current_height(),
-        ..Default::default()
->>>>>>> efbf7d18
     };
     output.emit(IbcEvent::OpenInitConnection(event_attributes.into()));
 
