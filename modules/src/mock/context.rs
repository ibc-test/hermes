//! Implementation of a global context mock. Used in testing handlers of all IBC modules.

use crate::prelude::*;

use alloc::collections::btree_map::BTreeMap;
use alloc::sync::Arc;
use core::borrow::Borrow;
use core::cmp::min;
use core::fmt::Debug;
use core::ops::{Add, Sub};
use core::time::Duration;

use ibc_proto::google::protobuf::Any;
use sha2::Digest;
use tracing::debug;

use crate::clients::ics07_tendermint::client_state::test_util::get_dummy_tendermint_client_state;
use crate::core::ics02_client::client_consensus::{AnyConsensusState, AnyConsensusStateWithHeight};
use crate::core::ics02_client::client_state::AnyClientState;
use crate::core::ics02_client::client_type::ClientType;
use crate::core::ics02_client::context::{ClientKeeper, ClientReader};
use crate::core::ics02_client::error::Error as Ics02Error;
use crate::core::ics02_client::header::AnyHeader;
use crate::core::ics03_connection::connection::ConnectionEnd;
use crate::core::ics03_connection::context::{ConnectionKeeper, ConnectionReader};
use crate::core::ics03_connection::error::Error as Ics03Error;
use crate::core::ics04_channel::channel::ChannelEnd;
use crate::core::ics04_channel::context::{ChannelKeeper, ChannelReader};
use crate::core::ics04_channel::error::Error as Ics04Error;
use crate::core::ics04_channel::packet::{Receipt, Sequence};
use crate::core::ics05_port::capabilities::{
    Capability, CapabilityName, ChannelCapability, PortCapability,
};
use crate::core::ics05_port::context::{CapabilityReader, PortReader};
use crate::core::ics05_port::error::Error as Ics05Error;
use crate::core::ics05_port::error::Error;
use crate::core::ics23_commitment::commitment::CommitmentPrefix;
use crate::core::ics24_host::identifier::{ChainId, ChannelId, ClientId, ConnectionId, PortId};
use crate::core::ics26_routing::context::{Ics26Context, Module, ModuleId, Router, RouterBuilder};
use crate::core::ics26_routing::handler::{deliver, dispatch};
use crate::core::ics26_routing::msgs::Ics26Envelope;
use crate::events::IbcEvent;
use crate::mock::client_state::{MockClientRecord, MockClientState, MockConsensusState};
use crate::mock::header::MockHeader;
use crate::mock::host::{HostBlock, HostType};
use crate::relayer::ics18_relayer::context::Ics18Context;
use crate::relayer::ics18_relayer::error::Error as Ics18Error;
use crate::signer::Signer;
use crate::timestamp::Timestamp;
use crate::Height;

pub const DEFAULT_BLOCK_TIME_SECS: u64 = 3;

/// A context implementing the dependencies necessary for testing any IBC module.
#[derive(Clone, Debug)]
pub struct MockContext {
    /// The type of host chain underlying this mock context.
    host_chain_type: HostType,

    /// Host chain identifier.
    host_chain_id: ChainId,

    /// Maximum size for the history of the host chain. Any block older than this is pruned.
    max_history_size: usize,

    /// The chain of blocks underlying this context. A vector of size up to `max_history_size`
    /// blocks, ascending order by their height (latest block is on the last position).
    history: Vec<HostBlock>,

    /// The set of all clients, indexed by their id.
    clients: BTreeMap<ClientId, MockClientRecord>,

    /// Tracks the processed time for clients header updates
    client_processed_times: BTreeMap<(ClientId, Height), Timestamp>,

    /// Tracks the processed height for the clients
    client_processed_heights: BTreeMap<(ClientId, Height), Height>,

    /// Counter for the client identifiers, necessary for `increase_client_counter` and the
    /// `client_counter` methods.
    client_ids_counter: u64,

    /// Association between client ids and connection ids.
    client_connections: BTreeMap<ClientId, ConnectionId>,

    /// All the connections in the store.
    connections: BTreeMap<ConnectionId, ConnectionEnd>,

    /// Counter for connection identifiers (see `increase_connection_counter`).
    connection_ids_counter: u64,

    /// Association between connection ids and channel ids.
    connection_channels: BTreeMap<ConnectionId, Vec<(PortId, ChannelId)>>,

    /// Counter for channel identifiers (see `increase_channel_counter`).
    channel_ids_counter: u64,

    /// All the channels in the store. TODO Make new key PortId X ChanneId
    channels: BTreeMap<(PortId, ChannelId), ChannelEnd>,

    /// Tracks the sequence number for the next packet to be sent.
    next_sequence_send: BTreeMap<(PortId, ChannelId), Sequence>,

    /// Tracks the sequence number for the next packet to be received.
    next_sequence_recv: BTreeMap<(PortId, ChannelId), Sequence>,

    /// Tracks the sequence number for the next packet to be acknowledged.
    next_sequence_ack: BTreeMap<(PortId, ChannelId), Sequence>,

    packet_acknowledgement: BTreeMap<(PortId, ChannelId, Sequence), String>,

    /// Maps ports to their capabilities
    port_capabilities: BTreeMap<PortId, (ModuleId, PortCapability)>,

    /// Constant-size commitments to packets data fields
    packet_commitment: BTreeMap<(PortId, ChannelId, Sequence), String>,

    // Used by unordered channel
    packet_receipt: BTreeMap<(PortId, ChannelId, Sequence), Receipt>,

    /// Average time duration between blocks
    block_time: Duration,

    /// ICS26 router impl
    router: MockRouter,
}

/// Returns a MockContext with bare minimum initialization: no clients, no connections and no channels are
/// present, and the chain has Height(5). This should be used sparingly, mostly for testing the
/// creation of new domain objects.
impl Default for MockContext {
    fn default() -> Self {
        Self::new(
            ChainId::new("mockgaia".to_string(), 0),
            HostType::Mock,
            5,
            Height::new(0, 5),
        )
    }
}

/// Implementation of internal interface for use in testing. The methods in this interface should
/// _not_ be accessible to any Ics handler.
impl MockContext {
    /// Creates a mock context. Parameter `max_history_size` determines how many blocks will
    /// the chain maintain in its history, which also determines the pruning window. Parameter
    /// `latest_height` determines the current height of the chain. This context
    /// has support to emulate two type of underlying chains: Mock or SyntheticTendermint.
    pub fn new(
        host_id: ChainId,
        host_type: HostType,
        max_history_size: usize,
        latest_height: Height,
    ) -> Self {
        assert_ne!(
            max_history_size, 0,
            "The chain must have a non-zero max_history_size"
        );

        assert_ne!(
            latest_height.revision_height, 0,
            "The chain must have a non-zero revision_height"
        );

        // Compute the number of blocks to store.
        let n = min(max_history_size as u64, latest_height.revision_height);

        assert_eq!(
            host_id.version(),
            latest_height.revision_number,
            "The version in the chain identifier must match the version in the latest height"
        );

        let block_time = Duration::from_secs(DEFAULT_BLOCK_TIME_SECS);
        let next_block_timestamp = Timestamp::now().add(block_time).unwrap();
        MockContext {
            host_chain_type: host_type,
            host_chain_id: host_id.clone(),
            max_history_size,
            history: (0..n)
                .rev()
                .map(|i| {
                    // generate blocks with timestamps -> N, N - BT, N - 2BT, ...
                    // where N = now(), BT = block_time
                    HostBlock::generate_block(
                        host_id.clone(),
                        host_type,
                        latest_height.sub(i).unwrap().revision_height,
                        next_block_timestamp
                            .sub(Duration::from_secs(DEFAULT_BLOCK_TIME_SECS * (i + 1)))
                            .unwrap(),
                    )
                })
                .collect(),
            connections: Default::default(),
            client_ids_counter: 0,
            clients: Default::default(),
            client_processed_times: Default::default(),
            client_processed_heights: Default::default(),
            client_connections: Default::default(),
            channels: Default::default(),
            connection_channels: Default::default(),
            next_sequence_send: Default::default(),
            next_sequence_recv: Default::default(),
            next_sequence_ack: Default::default(),
            port_capabilities: Default::default(),
            packet_commitment: Default::default(),
            packet_receipt: Default::default(),
            packet_acknowledgement: Default::default(),
            connection_ids_counter: 0,
            channel_ids_counter: 0,
            block_time,
            router: Default::default(),
        }
    }

    /// Associates a client record to this context.
    /// Given a client id and a height, registers a new client in the context and also associates
    /// to this client a mock client state and a mock consensus state for height `height`. The type
    /// of this client is implicitly assumed to be Mock.
    pub fn with_client(self, client_id: &ClientId, height: Height) -> Self {
        self.with_client_parametrized(client_id, height, Some(ClientType::Mock), Some(height))
    }

    /// Similar to `with_client`, this function associates a client record to this context, but
    /// additionally permits to parametrize two details of the client. If `client_type` is None,
    /// then the client will have type Mock, otherwise the specified type. If
    /// `consensus_state_height` is None, then the client will be initialized with a consensus
    /// state matching the same height as the client state (`client_state_height`).
    pub fn with_client_parametrized(
        mut self,
        client_id: &ClientId,
        client_state_height: Height,
        client_type: Option<ClientType>,
        consensus_state_height: Option<Height>,
    ) -> Self {
        let cs_height = consensus_state_height.unwrap_or(client_state_height);

        let client_type = client_type.unwrap_or(ClientType::Mock);
        let (client_state, consensus_state) = match client_type {
            // If it's a mock client, create the corresponding mock states.
            ClientType::Mock => (
                Some(MockClientState::new(MockHeader::new(client_state_height)).into()),
                MockConsensusState::new(MockHeader::new(cs_height)).into(),
            ),
            // If it's a Tendermint client, we need TM states.
            ClientType::Tendermint => {
                let light_block = HostBlock::generate_tm_block(
                    self.host_chain_id.clone(),
                    cs_height.revision_height,
                    Timestamp::now(),
                );

                let consensus_state = AnyConsensusState::from(light_block.clone());
                let client_state =
                    get_dummy_tendermint_client_state(light_block.signed_header.header);

                // Return the tuple.
                (Some(client_state), consensus_state)
            }
        };
        let consensus_states = vec![(cs_height, consensus_state)].into_iter().collect();

        debug!("consensus states: {:?}", consensus_states);

        let client_record = MockClientRecord {
            client_type,
            client_state,
            consensus_states,
        };
        self.clients.insert(client_id.clone(), client_record);
        self
    }

    pub fn with_client_parametrized_history(
        mut self,
        client_id: &ClientId,
        client_state_height: Height,
        client_type: Option<ClientType>,
        consensus_state_height: Option<Height>,
    ) -> Self {
        let cs_height = consensus_state_height.unwrap_or(client_state_height);
        let prev_cs_height = cs_height.clone().sub(1).unwrap_or(client_state_height);

        let client_type = client_type.unwrap_or(ClientType::Mock);
        let now = Timestamp::now();

        let (client_state, consensus_state) = match client_type {
            // If it's a mock client, create the corresponding mock states.
            ClientType::Mock => (
                Some(MockClientState::new(MockHeader::new(client_state_height)).into()),
                MockConsensusState::new(MockHeader::new(cs_height)).into(),
            ),
            // If it's a Tendermint client, we need TM states.
            ClientType::Tendermint => {
                let light_block = HostBlock::generate_tm_block(
                    self.host_chain_id.clone(),
                    cs_height.revision_height,
                    now,
                );

                let consensus_state = AnyConsensusState::from(light_block.clone());
                let client_state =
                    get_dummy_tendermint_client_state(light_block.signed_header.header);

                // Return the tuple.
                (Some(client_state), consensus_state)
            }
        };

        let prev_consensus_state = match client_type {
            // If it's a mock client, create the corresponding mock states.
            ClientType::Mock => MockConsensusState::new(MockHeader::new(prev_cs_height)).into(),
            // If it's a Tendermint client, we need TM states.
            ClientType::Tendermint => {
                let light_block = HostBlock::generate_tm_block(
                    self.host_chain_id.clone(),
                    prev_cs_height.revision_height,
                    now.sub(self.block_time).unwrap(),
                );
                AnyConsensusState::from(light_block)
            }
        };

        let consensus_states = vec![
            (prev_cs_height, prev_consensus_state),
            (cs_height, consensus_state),
        ]
        .into_iter()
        .collect();

        debug!("consensus states: {:?}", consensus_states);

        let client_record = MockClientRecord {
            client_type,
            client_state,
            consensus_states,
        };

        self.clients.insert(client_id.clone(), client_record);
        self
    }

    /// Associates a connection to this context.
    pub fn with_connection(
        mut self,
        connection_id: ConnectionId,
        connection_end: ConnectionEnd,
    ) -> Self {
        self.connections.insert(connection_id, connection_end);
        self
    }

    pub fn with_port_capability(mut self, port_id: PortId) -> Self {
        self.add_port(port_id);
        self
    }

    /// Associates a channel (in an arbitrary state) to this context.
    pub fn with_channel(
        self,
        port_id: PortId,
        chan_id: ChannelId,
        channel_end: ChannelEnd,
    ) -> Self {
        let mut channels = self.channels.clone();
        channels.insert((port_id, chan_id), channel_end);
        Self { channels, ..self }
    }

    pub fn with_send_sequence(
        self,
        port_id: PortId,
        chan_id: ChannelId,
        seq_number: Sequence,
    ) -> Self {
        let mut next_sequence_send = self.next_sequence_send.clone();
        next_sequence_send.insert((port_id, chan_id), seq_number);
        Self {
            next_sequence_send,
            ..self
        }
    }

    pub fn with_recv_sequence(
        self,
        port_id: PortId,
        chan_id: ChannelId,
        seq_number: Sequence,
    ) -> Self {
        let mut next_sequence_recv = self.next_sequence_recv.clone();
        next_sequence_recv.insert((port_id, chan_id), seq_number);
        Self {
            next_sequence_recv,
            ..self
        }
    }

    pub fn with_ack_sequence(
        self,
        port_id: PortId,
        chan_id: ChannelId,
        seq_number: Sequence,
    ) -> Self {
        let mut next_sequence_ack = self.next_sequence_send.clone();
        next_sequence_ack.insert((port_id, chan_id), seq_number);
        Self {
            next_sequence_ack,
            ..self
        }
    }

    pub fn with_height(self, target_height: Height) -> Self {
        let latest_height = self.latest_height();
        if target_height.revision_number > latest_height.revision_number {
            unimplemented!()
        } else if target_height.revision_number < latest_height.revision_number {
            panic!("Cannot rewind history of the chain to a smaller revision number!")
        } else if target_height.revision_height < latest_height.revision_height {
            panic!("Cannot rewind history of the chain to a smaller revision height!")
        } else if target_height.revision_height > latest_height.revision_height {
            // Repeatedly advance the host chain height till we hit the desired height
            let mut ctx = MockContext { ..self };
            while ctx.latest_height().revision_height < target_height.revision_height {
                ctx.advance_host_chain_height()
            }
            ctx
        } else {
            // Both the revision number and height match
            self
        }
    }

    pub fn with_packet_commitment(
        self,
        port_id: PortId,
        chan_id: ChannelId,
        seq: Sequence,
        data: String,
    ) -> Self {
        let mut packet_commitment = self.packet_commitment.clone();
        packet_commitment.insert((port_id, chan_id, seq), data);
        Self {
            packet_commitment,
            ..self
        }
    }

    pub fn with_router(self, router: MockRouter) -> Self {
        Self { router, ..self }
    }

    /// Accessor for a block of the local (host) chain from this context.
    /// Returns `None` if the block at the requested height does not exist.
    pub fn host_block(&self, target_height: Height) -> Option<&HostBlock> {
        let target = target_height.revision_height as usize;
        let latest = self.latest_height().revision_height as usize;

        // Check that the block is not too advanced, nor has it been pruned.
        if (target > latest) || (target <= latest - self.history.len()) {
            None // Block for requested height does not exist in history.
        } else {
            Some(&self.history[self.history.len() + target - latest - 1])
        }
    }

    /// Triggers the advancing of the host chain, by extending the history of blocks (or headers).
    pub fn advance_host_chain_height(&mut self) {
        let latest_block = self.history.last().expect("history cannot be empty");
        let new_block = HostBlock::generate_block(
            self.host_chain_id.clone(),
            self.host_chain_type,
            latest_block.height().increment().revision_height,
            latest_block.timestamp().add(self.block_time).unwrap(),
        );

        // Append the new header at the tip of the history.
        if self.history.len() >= self.max_history_size {
            // History is full, we rotate and replace the tip with the new header.
            self.history.rotate_left(1);
            self.history[self.max_history_size - 1] = new_block;
        } else {
            // History is not full yet.
            self.history.push(new_block);
        }
    }

    /// A datagram passes from the relayer to the IBC module (on host chain).
    /// Alternative method to `Ics18Context::send` that does not exercise any serialization.
    /// Used in testing the Ics18 algorithms, hence this may return a Ics18Error.
    pub fn deliver(&mut self, msg: Ics26Envelope) -> Result<(), Ics18Error> {
        dispatch(self, msg).map_err(Ics18Error::transaction_failed)?;
        // Create a new block.
        self.advance_host_chain_height();
        Ok(())
    }

    /// Validates this context. Should be called after the context is mutated by a test.
    pub fn validate(&self) -> Result<(), String> {
        // Check that the number of entries is not higher than window size.
        if self.history.len() > self.max_history_size {
            return Err("too many entries".to_string());
        }

        // Check the content of the history.
        if !self.history.is_empty() {
            // Get the highest block.
            let lh = &self.history[self.history.len() - 1];
            // Check latest is properly updated with highest header height.
            if lh.height() != self.latest_height() {
                return Err("latest height is not updated".to_string());
            }
        }

        // Check that headers in the history are in sequential order.
        for i in 1..self.history.len() {
            let ph = &self.history[i - 1];
            let h = &self.history[i];
            if ph.height().increment() != h.height() {
                return Err("headers in history not sequential".to_string());
            }
        }
        Ok(())
    }

    pub fn add_port(&mut self, port_id: PortId) {
        let module_id = ModuleId::new(format!("module{}", port_id).into()).unwrap();
        self.port_capabilities
            .insert(port_id, (module_id, Capability::new().into()));
    }

    pub fn scope_port_to_module(&mut self, port_id: PortId, module_id: ModuleId) {
        self.port_capabilities
            .insert(port_id, (module_id, Capability::new().into()));
    }

    pub fn consensus_states(&self, client_id: &ClientId) -> Vec<AnyConsensusStateWithHeight> {
        self.clients[client_id]
            .consensus_states
            .iter()
            .map(|(k, v)| AnyConsensusStateWithHeight {
                height: *k,
                consensus_state: v.clone(),
            })
            .collect()
    }

    pub fn latest_client_states(&self, client_id: &ClientId) -> &AnyClientState {
        self.clients[client_id].client_state.as_ref().unwrap()
    }

    pub fn latest_consensus_states(
        &self,
        client_id: &ClientId,
        height: &Height,
    ) -> &AnyConsensusState {
        self.clients[client_id]
            .consensus_states
            .get(height)
            .unwrap()
    }

    #[inline]
    fn latest_height(&self) -> Height {
        self.history
            .last()
            .expect("history cannot be empty")
            .height()
    }
}

#[derive(Default)]
pub struct MockRouterBuilder(MockRouter);

impl RouterBuilder for MockRouterBuilder {
    type Router = MockRouter;

    fn add_route(mut self, module_id: ModuleId, module: impl Module) -> Result<Self, String> {
        match self.0 .0.insert(module_id, Arc::new(module)) {
            None => Ok(self),
            Some(_) => Err("Duplicate module_id".to_owned()),
        }
    }

    fn build(self) -> Self::Router {
        self.0
    }
}

#[derive(Clone, Debug, Default)]
pub struct MockRouter(BTreeMap<ModuleId, Arc<dyn Module>>);
<<<<<<< HEAD
=======

impl Router for MockRouter {
    fn get_route_mut(&mut self, module_id: &impl Borrow<ModuleId>) -> Option<&mut dyn Module> {
        self.0.get_mut(module_id.borrow()).and_then(Arc::get_mut)
    }

    fn has_route(&self, module_id: &impl Borrow<ModuleId>) -> bool {
        self.0.get(module_id.borrow()).is_some()
    }
}

impl Ics26Context for MockContext {
    type Router = MockRouter;

    fn router(&self) -> &Self::Router {
        &self.router
    }

    fn router_mut(&mut self) -> &mut Self::Router {
        &mut self.router
    }
}
>>>>>>> 3e34b4b9

impl Router for MockRouter {
    fn get_route_mut(&mut self, module_id: &impl Borrow<ModuleId>) -> Option<&mut dyn Module> {
        self.0.get_mut(module_id.borrow()).and_then(Arc::get_mut)
    }

    fn has_route(&self, module_id: &impl Borrow<ModuleId>) -> bool {
        self.0.get(module_id.borrow()).is_some()
    }
}

impl Ics26Context for MockContext {
    type Router = MockRouter;

    fn router(&self) -> &Self::Router {
        &self.router
    }

    fn router_mut(&mut self) -> &mut Self::Router {
        &mut self.router
    }
}

impl CapabilityReader for MockContext {
    fn get_capability(&self, _name: &CapabilityName) -> Result<Capability, Ics05Error> {
        todo!()
    }

    fn authenticate_capability(
        &self,
        _name: &CapabilityName,
        _capability: &Capability,
    ) -> Result<(), Ics05Error> {
        Ok(())
    }
}

impl PortReader for MockContext {
    fn lookup_module_by_port(&self, port_id: &PortId) -> Result<(ModuleId, PortCapability), Error> {
        match self.port_capabilities.get(port_id) {
            Some((mod_id, mod_cap)) => Ok((mod_id.clone(), mod_cap.clone())),
            None => Err(Ics05Error::unknown_port(port_id.clone())),
        }
    }
}

impl ChannelReader for MockContext {
    fn channel_end(&self, pcid: &(PortId, ChannelId)) -> Result<ChannelEnd, Ics04Error> {
        match self.channels.get(pcid) {
            Some(channel_end) => Ok(channel_end.clone()),
            None => Err(Ics04Error::channel_not_found(
                pcid.0.clone(),
                pcid.1.clone(),
            )),
        }
    }

    fn connection_end(&self, cid: &ConnectionId) -> Result<ConnectionEnd, Ics04Error> {
        ConnectionReader::connection_end(self, cid).map_err(Ics04Error::ics03_connection)
    }

    fn connection_channels(
        &self,
        cid: &ConnectionId,
    ) -> Result<Vec<(PortId, ChannelId)>, Ics04Error> {
        match self.connection_channels.get(cid) {
            Some(pcid) => Ok(pcid.clone()),
            None => Err(Ics04Error::missing_channel()),
        }
    }

    fn client_state(&self, client_id: &ClientId) -> Result<AnyClientState, Ics04Error> {
        ClientReader::client_state(self, client_id)
            .map_err(|e| Ics04Error::ics03_connection(Ics03Error::ics02_client(e)))
    }

    fn client_consensus_state(
        &self,
        client_id: &ClientId,
        height: Height,
    ) -> Result<AnyConsensusState, Ics04Error> {
        ClientReader::consensus_state(self, client_id, height)
            .map_err(|e| Ics04Error::ics03_connection(Ics03Error::ics02_client(e)))
    }

    fn authenticated_capability(&self, port_id: &PortId) -> Result<ChannelCapability, Ics04Error> {
        match PortReader::lookup_module_by_port(self, port_id) {
            Ok((_, key)) => {
                if !PortReader::authenticate(self, port_id.clone(), &key) {
                    Err(Ics04Error::invalid_port_capability())
                } else {
<<<<<<< HEAD
                    // FIXME(hu55a1n1): implement using separate field (e.g. `channel_capabilities`)
=======
>>>>>>> 3e34b4b9
                    Ok(Capability::from(key).into())
                }
            }
            Err(e) if e.detail() == Ics05Error::unknown_port(port_id.clone()).detail() => {
                Err(Ics04Error::no_port_capability(port_id.clone()))
            }
            Err(_) => Err(Ics04Error::implementation_specific()),
        }
    }

    fn get_next_sequence_send(
        &self,
        port_channel_id: &(PortId, ChannelId),
    ) -> Result<Sequence, Ics04Error> {
        match self.next_sequence_send.get(port_channel_id) {
            Some(sequence) => Ok(*sequence),
            None => Err(Ics04Error::missing_next_send_seq(port_channel_id.clone())),
        }
    }

    fn get_next_sequence_recv(
        &self,
        port_channel_id: &(PortId, ChannelId),
    ) -> Result<Sequence, Ics04Error> {
        match self.next_sequence_recv.get(port_channel_id) {
            Some(sequence) => Ok(*sequence),
            None => Err(Ics04Error::missing_next_recv_seq(port_channel_id.clone())),
        }
    }

    fn get_next_sequence_ack(
        &self,
        port_channel_id: &(PortId, ChannelId),
    ) -> Result<Sequence, Ics04Error> {
        match self.next_sequence_ack.get(port_channel_id) {
            Some(sequence) => Ok(*sequence),
            None => Err(Ics04Error::missing_next_ack_seq(port_channel_id.clone())),
        }
    }

    fn get_packet_commitment(
        &self,
        key: &(PortId, ChannelId, Sequence),
    ) -> Result<String, Ics04Error> {
        match self.packet_commitment.get(key) {
            Some(commitment) => Ok(commitment.clone()),
            None => Err(Ics04Error::packet_commitment_not_found(key.2)),
        }
    }

    fn get_packet_receipt(
        &self,
        key: &(PortId, ChannelId, Sequence),
    ) -> Result<Receipt, Ics04Error> {
        match self.packet_receipt.get(key) {
            Some(receipt) => Ok(receipt.clone()),
            None => Err(Ics04Error::packet_receipt_not_found(key.2)),
        }
    }

    fn get_packet_acknowledgement(
        &self,
        key: &(PortId, ChannelId, Sequence),
    ) -> Result<String, Ics04Error> {
        match self.packet_acknowledgement.get(key) {
            Some(ack) => Ok(ack.clone()),
            None => Err(Ics04Error::packet_acknowledgement_not_found(key.2)),
        }
    }

    fn hash(&self, input: String) -> String {
        let r = sha2::Sha256::digest(input.as_bytes());
        format!("{:x}", r)
    }

    fn host_height(&self) -> Height {
        self.latest_height()
    }

    fn host_timestamp(&self) -> Timestamp {
        ClientReader::host_timestamp(self)
    }

    fn host_consensus_state(&self, height: Height) -> Result<AnyConsensusState, Ics04Error> {
        ConnectionReader::host_consensus_state(self, height).map_err(Ics04Error::ics03_connection)
    }

    fn pending_host_consensus_state(&self) -> Result<AnyConsensusState, Ics04Error> {
        ClientReader::pending_host_consensus_state(self)
            .map_err(|e| Ics04Error::ics03_connection(Ics03Error::ics02_client(e)))
    }

    fn client_update_time(
        &self,
        client_id: &ClientId,
        height: Height,
    ) -> Result<Timestamp, Ics04Error> {
        match self
            .client_processed_times
            .get(&(client_id.clone(), height))
        {
            Some(time) => Ok(*time),
            None => Err(Ics04Error::processed_time_not_found(
                client_id.clone(),
                height,
            )),
        }
    }

    fn client_update_height(
        &self,
        client_id: &ClientId,
        height: Height,
    ) -> Result<Height, Ics04Error> {
        match self
            .client_processed_heights
            .get(&(client_id.clone(), height))
        {
            Some(height) => Ok(*height),
            None => Err(Ics04Error::processed_height_not_found(
                client_id.clone(),
                height,
            )),
        }
    }

    fn channel_counter(&self) -> Result<u64, Ics04Error> {
        Ok(self.channel_ids_counter)
    }

    fn max_expected_time_per_block(&self) -> Duration {
        self.block_time
    }

    fn lookup_module_by_channel(
        &self,
        _channel_id: &ChannelId,
        port_id: &PortId,
    ) -> Result<(ModuleId, ChannelCapability), Ics04Error> {
<<<<<<< HEAD
        // FIXME(hu55a1n1): add separate map for channel capabilities
=======
>>>>>>> 3e34b4b9
        self.lookup_module_by_port(port_id)
            .map(|(mid, pcap)| (mid, ChannelCapability::from(Capability::from(pcap))))
            .map_err(Ics04Error::ics05_port)
    }
}

impl ChannelKeeper for MockContext {
    fn store_packet_commitment(
        &mut self,
        key: (PortId, ChannelId, Sequence),
        timeout_timestamp: Timestamp,
        timeout_height: Height,
        data: Vec<u8>,
    ) -> Result<(), Ics04Error> {
        let input = format!("{:?},{:?},{:?}", timeout_timestamp, timeout_height, data);
        self.packet_commitment
            .insert(key, ChannelReader::hash(self, input));
        Ok(())
    }

    fn store_packet_acknowledgement(
        &mut self,
        key: (PortId, ChannelId, Sequence),
        ack: Vec<u8>,
    ) -> Result<(), Ics04Error> {
        let input = format!("{:?}", ack);
        self.packet_acknowledgement
            .insert(key, ChannelReader::hash(self, input));
        Ok(())
    }

    fn delete_packet_acknowledgement(
        &mut self,
        key: (PortId, ChannelId, Sequence),
    ) -> Result<(), Ics04Error> {
        self.packet_acknowledgement.remove(&key);
        Ok(())
    }

    fn store_connection_channels(
        &mut self,
        cid: ConnectionId,
        port_channel_id: &(PortId, ChannelId),
    ) -> Result<(), Ics04Error> {
        self.connection_channels
            .entry(cid)
            .or_insert_with(Vec::new)
            .push(port_channel_id.clone());
        Ok(())
    }

    fn store_channel(
        &mut self,
        port_channel_id: (PortId, ChannelId),
        channel_end: &ChannelEnd,
    ) -> Result<(), Ics04Error> {
        self.channels.insert(port_channel_id, channel_end.clone());
        Ok(())
    }

    fn store_next_sequence_send(
        &mut self,
        port_channel_id: (PortId, ChannelId),
        seq: Sequence,
    ) -> Result<(), Ics04Error> {
        self.next_sequence_send.insert(port_channel_id, seq);
        Ok(())
    }

    fn store_next_sequence_recv(
        &mut self,
        port_channel_id: (PortId, ChannelId),
        seq: Sequence,
    ) -> Result<(), Ics04Error> {
        self.next_sequence_recv.insert(port_channel_id, seq);
        Ok(())
    }

    fn store_next_sequence_ack(
        &mut self,
        port_channel_id: (PortId, ChannelId),
        seq: Sequence,
    ) -> Result<(), Ics04Error> {
        self.next_sequence_ack.insert(port_channel_id, seq);
        Ok(())
    }

    fn increase_channel_counter(&mut self) {
        self.channel_ids_counter += 1;
    }

    fn delete_packet_commitment(
        &mut self,
        key: (PortId, ChannelId, Sequence),
    ) -> Result<(), Ics04Error> {
        self.packet_commitment.remove(&key);
        Ok(())
    }

    fn store_packet_receipt(
        &mut self,
        key: (PortId, ChannelId, Sequence),
        receipt: Receipt,
    ) -> Result<(), Ics04Error> {
        self.packet_receipt.insert(key, receipt);
        Ok(())
    }
}

impl ConnectionReader for MockContext {
    fn connection_end(&self, cid: &ConnectionId) -> Result<ConnectionEnd, Ics03Error> {
        match self.connections.get(cid) {
            Some(connection_end) => Ok(connection_end.clone()),
            None => Err(Ics03Error::connection_not_found(cid.clone())),
        }
    }

    fn client_state(&self, client_id: &ClientId) -> Result<AnyClientState, Ics03Error> {
        // Forward method call to the Ics2 Client-specific method.
        ClientReader::client_state(self, client_id).map_err(Ics03Error::ics02_client)
    }

    fn host_current_height(&self) -> Height {
        self.latest_height()
    }

    fn host_oldest_height(&self) -> Height {
        // history must be non-empty, so `self.history[0]` is valid
        self.history[0].height()
    }

    fn commitment_prefix(&self) -> CommitmentPrefix {
        CommitmentPrefix::try_from(b"mock".to_vec()).unwrap()
    }

    fn client_consensus_state(
        &self,
        client_id: &ClientId,
        height: Height,
    ) -> Result<AnyConsensusState, Ics03Error> {
        // Forward method call to the Ics2Client-specific method.
        self.consensus_state(client_id, height)
            .map_err(Ics03Error::ics02_client)
    }

    fn host_consensus_state(&self, height: Height) -> Result<AnyConsensusState, Ics03Error> {
        ClientReader::host_consensus_state(self, height).map_err(Ics03Error::ics02_client)
    }

    fn connection_counter(&self) -> Result<u64, Ics03Error> {
        Ok(self.connection_ids_counter)
    }
}

impl ConnectionKeeper for MockContext {
    fn store_connection(
        &mut self,
        connection_id: ConnectionId,
        connection_end: &ConnectionEnd,
    ) -> Result<(), Ics03Error> {
        self.connections
            .insert(connection_id, connection_end.clone());
        Ok(())
    }

    fn store_connection_to_client(
        &mut self,
        connection_id: ConnectionId,
        client_id: &ClientId,
    ) -> Result<(), Ics03Error> {
        self.client_connections
            .insert(client_id.clone(), connection_id);
        Ok(())
    }

    fn increase_connection_counter(&mut self) {
        self.connection_ids_counter += 1;
    }
}

impl ClientReader for MockContext {
    fn client_type(&self, client_id: &ClientId) -> Result<ClientType, Ics02Error> {
        match self.clients.get(client_id) {
            Some(client_record) => Ok(client_record.client_type),
            None => Err(Ics02Error::client_not_found(client_id.clone())),
        }
    }

    fn client_state(&self, client_id: &ClientId) -> Result<AnyClientState, Ics02Error> {
        match self.clients.get(client_id) {
            Some(client_record) => client_record
                .client_state
                .clone()
                .ok_or_else(|| Ics02Error::client_not_found(client_id.clone())),
            None => Err(Ics02Error::client_not_found(client_id.clone())),
        }
    }

    fn consensus_state(
        &self,
        client_id: &ClientId,
        height: Height,
    ) -> Result<AnyConsensusState, Ics02Error> {
        match self.clients.get(client_id) {
            Some(client_record) => match client_record.consensus_states.get(&height) {
                Some(consensus_state) => Ok(consensus_state.clone()),
                None => Err(Ics02Error::consensus_state_not_found(
                    client_id.clone(),
                    height,
                )),
            },
            None => Err(Ics02Error::consensus_state_not_found(
                client_id.clone(),
                height,
            )),
        }
    }

    /// Search for the lowest consensus state higher than `height`.
    fn next_consensus_state(
        &self,
        client_id: &ClientId,
        height: Height,
    ) -> Result<Option<AnyConsensusState>, Ics02Error> {
        let client_record = self
            .clients
            .get(client_id)
            .ok_or_else(|| Ics02Error::client_not_found(client_id.clone()))?;

        // Get the consensus state heights and sort them in ascending order.
        let mut heights: Vec<Height> = client_record.consensus_states.keys().cloned().collect();
        heights.sort();

        // Search for next state.
        for h in heights {
            if h > height {
                // unwrap should never happen, as the consensus state for h must exist
                return Ok(Some(
                    client_record.consensus_states.get(&h).unwrap().clone(),
                ));
            }
        }
        Ok(None)
    }

    /// Search for the highest consensus state lower than `height`.
    fn prev_consensus_state(
        &self,
        client_id: &ClientId,
        height: Height,
    ) -> Result<Option<AnyConsensusState>, Ics02Error> {
        let client_record = self
            .clients
            .get(client_id)
            .ok_or_else(|| Ics02Error::client_not_found(client_id.clone()))?;

        // Get the consensus state heights and sort them in descending order.
        let mut heights: Vec<Height> = client_record.consensus_states.keys().cloned().collect();
        heights.sort_by(|a, b| b.cmp(a));

        // Search for previous state.
        for h in heights {
            if h < height {
                // unwrap should never happen, as the consensus state for h must exist
                return Ok(Some(
                    client_record.consensus_states.get(&h).unwrap().clone(),
                ));
            }
        }
        Ok(None)
    }

    fn host_height(&self) -> Height {
        self.latest_height()
    }

    fn host_timestamp(&self) -> Timestamp {
        self.history
            .last()
            .expect("history cannot be empty")
            .timestamp()
            .add(self.block_time)
            .unwrap()
    }

    fn host_consensus_state(&self, height: Height) -> Result<AnyConsensusState, Ics02Error> {
        match self.host_block(height) {
            Some(block_ref) => Ok(block_ref.clone().into()),
            None => Err(Ics02Error::missing_local_consensus_state(height)),
        }
    }

    fn pending_host_consensus_state(&self) -> Result<AnyConsensusState, Ics02Error> {
        Err(Ics02Error::missing_local_consensus_state(Height::zero()))
    }

    fn client_counter(&self) -> Result<u64, Ics02Error> {
        Ok(self.client_ids_counter)
    }
}

impl ClientKeeper for MockContext {
    fn store_client_type(
        &mut self,
        client_id: ClientId,
        client_type: ClientType,
    ) -> Result<(), Ics02Error> {
        let mut client_record = self.clients.entry(client_id).or_insert(MockClientRecord {
            client_type,
            consensus_states: Default::default(),
            client_state: Default::default(),
        });

        client_record.client_type = client_type;
        Ok(())
    }

    fn store_client_state(
        &mut self,
        client_id: ClientId,
        client_state: AnyClientState,
    ) -> Result<(), Ics02Error> {
        let mut client_record = self.clients.entry(client_id).or_insert(MockClientRecord {
            client_type: client_state.client_type(),
            consensus_states: Default::default(),
            client_state: Default::default(),
        });

        client_record.client_state = Some(client_state);
        Ok(())
    }

    fn store_consensus_state(
        &mut self,
        client_id: ClientId,
        height: Height,
        consensus_state: AnyConsensusState,
    ) -> Result<(), Ics02Error> {
        let client_record = self.clients.entry(client_id).or_insert(MockClientRecord {
            client_type: ClientType::Mock,
            consensus_states: Default::default(),
            client_state: Default::default(),
        });

        client_record
            .consensus_states
            .insert(height, consensus_state);
        Ok(())
    }

    fn increase_client_counter(&mut self) {
        self.client_ids_counter += 1
    }

    fn store_update_time(
        &mut self,
        client_id: ClientId,
        height: Height,
        timestamp: Timestamp,
    ) -> Result<(), Ics02Error> {
        let _ = self
            .client_processed_times
            .insert((client_id, height), timestamp);
        Ok(())
    }

    fn store_update_height(
        &mut self,
        client_id: ClientId,
        height: Height,
        host_height: Height,
    ) -> Result<(), Ics02Error> {
        let _ = self
            .client_processed_heights
            .insert((client_id, height), host_height);
        Ok(())
    }
}

impl Ics18Context for MockContext {
    fn query_latest_height(&self) -> Height {
        self.host_current_height()
    }

    fn query_client_full_state(&self, client_id: &ClientId) -> Option<AnyClientState> {
        // Forward call to Ics2.
        ClientReader::client_state(self, client_id).ok()
    }

    fn query_latest_header(&self) -> Option<AnyHeader> {
        let block_ref = self.host_block(self.host_current_height());
        block_ref.cloned().map(Into::into)
    }

    fn send(&mut self, msgs: Vec<Any>) -> Result<Vec<IbcEvent>, Ics18Error> {
        // Forward call to Ics26 delivery method.
        let mut all_events = vec![];
        for msg in msgs {
            let (mut events, _) = deliver(self, msg).map_err(Ics18Error::transaction_failed)?;
            all_events.append(&mut events);
        }
        self.advance_host_chain_height(); // Advance chain height
        Ok(all_events)
    }

    fn signer(&self) -> Signer {
        "0CDA3F47EF3C4906693B170EF650EB968C5F4B2C".parse().unwrap()
    }
}

#[cfg(test)]
mod tests {
    use test_log::test;

    use alloc::str::FromStr;

    use crate::core::ics04_channel::channel::{Counterparty, Order};
    use crate::core::ics04_channel::error::Error;
    use crate::core::ics04_channel::packet::Packet;
    use crate::core::ics04_channel::Version;
    use crate::core::ics05_port::capabilities::ChannelCapability;
    use crate::core::ics24_host::identifier::ChainId;
    use crate::core::ics24_host::identifier::{ChannelId, ConnectionId, PortId};
    use crate::core::ics26_routing::context::{
<<<<<<< HEAD
        Acknowledgement, DeferredWriteResult, Module, ModuleId, ModuleOutput, Router, RouterBuilder,
=======
        Acknowledgement, Module, ModuleId, ModuleOutput, OnRecvPacketAck, Router, RouterBuilder,
>>>>>>> 3e34b4b9
    };
    use crate::mock::context::MockContext;
    use crate::mock::context::MockRouterBuilder;
    use crate::mock::host::HostType;
    use crate::prelude::*;
    use crate::signer::Signer;
    use crate::Height;

    #[test]
    fn test_history_manipulation() {
        pub struct Test {
            name: String,
            ctx: MockContext,
        }
        let cv = 1; // The version to use for all chains.

        let tests: Vec<Test> = vec![
            Test {
                name: "Empty history, small pruning window".to_string(),
                ctx: MockContext::new(
                    ChainId::new("mockgaia".to_string(), cv),
                    HostType::Mock,
                    2,
                    Height::new(cv, 1),
                ),
            },
            Test {
                name: "[Synthetic TM host] Empty history, small pruning window".to_string(),
                ctx: MockContext::new(
                    ChainId::new("mocksgaia".to_string(), cv),
                    HostType::SyntheticTendermint,
                    2,
                    Height::new(cv, 1),
                ),
            },
            Test {
                name: "Large pruning window".to_string(),
                ctx: MockContext::new(
                    ChainId::new("mockgaia".to_string(), cv),
                    HostType::Mock,
                    30,
                    Height::new(cv, 2),
                ),
            },
            Test {
                name: "[Synthetic TM host] Large pruning window".to_string(),
                ctx: MockContext::new(
                    ChainId::new("mocksgaia".to_string(), cv),
                    HostType::SyntheticTendermint,
                    30,
                    Height::new(cv, 2),
                ),
            },
            Test {
                name: "Small pruning window".to_string(),
                ctx: MockContext::new(
                    ChainId::new("mockgaia".to_string(), cv),
                    HostType::Mock,
                    3,
                    Height::new(cv, 30),
                ),
            },
            Test {
                name: "[Synthetic TM host] Small pruning window".to_string(),
                ctx: MockContext::new(
                    ChainId::new("mockgaia".to_string(), cv),
                    HostType::SyntheticTendermint,
                    3,
                    Height::new(cv, 30),
                ),
            },
            Test {
                name: "Small pruning window, small starting height".to_string(),
                ctx: MockContext::new(
                    ChainId::new("mockgaia".to_string(), cv),
                    HostType::Mock,
                    3,
                    Height::new(cv, 2),
                ),
            },
            Test {
                name: "[Synthetic TM host] Small pruning window, small starting height".to_string(),
                ctx: MockContext::new(
                    ChainId::new("mockgaia".to_string(), cv),
                    HostType::SyntheticTendermint,
                    3,
                    Height::new(cv, 2),
                ),
            },
            Test {
                name: "Large pruning window, large starting height".to_string(),
                ctx: MockContext::new(
                    ChainId::new("mockgaia".to_string(), cv),
                    HostType::Mock,
                    50,
                    Height::new(cv, 2000),
                ),
            },
            Test {
                name: "[Synthetic TM host] Large pruning window, large starting height".to_string(),
                ctx: MockContext::new(
                    ChainId::new("mockgaia".to_string(), cv),
                    HostType::SyntheticTendermint,
                    50,
                    Height::new(cv, 2000),
                ),
            },
        ];

        for mut test in tests {
            // All tests should yield a valid context after initialization.
            assert!(
                test.ctx.validate().is_ok(),
                "failed in test {} while validating context {:?}",
                test.name,
                test.ctx
            );

            let current_height = test.ctx.latest_height();

            // After advancing the chain's height, the context should still be valid.
            test.ctx.advance_host_chain_height();
            assert!(
                test.ctx.validate().is_ok(),
                "failed in test {} while validating context {:?}",
                test.name,
                test.ctx
            );

            let next_height = current_height.increment();
            assert_eq!(
                test.ctx.latest_height(),
                next_height,
                "failed while increasing height for context {:?}",
                test.ctx
            );
            if current_height > Height::new(cv, 0) {
                assert_eq!(
                    test.ctx.host_block(current_height).unwrap().height(),
                    current_height,
                    "failed while fetching height {:?} of context {:?}",
                    current_height,
                    test.ctx
                );
            }
        }
    }

    #[test]
    fn test_router() {
        #[derive(Default)]
        struct MockAck(Vec<u8>);

        impl AsRef<[u8]> for MockAck {
            fn as_ref(&self) -> &[u8] {
                self.0.as_slice()
            }
        }

<<<<<<< HEAD
        impl Acknowledgement for MockAck {
            fn success(&self) -> bool {
                true
            }
        }
=======
        impl Acknowledgement for MockAck {}
>>>>>>> 3e34b4b9

        #[derive(Debug, Default)]
        struct FooModule {
            counter: usize,
        }

        impl Module for FooModule {
            fn on_chan_open_try(
                &mut self,
                _output: &mut ModuleOutput,
                _order: Order,
                _connection_hops: &[ConnectionId],
                _port_id: &PortId,
                _channel_id: &ChannelId,
                _channel_cap: &ChannelCapability,
                _counterparty: &Counterparty,
                counterparty_version: &Version,
            ) -> Result<Version, Error> {
                Ok(counterparty_version.clone())
            }

            fn on_recv_packet(
                &self,
                _output: &mut ModuleOutput,
                _packet: &Packet,
                _relayer: &Signer,
<<<<<<< HEAD
            ) -> DeferredWriteResult<dyn Acknowledgement> {
                (
                    Some(Box::new(MockAck::default())),
                    Some(Box::new(|module| {
                        let module = module.downcast_mut::<FooModule>().unwrap();
                        module.counter += 1;
                    })),
=======
            ) -> OnRecvPacketAck {
                OnRecvPacketAck::Successful(
                    Box::new(MockAck::default()),
                    Box::new(|module| {
                        let module = module.downcast_mut::<FooModule>().unwrap();
                        module.counter += 1;
                    }),
>>>>>>> 3e34b4b9
                )
            }
        }

        #[derive(Debug, Default)]
        struct BarModule;

        impl Module for BarModule {
            fn on_chan_open_try(
                &mut self,
                _output: &mut ModuleOutput,
                _order: Order,
                _connection_hops: &[ConnectionId],
                _port_id: &PortId,
                _channel_id: &ChannelId,
                _channel_cap: &ChannelCapability,
                _counterparty: &Counterparty,
                counterparty_version: &Version,
            ) -> Result<Version, Error> {
                Ok(counterparty_version.clone())
            }
        }

        let r = MockRouterBuilder::default()
            .add_route("foomodule".parse().unwrap(), FooModule::default())
            .unwrap()
            .add_route("barmodule".parse().unwrap(), BarModule::default())
            .unwrap()
            .build();

        let mut ctx = MockContext::new(
            ChainId::new("mockgaia".to_string(), 1),
            HostType::Mock,
            1,
            Height::new(1, 1),
        )
        .with_router(r);

        let mut on_recv_packet_result = |module_id: &'static str| {
            let module_id = ModuleId::from_str(module_id).unwrap();
            let m = ctx.router.get_route_mut(&module_id).unwrap();
            let result = m.on_recv_packet(
                &mut ModuleOutput::builder().with_result(()),
                &Packet::default(),
                &Signer::new(""),
            );
            (module_id, result)
        };

        let results = vec![
            on_recv_packet_result("foomodule"),
            on_recv_packet_result("barmodule"),
        ];
<<<<<<< HEAD
        results.into_iter().for_each(|(mid, (ack, write_fn))| {
            if matches!(ack, Some(ack) if ack.success()) {
                if let Some(write_fn) = write_fn {
                    write_fn(ctx.router.get_route_mut(&mid).unwrap().as_any_mut());
                }
            }
        });
=======
        results
            .into_iter()
            .filter_map(|(mid, result)| match result {
                OnRecvPacketAck::Nil(write_fn) | OnRecvPacketAck::Successful(_, write_fn) => {
                    Some((mid, write_fn))
                }
                _ => None,
            })
            .for_each(|(mid, write_fn)| {
                write_fn(ctx.router.get_route_mut(&mid).unwrap().as_any_mut())
            });
>>>>>>> 3e34b4b9
    }
}<|MERGE_RESOLUTION|>--- conflicted
+++ resolved
@@ -589,31 +589,6 @@
 
 #[derive(Clone, Debug, Default)]
 pub struct MockRouter(BTreeMap<ModuleId, Arc<dyn Module>>);
-<<<<<<< HEAD
-=======
-
-impl Router for MockRouter {
-    fn get_route_mut(&mut self, module_id: &impl Borrow<ModuleId>) -> Option<&mut dyn Module> {
-        self.0.get_mut(module_id.borrow()).and_then(Arc::get_mut)
-    }
-
-    fn has_route(&self, module_id: &impl Borrow<ModuleId>) -> bool {
-        self.0.get(module_id.borrow()).is_some()
-    }
-}
-
-impl Ics26Context for MockContext {
-    type Router = MockRouter;
-
-    fn router(&self) -> &Self::Router {
-        &self.router
-    }
-
-    fn router_mut(&mut self) -> &mut Self::Router {
-        &mut self.router
-    }
-}
->>>>>>> 3e34b4b9
 
 impl Router for MockRouter {
     fn get_route_mut(&mut self, module_id: &impl Borrow<ModuleId>) -> Option<&mut dyn Module> {
@@ -705,10 +680,6 @@
                 if !PortReader::authenticate(self, port_id.clone(), &key) {
                     Err(Ics04Error::invalid_port_capability())
                 } else {
-<<<<<<< HEAD
-                    // FIXME(hu55a1n1): implement using separate field (e.g. `channel_capabilities`)
-=======
->>>>>>> 3e34b4b9
                     Ok(Capability::from(key).into())
                 }
             }
@@ -848,10 +819,6 @@
         _channel_id: &ChannelId,
         port_id: &PortId,
     ) -> Result<(ModuleId, ChannelCapability), Ics04Error> {
-<<<<<<< HEAD
-        // FIXME(hu55a1n1): add separate map for channel capabilities
-=======
->>>>>>> 3e34b4b9
         self.lookup_module_by_port(port_id)
             .map(|(mid, pcap)| (mid, ChannelCapability::from(Capability::from(pcap))))
             .map_err(Ics04Error::ics05_port)
@@ -1276,11 +1243,7 @@
     use crate::core::ics24_host::identifier::ChainId;
     use crate::core::ics24_host::identifier::{ChannelId, ConnectionId, PortId};
     use crate::core::ics26_routing::context::{
-<<<<<<< HEAD
-        Acknowledgement, DeferredWriteResult, Module, ModuleId, ModuleOutput, Router, RouterBuilder,
-=======
         Acknowledgement, Module, ModuleId, ModuleOutput, OnRecvPacketAck, Router, RouterBuilder,
->>>>>>> 3e34b4b9
     };
     use crate::mock::context::MockContext;
     use crate::mock::context::MockRouterBuilder;
@@ -1440,15 +1403,7 @@
             }
         }
 
-<<<<<<< HEAD
-        impl Acknowledgement for MockAck {
-            fn success(&self) -> bool {
-                true
-            }
-        }
-=======
         impl Acknowledgement for MockAck {}
->>>>>>> 3e34b4b9
 
         #[derive(Debug, Default)]
         struct FooModule {
@@ -1475,15 +1430,6 @@
                 _output: &mut ModuleOutput,
                 _packet: &Packet,
                 _relayer: &Signer,
-<<<<<<< HEAD
-            ) -> DeferredWriteResult<dyn Acknowledgement> {
-                (
-                    Some(Box::new(MockAck::default())),
-                    Some(Box::new(|module| {
-                        let module = module.downcast_mut::<FooModule>().unwrap();
-                        module.counter += 1;
-                    })),
-=======
             ) -> OnRecvPacketAck {
                 OnRecvPacketAck::Successful(
                     Box::new(MockAck::default()),
@@ -1491,7 +1437,6 @@
                         let module = module.downcast_mut::<FooModule>().unwrap();
                         module.counter += 1;
                     }),
->>>>>>> 3e34b4b9
                 )
             }
         }
@@ -1545,15 +1490,6 @@
             on_recv_packet_result("foomodule"),
             on_recv_packet_result("barmodule"),
         ];
-<<<<<<< HEAD
-        results.into_iter().for_each(|(mid, (ack, write_fn))| {
-            if matches!(ack, Some(ack) if ack.success()) {
-                if let Some(write_fn) = write_fn {
-                    write_fn(ctx.router.get_route_mut(&mid).unwrap().as_any_mut());
-                }
-            }
-        });
-=======
         results
             .into_iter()
             .filter_map(|(mid, result)| match result {
@@ -1565,6 +1501,5 @@
             .for_each(|(mid, write_fn)| {
                 write_fn(ctx.router.get_route_mut(&mid).unwrap().as_any_mut())
             });
->>>>>>> 3e34b4b9
     }
 }