--- conflicted
+++ resolved
@@ -620,36 +620,6 @@
     }
 }
 
-<<<<<<< HEAD
-impl Ics20Context for MockContext {
-    fn get_denom_trace(
-        &self,
-        denom_trace_hash: &[u8],
-    ) -> Result<
-        crate::applications::ics20_fungible_token_transfer::msgs::denom_trace::DenomTrace,
-        crate::applications::ics20_fungible_token_transfer::error::Error,
-    > {
-        todo!()
-    }
-
-    fn has_denom_trace(&self, denom_trace_hash: &[u8]) -> bool {
-        todo!()
-    }
-
-    fn set_denom_trace(
-        &self,
-        denom_trace: &crate::applications::ics20_fungible_token_transfer::msgs::denom_trace::DenomTrace,
-    ) -> Result<(), crate::applications::ics20_fungible_token_transfer::error::Error> {
-        todo!()
-    }
-
-    fn get_port(&self) -> Result<PortId, Ics20Error> {
-        todo!()
-    }
-}
-
-=======
->>>>>>> a8b77490
 impl CapabilityReader for MockContext {
     fn get_capability(&self, _name: &CapabilityName) -> Result<Capability, Ics05Error> {
         todo!()
