--- conflicted
+++ resolved
@@ -2,12 +2,8 @@
 use alloc::collections::btree_map::BTreeMap as HashMap;
 use core::convert::{TryFrom, TryInto};
 use core::fmt;
-<<<<<<< HEAD
-use flex_error::{define_error, DisplayOnly};
-=======
 use core::str::FromStr;
 use flex_error::{define_error, TraceError};
->>>>>>> 1448a2bb
 use prost::alloc::fmt::Formatter;
 use serde_derive::{Deserialize, Serialize};
 use tendermint::abci::Event as AbciEvent;
@@ -53,11 +49,11 @@
             | e | { format_args!("missing event key {}", e.key) },
 
         Decode
-            [ DisplayOnly<prost::DecodeError> ]
+            [ TraceError<prost::DecodeError> ]
             | _ | { "error decoding protobuf" },
 
         SubtleEncoding
-            [ DisplayOnly<subtle_encoding::Error> ]
+            [ TraceError<subtle_encoding::Error> ]
             | _ | { "error decoding hex" },
 
         MissingActionString
