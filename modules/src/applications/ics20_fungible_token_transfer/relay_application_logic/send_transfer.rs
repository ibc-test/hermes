use crate::applications::ics20_fungible_token_transfer::context::Ics20Context;
use crate::applications::ics20_fungible_token_transfer::error::Error;
use crate::applications::ics20_fungible_token_transfer::msgs::fungible_token_packet_data::FungibleTokenPacketData;
use crate::applications::ics20_fungible_token_transfer::msgs::transfer::MsgTransfer;
use crate::core::ics04_channel::handler::send_packet::send_packet;
use crate::core::ics04_channel::packet::Packet;
use crate::core::ics04_channel::packet::PacketResult;
use crate::handler::HandlerOutput;
use crate::prelude::*;
use crate::signer::Signer;

pub fn send_transfer<Ctx>(ctx: &Ctx, msg: MsgTransfer) -> Result<HandlerOutput<PacketResult>, Error>
where
    Ctx: Ics20Context,
{
    let source_channel_end = ctx
        .channel_end(&(msg.source_port.clone(), msg.source_channel))
        .map_err(Error::ics04_channel)?;

    let destination_port = source_channel_end.counterparty().port_id().clone();
    let destination_channel = source_channel_end
        .counterparty()
        .channel_id()
        .ok_or_else(|| {
            Error::destination_channel_not_found(msg.source_port.clone(), msg.source_channel)
        })?;

    // get the next sequence
    let sequence = ctx
        .get_next_sequence_send(&(msg.source_port.clone(), msg.source_channel))
        .map_err(Error::ics04_channel)?;

    tracing::trace!(target:"ibc-rs","[send_transfer]: sequence = {:?}",sequence);
    // log::trace!(target:"ibc-rs::ics20","🤮in ics20 [send_transfer]: sequence = {:?}",sequence);
    //TODO: Application LOGIC.

    //TODO: build packet data
    // refer to ibc-go https://github.com/octopus-network/ibc-go/blob/e40cdec6a3413fb3c8ea2a7ccad5e363ecd5a695/modules/apps/transfer/keeper/relay.go#L146
    // packetData := types.NewFungibleTokenPacketData(
    // 	fullDenomPath, token.Amount.String(), sender.String(), receiver,
    // )

    tracing::trace!(target:"ibc-rs","[send_transfer]: token = {:?}", msg.token.clone());
    // log::trace!(target:"ibc-rs::ics20","🤮in ics20 [send_transfer]: token = {:?}", msg.token.clone());

    let denom = msg.token.clone().ok_or_else(Error::empty_token)?.denom;
    let amount = msg.token.ok_or_else(Error::empty_token)?.amount;

    // contruct fungible token packet data
    let packet_data = FungibleTokenPacketData {
        denom,
        amount,
        sender: msg.sender,
        receiver: msg.receiver,
    };

    // endocde packet data
    let encode_packet_data =
        serde_json::to_vec(&packet_data).map_err(|_| Error::invalid_serde_data())?;

    let packet = Packet {
        sequence,
        source_port: msg.source_port,
        source_channel: msg.source_channel,
        destination_port,
<<<<<<< HEAD
        destination_channel: destination_channel.clone(),
        data: encode_packet_data,
=======
        destination_channel: *destination_channel,
        data: vec![0],
>>>>>>> 817aaa36
        timeout_height: msg.timeout_height,
        timeout_timestamp: msg.timeout_timestamp,
    };

    tracing::trace!(target:"ibc-rs","[send_transfer]: packet = {:?}", packet);
    // log::trace!(target:"ibc-rs::ics20","🤮in ics20 [send_transfer]: packet = {:?}", packet);
    let handler_output = send_packet(ctx, packet).map_err(Error::ics04_channel)?;

    //TODO:  add event/atributes and writes to the store issued by the application logic for packet sending.
    Ok(handler_output)
}<|MERGE_RESOLUTION|>--- conflicted
+++ resolved
@@ -63,13 +63,8 @@
         source_port: msg.source_port,
         source_channel: msg.source_channel,
         destination_port,
-<<<<<<< HEAD
         destination_channel: destination_channel.clone(),
         data: encode_packet_data,
-=======
-        destination_channel: *destination_channel,
-        data: vec![0],
->>>>>>> 817aaa36
         timeout_height: msg.timeout_height,
         timeout_timestamp: msg.timeout_timestamp,
     };
