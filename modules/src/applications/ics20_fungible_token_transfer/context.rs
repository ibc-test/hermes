<<<<<<< HEAD
use crate::applications::ics20_fungible_token_transfer::error::Error as Ics20Error;
use crate::applications::ics20_fungible_token_transfer::msgs::denom_trace::DenomTrace;
use crate::core::ics04_channel::context::{ChannelKeeper, ChannelReader};
use crate::core::ics24_host::identifier::PortId;
use alloc::vec::Vec;

/// Captures all the dependencies which the ICS20 module requires to be able to dispatch and
/// process IBC messages.
pub trait Ics20Context: ChannelReader + ChannelKeeper {
    fn get_denom_trace(&self, denom_trace_hash: &[u8]) -> Result<DenomTrace, Ics20Error>;
    fn has_denom_trace(&self, denom_trace_hash: &[u8]) -> bool;
    fn set_denom_trace(&self, denom_trace: &DenomTrace) -> Result<(), Ics20Error>;
    fn get_port(&self) -> Result<PortId, Ics20Error>;
=======
use core::str::FromStr;

use sha2::{Digest, Sha256};
use subtle_encoding::{bech32, hex};

use super::error::Error as Ics20Error;
use crate::applications::ics20_fungible_token_transfer::acknowledgement::Acknowledgement;
use crate::applications::ics20_fungible_token_transfer::packet::PacketData;
use crate::applications::ics20_fungible_token_transfer::{
    DenomTrace, HashedDenom, IbcCoin, TracePrefix, VERSION,
};
use crate::core::ics04_channel::channel::{Counterparty, Order};
use crate::core::ics04_channel::context::{ChannelKeeper, ChannelReader};
use crate::core::ics04_channel::msgs::acknowledgement::Acknowledgement as GenericAcknowledgement;
use crate::core::ics04_channel::packet::Packet;
use crate::core::ics04_channel::Version;
use crate::core::ics05_port::capabilities::{Capability, ChannelCapability};
use crate::core::ics05_port::context::{PortKeeper, PortReader};
use crate::core::ics05_port::error::Error as PortError;
use crate::core::ics24_host::identifier::{ChannelId, ConnectionId, PortId};
use crate::core::ics26_routing::context::{OnRecvPacketAck, WriteFn};
use crate::prelude::*;
use crate::signer::Signer;

pub trait Ics20Keeper:
    ChannelKeeper
    + PortKeeper
    + BankKeeper<AccountId = <Self as Ics20Keeper>::AccountId>
    + AccountReader<AccountId = <Self as Ics20Keeper>::AccountId>
{
    type AccountId: Into<String>;

    /// bind_port defines a wrapper function for the PortKeeper's bind_port function.
    fn bind_port(&self, port_id: PortId) -> Result<(), Ics20Error>;

    /// set_port sets the portID for the transfer module.
    fn set_port(&mut self, port_id: PortId);

    /// authenticate_capability wraps the CapabilityKeeper's authenticate_capability function
    fn authenticate_capability(&self, cap: Capability, name: &str) -> bool;

    /// claim_capability allows the transfer module to claim a capability that IBC module
    /// passes to it
    fn claim_capability(&self, cap: Capability, name: &str) -> Result<(), Ics20Error>;

    /// Set channel escrow address
    fn set_channel_escrow_address(
        &mut self,
        port_id: PortId,
        channel_id: ChannelId,
    ) -> Result<(), Ics20Error>;

    /// Sets a new {trace hash -> denom trace} pair to the store.
    fn set_denom_trace(&mut self, denom_trace: DenomTrace) -> Result<(), Ics20Error>;
}

pub trait Ics20Reader:
    BankReader<AccountId = <Self as Ics20Reader>::AccountId>
    + AccountReader<AccountId = <Self as Ics20Reader>::AccountId>
    + ChannelReader
    + PortReader
{
    type AccountId: Into<String> + FromStr<Err = Ics20Error>;

    /// is_bound checks if the transfer module is already bound to the desired port.
    fn is_bound(&self, port_id: PortId) -> bool;

    /// get_transfer_account returns the ICS20 - transfers AccountId.
    fn get_transfer_account(&self) -> <Self as Ics20Reader>::AccountId;

    /// get_port returns the portID for the transfer module.
    fn get_port(&self) -> Result<PortId, PortError>;

    /// Returns the escrow account id for a port and channel combination
    fn get_channel_escrow_address(
        &self,
        port_id: PortId,
        channel_id: ChannelId,
    ) -> Result<<Self as Ics20Reader>::AccountId, Ics20Error> {
        // https://github.com/cosmos/cosmos-sdk/blob/master/docs/architecture/adr-028-public-key-addresses.md
        let contents = format!("{}/{}", port_id, channel_id);
        let mut hasher = Sha256::new();
        hasher.update(VERSION.as_bytes());
        hasher.update(b"0");
        hasher.update(contents.as_bytes());
        let hash: Vec<u8> = hasher.finalize().to_vec().drain(20..).collect();
        String::from_utf8(hex::encode_upper(hash))
            .expect("hex encoded bytes are not valid UTF8")
            .parse()
    }

    /// Returns true iff send is enabled.
    fn is_send_enabled(&self) -> bool;

    /// Returns true iff receive is enabled.
    fn is_receive_enabled(&self) -> bool;

    /// Returns true iff the store contains a `DenomTrace` entry for the specified `HashedDenom`.
    fn has_denom_trace(&self, hashed_denom: HashedDenom) -> bool;

    /// Get the denom trace associated with the specified hash in the store.
    fn get_denom_trace(&self, denom_hash: HashedDenom) -> Option<DenomTrace>;
}

pub trait BankKeeper {
    type AccountId: Into<String>;

    /// This function should enable sending ibc fungible tokens from one account to another
    fn send_coins(
        &mut self,
        from: &Self::AccountId,
        to: &Self::AccountId,
        amt: IbcCoin,
    ) -> Result<(), Ics20Error>;

    /// This function to enable minting ibc tokens in a module
    fn mint_coins(&mut self, module: Self::AccountId, amt: IbcCoin) -> Result<(), Ics20Error>;

    /// This function should enable burning of minted tokens
    fn burn_coins(&mut self, module: Self::AccountId, amt: IbcCoin) -> Result<(), Ics20Error>;

    /// This function should enable transfer of tokens from the ibc module to an account
    fn send_coins_from_module_to_account(
        &mut self,
        module: Self::AccountId,
        to: Self::AccountId,
        amt: IbcCoin,
    ) -> Result<(), Ics20Error>;

    /// This function should enable transfer of tokens from an account to the ibc module
    fn send_coins_from_account_to_module(
        &mut self,
        from: Self::AccountId,
        module: Self::AccountId,
        amt: IbcCoin,
    ) -> Result<(), Ics20Error>;
}

pub trait BankReader {
    type AccountId: Into<String> + FromStr;

    /// Returns true if the specified account is not allowed to receive funds and false otherwise.
    fn is_blocked_account(&self, account: &Self::AccountId) -> bool;
}

pub trait AccountReader {
    type AccountId: Into<String>;

    /// This function should return the account of the ibc module
    fn get_module_account(&self) -> Self::AccountId;
}

/// Captures all the dependencies which the ICS20 module requires to be able to dispatch and
/// process IBC messages.
pub trait Ics20Context:
    Ics20Keeper<AccountId = <Self as Ics20Context>::AccountId>
    + Ics20Reader<AccountId = <Self as Ics20Context>::AccountId>
{
    type AccountId: Into<String> + FromStr<Err = Ics20Error> + 'static;
}

fn validate_transfer_channel_params(
    _ctx: &mut impl Ics20Context,
    order: Order,
    _port_id: &PortId,
    channel_id: &ChannelId,
    version: &Version,
) -> Result<(), Ics20Error> {
    if channel_id.sequence() > (u32::MAX as u64) {
        return Err(Ics20Error::chan_seq_exceeds_limit(channel_id.sequence()));
    }

    if order != Order::Unordered {
        return Err(Ics20Error::channel_not_unordered(order));
    }

    // TODO(hu55a1n1): check that port_id matches the port_id that the transfer module is bound to

    if version != &Version::ics20() {
        return Err(Ics20Error::invalid_version(version.clone()));
    }

    Ok(())
}

fn validate_counterparty_version(counterparty_version: &Version) -> Result<(), Ics20Error> {
    if counterparty_version == &Version::ics20() {
        Ok(())
    } else {
        Err(Ics20Error::invalid_counterparty_version(
            counterparty_version.clone(),
        ))
    }
}

fn refund_packet_token(
    ctx: &mut impl Ics20Context,
    packet: &Packet,
    data: &PacketData,
) -> Result<(), Ics20Error> {
    let sender = {
        bech32::decode(&data.sender)
            .map(|_| ())
            .map_err(Ics20Error::invalid_sender_address)?;
        data.sender.to_string().parse()?
    };

    let prefix = TracePrefix::new(packet.source_port.clone(), packet.source_channel);
    let amount: IbcCoin = data.token.clone().into();

    if data.token.denom.is_sender_chain_source(&prefix) {
        // unescrow tokens back to sender

        let escrow_address =
            ctx.get_channel_escrow_address(packet.source_port.clone(), packet.source_channel)?;

        ctx.send_coins(&escrow_address, &sender, amount)
    } else {
        // mint vouchers back to sender

        ctx.mint_coins(ctx.get_transfer_account(), amount.clone())?;
        ctx.send_coins_from_module_to_account(ctx.get_transfer_account(), sender, amount).expect("unable to send coins from module to account despite previously minting coins to module account");
        Ok(())
    }
}

#[allow(clippy::too_many_arguments)]
pub fn on_chan_open_init(
    ctx: &mut impl Ics20Context,
    order: Order,
    _connection_hops: &[ConnectionId],
    port_id: &PortId,
    channel_id: &ChannelId,
    _channel_cap: &ChannelCapability,
    _counterparty: &Counterparty,
    version: &Version,
) -> Result<(), Ics20Error> {
    validate_transfer_channel_params(ctx, order, port_id, channel_id, version)?;

    // TODO(hu55a1n1): claim channel capability

    Ok(())
}

#[allow(clippy::too_many_arguments)]
pub fn on_chan_open_try(
    ctx: &mut impl Ics20Context,
    order: Order,
    _connection_hops: &[ConnectionId],
    port_id: &PortId,
    channel_id: &ChannelId,
    _channel_cap: &ChannelCapability,
    _counterparty: &Counterparty,
    version: &Version,
    counterparty_version: &Version,
) -> Result<Version, Ics20Error> {
    validate_transfer_channel_params(ctx, order, port_id, channel_id, version)?;
    validate_counterparty_version(counterparty_version)?;

    // TODO(hu55a1n1): claim channel capability (iff we don't already own it)

    Ok(Version::ics20())
}

pub fn on_chan_open_ack(
    _ctx: &mut impl Ics20Context,
    _port_id: &PortId,
    _channel_id: &ChannelId,
    counterparty_version: &Version,
) -> Result<(), Ics20Error> {
    validate_counterparty_version(counterparty_version)?;
    Ok(())
}

pub fn on_chan_open_confirm(
    _ctx: &mut impl Ics20Context,
    _port_id: &PortId,
    _channel_id: &ChannelId,
) -> Result<(), Ics20Error> {
    Ok(())
}

pub fn on_chan_close_init(
    _ctx: &mut impl Ics20Context,
    _port_id: &PortId,
    _channel_id: &ChannelId,
) -> Result<(), Ics20Error> {
    Err(Ics20Error::cant_close_channel())
}

pub fn on_chan_close_confirm(
    _ctx: &mut impl Ics20Context,
    _port_id: &PortId,
    _channel_id: &ChannelId,
) -> Result<(), Ics20Error> {
    Ok(())
}

pub fn on_recv_packet<Ctx: 'static + Ics20Context>(
    ctx: &Ctx,
    packet: &Packet,
    _relayer: &Signer,
) -> OnRecvPacketAck {
    fn process_recv_packet<Ctx: 'static + Ics20Context>(
        ctx: &Ctx,
        packet: &Packet,
    ) -> Result<Box<WriteFn>, Ics20Error> {
        let data = serde_json::from_slice::<PacketData>(&packet.data)
            .map_err(|_| Ics20Error::packet_data_deserialization())?;

        if !ctx.is_receive_enabled() {
            return Err(Ics20Error::receive_disabled());
        }

        let receiver = {
            bech32::decode(&data.receiver)
                .map(|_| ())
                .map_err(Ics20Error::invalid_receiver_address)?;
            data.receiver.to_string().parse()?
        };

        let prefix = TracePrefix::new(packet.source_port.clone(), packet.source_channel);
        if data.token.denom.is_receiver_chain_source(&prefix) {
            // sender chain is not the source, unescrow tokens

            let coin = {
                let mut c = data.token.clone();
                c.denom.remove_prefix(&prefix);
                c
            };

            if ctx.is_blocked_account(&receiver) {
                return Err(Ics20Error::unauthorised_receive(data.receiver));
            }

            let escrow_address = ctx.get_channel_escrow_address(
                packet.destination_port.clone(),
                packet.destination_channel,
            )?;
            let amount = IbcCoin::from(coin);

            Ok(Box::new(move |ctx| {
                let ctx = ctx.downcast_mut::<Ctx>().unwrap();
                ctx.send_coins(&escrow_address, &receiver, amount)
                    .map_err(|e| e.to_string())
            }))
        } else {
            // sender chain is the source, mint vouchers

            let prefix =
                TracePrefix::new(packet.destination_port.clone(), packet.destination_channel);
            let coin = {
                let mut c = data.token;
                c.denom.add_prefix(prefix);
                c
            };

            Ok(Box::new(move |ctx| {
                let ctx = ctx.downcast_mut::<Ctx>().unwrap();
                let hashed_denom = coin.denom.hashed();
                if ctx.has_denom_trace(hashed_denom) {
                    ctx.set_denom_trace(coin.denom.clone())
                        .map_err(|e| e.to_string())?;
                }

                let amount = IbcCoin::from(coin);
                ctx.mint_coins(ctx.get_transfer_account(), amount.clone())
                    .map_err(|e| e.to_string())?;
                ctx.send_coins_from_module_to_account(ctx.get_transfer_account(), receiver, amount)
                    .map_err(|e| e.to_string())
            }))
        }
    }

    // TODO(hu55a1n1): emit event

    match process_recv_packet(ctx, packet) {
        Ok(write_fn) => {
            OnRecvPacketAck::Successful(Box::new(Acknowledgement::Success(vec![])), write_fn)
        }
        Err(e) => OnRecvPacketAck::Failed(Box::new(Acknowledgement::from_error(e))),
    }
}

pub fn on_acknowledgement_packet(
    ctx: &mut impl Ics20Context,
    packet: &Packet,
    acknowledgement: &GenericAcknowledgement,
    _relayer: &Signer,
) -> Result<(), Ics20Error> {
    let data = serde_json::from_slice::<PacketData>(&packet.data)
        .map_err(|_| Ics20Error::packet_data_deserialization())?;

    let ack = serde_json::from_slice::<Acknowledgement>(acknowledgement.as_ref())
        .map_err(|_| Ics20Error::ack_deserialization())?;

    if matches!(ack, Acknowledgement::Error(_)) {
        refund_packet_token(ctx, packet, &data)?;
    }

    // TODO(hu55a1n1): emit event

    Ok(())
}

pub fn on_timeout_packet(
    ctx: &mut impl Ics20Context,
    packet: &Packet,
    _relayer: &Signer,
) -> Result<(), Ics20Error> {
    let data = serde_json::from_slice::<PacketData>(&packet.data)
        .map_err(|_| Ics20Error::packet_data_deserialization())?;

    refund_packet_token(ctx, packet, &data)?;

    // TODO(hu55a1n1): emit event

    Ok(())
>>>>>>> a8b77490
}<|MERGE_RESOLUTION|>--- conflicted
+++ resolved
@@ -1,18 +1,3 @@
-<<<<<<< HEAD
-use crate::applications::ics20_fungible_token_transfer::error::Error as Ics20Error;
-use crate::applications::ics20_fungible_token_transfer::msgs::denom_trace::DenomTrace;
-use crate::core::ics04_channel::context::{ChannelKeeper, ChannelReader};
-use crate::core::ics24_host::identifier::PortId;
-use alloc::vec::Vec;
-
-/// Captures all the dependencies which the ICS20 module requires to be able to dispatch and
-/// process IBC messages.
-pub trait Ics20Context: ChannelReader + ChannelKeeper {
-    fn get_denom_trace(&self, denom_trace_hash: &[u8]) -> Result<DenomTrace, Ics20Error>;
-    fn has_denom_trace(&self, denom_trace_hash: &[u8]) -> bool;
-    fn set_denom_trace(&self, denom_trace: &DenomTrace) -> Result<(), Ics20Error>;
-    fn get_port(&self) -> Result<PortId, Ics20Error>;
-=======
 use core::str::FromStr;
 
 use sha2::{Digest, Sha256};
@@ -431,5 +416,4 @@
     // TODO(hu55a1n1): emit event
 
     Ok(())
->>>>>>> a8b77490
 }