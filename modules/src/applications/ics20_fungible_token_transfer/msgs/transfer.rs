//! This is the definition of a transfer messages that an application submits to a chain.

use crate::core::ics24_host::error::ValidationError;
use crate::prelude::*;

use tendermint_proto::Protobuf;

use ibc_proto::ibc::apps::transfer::v1::MsgTransfer as RawMsgTransfer;

use crate::applications::ics20_fungible_token_transfer::error::Error;
<<<<<<< HEAD
use crate::applications::ics20_fungible_token_transfer::msgs::denom_trace;
=======
use crate::applications::ics20_fungible_token_transfer::IbcCoin;
>>>>>>> a8b77490
use crate::core::ics02_client::height::Height;
use crate::core::ics24_host::identifier::{ChannelId, PortId};
use crate::signer::Signer;
use crate::timestamp::Timestamp;
use crate::tx_msg::Msg;

pub const TYPE_URL: &str = "/ibc.applications.transfer.v1.MsgTransfer";

/// Message definition for the "packet receiving" datagram.
#[derive(Clone, Debug, PartialEq)]
pub struct MsgTransfer {
    /// the port on which the packet will be sent
    pub source_port: PortId,
    /// the channel by which the packet will be sent
    pub source_channel: ChannelId,
    /// the tokens to be transferred
    pub token: IbcCoin,
    /// the sender address
    pub sender: Signer,
    /// the recipient address on the destination chain
    pub receiver: Signer,
    /// Timeout height relative to the current block height.
    /// The timeout is disabled when set to 0.
    pub timeout_height: Height,
    /// Timeout timestamp relative to the current block timestamp.
    /// The timeout is disabled when set to 0.
    pub timeout_timestamp: Timestamp,
}

impl Msg for MsgTransfer {
    type ValidationError = Error;
    type Raw = RawMsgTransfer;

    fn route(&self) -> String {
        crate::keys::ROUTER_KEY.to_string()
    }

    fn type_url(&self) -> String {
        TYPE_URL.to_string()
    }
    // ValidateBasic performs a basic check of the MsgTransfer fields.
    // NOTE: timeout height or timestamp values can be 0 to disable the timeout.
    // NOTE: The recipient addresses format is not validated as the format defined by
    // the chain is not known to IBC.

    fn validate_basic(&self) -> Result<(), ValidationError> {
        // 	if err := host.PortIdentifierValidator(msg.SourcePort); err != nil {
        // 		return sdkerrors.Wrap(err, "invalid source port ID")
        // 	}
        // 	if err := host.ChannelIdentifierValidator(msg.SourceChannel); err != nil {
        // 		return sdkerrors.Wrap(err, "invalid source channel ID")
        // 	}
        // 	if !msg.Token.IsValid() {
        // 		return sdkerrors.Wrap(sdkerrors.ErrInvalidCoins, msg.Token.String())
        // 	}
        // 	if !msg.Token.IsPositive() {
        // 		return sdkerrors.Wrap(sdkerrors.ErrInsufficientFunds, msg.Token.String())
        // 	}
        // 	// NOTE: sender format must be validated as it is required by the GetSigners function.
        // 	_, err := sdk.AccAddressFromBech32(msg.Sender)
        // 	if err != nil {
        // 		return sdkerrors.Wrapf(sdkerrors.ErrInvalidAddress, "string could not be parsed as address: %v", err)
        // 	}
        // 	if strings.TrimSpace(msg.Receiver) == "" {
        // 		return sdkerrors.Wrap(sdkerrors.ErrInvalidAddress, "missing recipient address")
        // 	}
        let denom = self
            .token
            .as_ref()
            .map(|coin| coin.denom.as_str())
            .unwrap_or_default();

        if let Err(err) = denom_trace::validate_ibc_denom(denom) {
            return Err(ValidationError::invalid_denom(err.to_string()));
        }
        Ok(())
    }
}

impl Protobuf<RawMsgTransfer> for MsgTransfer {}

impl TryFrom<RawMsgTransfer> for MsgTransfer {
    type Error = Error;

    fn try_from(raw_msg: RawMsgTransfer) -> Result<Self, Self::Error> {
        let timeout_timestamp = Timestamp::from_nanoseconds(raw_msg.timeout_timestamp)
            .map_err(|_| Error::invalid_packet_timeout_timestamp(raw_msg.timeout_timestamp))?;

        let timeout_height = match raw_msg.timeout_height.clone() {
            None => Height::zero(),
            Some(raw_height) => raw_height.try_into().map_err(|e| {
                Error::invalid_packet_timeout_height(format!("invalid timeout height {}", e))
            })?,
        };

        let token = raw_msg.token.ok_or_else(Error::invalid_token)?.try_into()?;

        Ok(MsgTransfer {
            source_port: raw_msg
                .source_port
                .parse()
                .map_err(|e| Error::invalid_port_id(raw_msg.source_port.clone(), e))?,
            source_channel: raw_msg
                .source_channel
                .parse()
                .map_err(|e| Error::invalid_channel_id(raw_msg.source_channel.clone(), e))?,
            token,
            sender: raw_msg.sender.into(),
            receiver: raw_msg.receiver.into(),
            timeout_height,
            timeout_timestamp,
        })
    }
}

impl From<MsgTransfer> for RawMsgTransfer {
    fn from(domain_msg: MsgTransfer) -> Self {
        RawMsgTransfer {
            source_port: domain_msg.source_port.to_string(),
            source_channel: domain_msg.source_channel.to_string(),
            token: Some(domain_msg.token.into()),
            sender: domain_msg.sender.to_string(),
            receiver: domain_msg.receiver.to_string(),
            timeout_height: Some(domain_msg.timeout_height.into()),
            timeout_timestamp: domain_msg.timeout_timestamp.nanoseconds(),
        }
    }
}

#[cfg(test)]
pub mod test_util {
    use core::ops::Add;
    use core::time::Duration;

    use crate::{
        applications::ics20_fungible_token_transfer::{BaseCoin, IbcCoin},
        core::ics24_host::identifier::{ChannelId, PortId},
        test_utils::get_dummy_account_id,
        timestamp::Timestamp,
        Height,
    };

    use super::MsgTransfer;

    // Returns a dummy `RawMsgTransfer`, for testing only!
    pub fn get_dummy_msg_transfer(height: u64) -> MsgTransfer {
        let id = get_dummy_account_id();

        MsgTransfer {
            source_port: PortId::default(),
            source_channel: ChannelId::default(),
            token: IbcCoin::Base(BaseCoin {
                denom: "uatom".parse().unwrap(),
                amount: 10.into(),
            }),
            sender: id.clone(),
            receiver: id,
            timeout_timestamp: Timestamp::now().add(Duration::from_secs(10)).unwrap(),
            timeout_height: Height {
                revision_number: 0,
                revision_height: height,
            },
        }
    }
}<|MERGE_RESOLUTION|>--- conflicted
+++ resolved
@@ -8,11 +8,7 @@
 use ibc_proto::ibc::apps::transfer::v1::MsgTransfer as RawMsgTransfer;
 
 use crate::applications::ics20_fungible_token_transfer::error::Error;
-<<<<<<< HEAD
-use crate::applications::ics20_fungible_token_transfer::msgs::denom_trace;
-=======
 use crate::applications::ics20_fungible_token_transfer::IbcCoin;
->>>>>>> a8b77490
 use crate::core::ics02_client::height::Height;
 use crate::core::ics24_host::identifier::{ChannelId, PortId};
 use crate::signer::Signer;
@@ -79,15 +75,15 @@
         // 	if strings.TrimSpace(msg.Receiver) == "" {
         // 		return sdkerrors.Wrap(sdkerrors.ErrInvalidAddress, "missing recipient address")
         // 	}
-        let denom = self
-            .token
-            .as_ref()
-            .map(|coin| coin.denom.as_str())
-            .unwrap_or_default();
+        // let denom = self
+        //     .token
+        //     .as_ref()
+        //     .map(|coin| coin.denom.as_str())
+        //     .unwrap_or_default();
 
-        if let Err(err) = denom_trace::validate_ibc_denom(denom) {
-            return Err(ValidationError::invalid_denom(err.to_string()));
-        }
+        // if let Err(err) = denom_trace::validate_ibc_denom(denom) {
+        //     return Err(ValidationError::invalid_denom(err.to_string()));
+        // }
         Ok(())
     }
 }
