use core::fmt;
use core::ops::Add;
use core::str::FromStr;

use derive_more::{Display, From};
use ibc_proto::cosmos::base::v1beta1::Coin as RawCoin;
use ibc_proto::ibc::applications::transfer::v1::DenomTrace as RawDenomTrace;
use serde::{Deserialize, Serialize};
use sha2::{Digest, Sha256};
use subtle_encoding::hex;

use super::error::Error;
use crate::bigint::U256;
use crate::core::ics24_host::identifier::{ChannelId, PortId};
use crate::prelude::*;
use crate::serializers::serde_string;

const IBC_DENOM_PREFIX: &str = "ibc/";

/// A `Coin` type with fully qualified `DenomTrace`.
pub type PrefixedCoin = Coin<DenomTrace>;

/// A `Coin` type with a `HashedDenom`.
pub type HashedCoin = Coin<HashedDenom>;

/// A `Coin` type with an unprefixed denomination.
pub type BaseCoin = Coin<Denom>;

/// Base denomination type
#[derive(Clone, Debug, Eq, PartialEq, PartialOrd, Ord, Serialize, Deserialize, Display)]
#[serde(transparent)]
pub struct Denom(String);

impl FromStr for Denom {
    type Err = Error;

    fn from_str(s: &str) -> Result<Self, Self::Err> {
        if s.trim().is_empty() {
            Err(Error::empty_base_denom())
        } else if s.contains('/') {
            Err(Error::invalid_base_denom())
        } else {
            Ok(Denom(s.to_owned()))
        }
    }
}

#[derive(Clone, Debug, Ord, PartialOrd, Eq, PartialEq)]
pub struct TracePrefix {
    port_id: PortId,
    channel_id: ChannelId,
}

impl TracePrefix {
    pub fn new(port_id: PortId, channel_id: ChannelId) -> Self {
        Self {
            port_id,
            channel_id,
        }
    }
}

impl fmt::Display for TracePrefix {
    fn fmt(&self, f: &mut fmt::Formatter<'_>) -> fmt::Result {
        write!(f, "{}/{}", self.port_id, self.channel_id)
    }
}

/// A full trace path modelled as a collection of `TracePrefix`s.
#[derive(Clone, Debug, Default, Eq, PartialEq, PartialOrd, Ord, From)]
pub struct TracePath(Vec<TracePrefix>);

impl<'a> TryFrom<Vec<&'a str>> for TracePath {
    type Error = Error;

    fn try_from(v: Vec<&'a str>) -> Result<Self, Self::Error> {
        if v.is_empty() || v.len() % 2 != 0 {
            return Err(Error::invalid_trace_length(v.len()));
        }

        let mut trace = vec![];
        let id_pairs = v.windows(2).map(|paths| (paths[0], paths[1]));
        for (pos, (port_id, channel_id)) in id_pairs.enumerate() {
            let port_id =
                PortId::from_str(port_id).map_err(|e| Error::invalid_trace_port_id(pos, e))?;
            let channel_id = ChannelId::from_str(channel_id)
                .map_err(|e| Error::invalid_trace_channel_id(pos, e))?;
            trace.push(TracePrefix {
                port_id,
                channel_id,
            });
        }

        Ok(trace.into())
    }
}

impl FromStr for TracePath {
    type Err = Error;

    fn from_str(s: &str) -> Result<Self, Self::Err> {
        s.split('/').collect::<Vec<&str>>().try_into()
    }
}

impl fmt::Display for TracePath {
    fn fmt(&self, f: &mut fmt::Formatter<'_>) -> fmt::Result {
        let path = self
            .0
            .iter()
            .map(|prefix| prefix.to_string())
            .collect::<Vec<String>>()
            .join("/");
        write!(f, "{}", path)
    }
}

/// Indicates whether the sender chain is acting as a source or sink. Each send to any chain other
/// than the one it was previously received from is a movement forwards in the token's timeline. In
/// these instances the sender chain is acting as the source zone.
pub enum Source {
    Sender,
    Receiver,
}

/// A type that contains the base denomination for ICS20 and the source tracing information path.
<<<<<<< HEAD
#[derive(Clone, Debug, Eq, PartialEq, PartialOrd, Ord, Deserialize, Serialize)]
=======
#[derive(Clone, Debug, Eq, PartialEq, PartialOrd, Ord, Serialize, Deserialize)]
>>>>>>> c051df05
pub struct DenomTrace {
    /// A series of `{port-id}/{channel-id}`s for tracing the source of the token.
    #[serde(with = "serde_string")]
    trace_path: TracePath,
    /// Base denomination of the relayed fungible token.
    base_denom: Denom,
}

impl DenomTrace {
    /// Returns a coin denomination for an ICS20 fungible token in the format
    /// 'ibc/{Hash(trace_path/base_denom)}'.
    pub fn hashed(&self) -> HashedDenom {
        HashedDenom::from(self)
    }

    /// Returns true iff this path has the specified prefix
    pub fn has_prefix(&self, prefix: &TracePrefix) -> bool {
        self.trace_path
            .0
            .first()
            .map(|p| p == prefix)
            .unwrap_or(false)
    }

    /// Removes the specified prefix from the `trace_path` if there is a match.
    pub fn remove_prefix(&mut self, prefix: &TracePrefix) {
        if self.has_prefix(prefix) {
            self.trace_path.0.drain(..0);
        }
    }

    /// Adds the specified prefix to the `trace_path`.
    pub fn add_prefix(&mut self, prefix: TracePrefix) {
        self.trace_path.0.push(prefix)
    }

    /// Returns true if the `trace_path` is empty and false otherwise.
    pub fn is_trace_empty(&self) -> bool {
        self.trace_path.0.is_empty()
    }

    /// Returns `Source::Receiver` if the denomination originally came from the receiving chain and
    /// `Source::Sender` otherwise.
    pub fn source_chain(&self, prefix: &TracePrefix) -> Source {
        if self.has_prefix(prefix) {
            Source::Receiver
        } else {
            Source::Sender
        }
    }
}

impl FromStr for DenomTrace {
    type Err = Error;

    fn from_str(s: &str) -> Result<Self, Self::Err> {
        let mut parts: Vec<&str> = s.split('/').collect();
        assert!(!parts.is_empty(), "split() never returns an empty iterator");

        let (base_denom, trace_path) = {
            if parts.first().unwrap() == &s {
                (Denom::from_str(s)?, TracePath::default())
            } else {
                let base_denom = Denom::from_str(parts.pop().unwrap())?;
                let trace_path = TracePath::try_from(parts)?;
                (base_denom, trace_path)
            }
        };

        Ok(Self {
            trace_path,
            base_denom,
        })
    }
}

impl TryFrom<RawDenomTrace> for DenomTrace {
    type Error = Error;

    fn try_from(value: RawDenomTrace) -> Result<Self, Self::Error> {
        let base_denom = Denom::from_str(&value.base_denom)?;
        let trace_path = TracePath::from_str(&value.path)?;
        Ok(Self {
            trace_path,
            base_denom,
        })
    }
}

impl From<DenomTrace> for RawDenomTrace {
    fn from(value: DenomTrace) -> Self {
        Self {
            path: value.trace_path.to_string(),
            base_denom: value.base_denom.to_string(),
        }
    }
}

impl From<Denom> for DenomTrace {
    fn from(denom: Denom) -> Self {
        Self {
            trace_path: Default::default(),
            base_denom: denom,
        }
    }
}

impl fmt::Display for DenomTrace {
    fn fmt(&self, f: &mut fmt::Formatter<'_>) -> fmt::Result {
        if self.trace_path.0.is_empty() {
            write!(f, "{}", self.base_denom)
        } else {
            write!(f, "{}/{}", self.trace_path, self.base_denom)
        }
    }
}

#[derive(Clone, Debug, Eq, PartialEq, PartialOrd, Ord, From, Serialize, Deserialize)]
pub struct HashedDenom(Vec<u8>);

impl From<&DenomTrace> for HashedDenom {
    fn from(value: &DenomTrace) -> Self {
        let mut hasher = Sha256::new();
        hasher.update(value.to_string().as_bytes());
        let denom_bytes = hasher.finalize();
        Self(denom_bytes.to_vec())
    }
}

impl fmt::Display for HashedDenom {
    fn fmt(&self, f: &mut fmt::Formatter<'_>) -> fmt::Result {
        let denom_hex = String::from_utf8(hex::encode_upper(&self.0)).map_err(|_| fmt::Error)?;
        write!(f, "{}{}", IBC_DENOM_PREFIX, denom_hex)
    }
}

impl FromStr for HashedDenom {
    type Err = Error;

    fn from_str(s: &str) -> Result<Self, Self::Err> {
        let s = s
            .strip_prefix(IBC_DENOM_PREFIX)
            .ok_or_else(Error::missing_denom_ibc_prefix)?;
        let bytes = hex::decode_upper(s).map_err(Error::parse_hex)?;
        Ok(Self(bytes))
    }
}

/// A decimal type for representing token transfer amounts.
<<<<<<< HEAD
#[derive(
    Copy, Clone, Debug, Eq, PartialEq, PartialOrd, Ord, Display, From, FromStr, Deserialize, Serialize
)]
pub struct Decimal(u64);
=======
#[derive(Copy, Clone, Debug, Eq, PartialEq, PartialOrd, Ord, Display, From)]
pub struct Amount(U256);

impl FromStr for Amount {
    type Err = Error;

    fn from_str(s: &str) -> Result<Self, Self::Err> {
        let amount = U256::from_str_radix(s, 10).map_err(Error::invalid_amount)?;
        Ok(Self(amount))
    }
}
>>>>>>> c051df05

// We only provide an `Add<Decimal>` implementation which always panics on overflow.
impl Add<Self> for Amount {
    type Output = Self;

    fn add(self, rhs: Self) -> Self::Output {
        Self(
            self.0
                .checked_add(rhs.0)
                .expect("decimal addition overflow"),
        )
    }
}

/// Coin defines a token with a denomination and an amount.
<<<<<<< HEAD
#[derive(Clone, Debug, Eq, PartialEq, PartialOrd, Ord, Deserialize, Serialize)]
pub struct Coin<D: Serialize> {
=======
#[derive(Clone, Debug, Eq, PartialEq, PartialOrd, Ord, Serialize, Deserialize)]
pub struct Coin<D> {
>>>>>>> c051df05
    /// Denomination
    pub denom: D,
    /// Amount
    #[serde(with = "serde_string")]
    pub amount: Amount,
}

impl<D: FromStr + Serialize> TryFrom<RawCoin> for Coin<D>
where
    Error: From<<D as FromStr>::Err>,
{
    type Error = Error;

    fn try_from(proto: RawCoin) -> Result<Coin<D>, Self::Error> {
        let denom = D::from_str(&proto.denom)?;
        let amount = Amount::from_str(&proto.amount)?;
        Ok(Self { denom, amount })
    }
}

impl<D: ToString + Serialize> From<Coin<D>> for RawCoin {
    fn from(coin: Coin<D>) -> RawCoin {
        RawCoin {
            denom: coin.denom.to_string(),
            amount: coin.amount.to_string(),
        }
    }
}

/// The `Coin` type used in `MsgTransfer`, whose denomination is either hashed or unprefixed.
#[derive(Clone, Debug, Eq, PartialEq, PartialOrd, Ord)]
pub enum IbcCoin {
    Hashed(HashedCoin),
    Base(BaseCoin),
}

impl IbcCoin {
    pub fn amount(&self) -> Amount {
        match self {
            IbcCoin::Hashed(c) => c.amount,
            IbcCoin::Base(c) => c.amount,
        }
    }
}

impl TryFrom<RawCoin> for IbcCoin {
    type Error = Error;

    fn try_from(proto: RawCoin) -> Result<IbcCoin, Self::Error> {
        if proto.denom.starts_with(IBC_DENOM_PREFIX) {
            Ok(Self::Hashed(HashedCoin::try_from(proto)?))
        } else {
            Ok(Self::Base(BaseCoin::try_from(proto)?))
        }
    }
}

impl From<IbcCoin> for RawCoin {
    fn from(ibc_coin: IbcCoin) -> Self {
        let (denom, amount) = match ibc_coin {
            IbcCoin::Hashed(c) => (c.denom.to_string(), c.amount.to_string()),
            IbcCoin::Base(c) => (c.denom.to_string(), c.amount.to_string()),
        };
        Self { denom, amount }
    }
}

impl From<PrefixedCoin> for IbcCoin {
    fn from(prefixed_coin: PrefixedCoin) -> Self {
        let Coin { denom, amount } = prefixed_coin;
        if !denom.is_trace_empty() {
            IbcCoin::Hashed(HashedCoin {
                denom: denom.hashed(),
                amount,
            })
        } else {
            IbcCoin::Base(BaseCoin {
                denom: denom.base_denom,
                amount,
            })
        }
    }
}<|MERGE_RESOLUTION|>--- conflicted
+++ resolved
@@ -124,11 +124,7 @@
 }
 
 /// A type that contains the base denomination for ICS20 and the source tracing information path.
-<<<<<<< HEAD
-#[derive(Clone, Debug, Eq, PartialEq, PartialOrd, Ord, Deserialize, Serialize)]
-=======
 #[derive(Clone, Debug, Eq, PartialEq, PartialOrd, Ord, Serialize, Deserialize)]
->>>>>>> c051df05
 pub struct DenomTrace {
     /// A series of `{port-id}/{channel-id}`s for tracing the source of the token.
     #[serde(with = "serde_string")]
@@ -278,12 +274,6 @@
 }
 
 /// A decimal type for representing token transfer amounts.
-<<<<<<< HEAD
-#[derive(
-    Copy, Clone, Debug, Eq, PartialEq, PartialOrd, Ord, Display, From, FromStr, Deserialize, Serialize
-)]
-pub struct Decimal(u64);
-=======
 #[derive(Copy, Clone, Debug, Eq, PartialEq, PartialOrd, Ord, Display, From)]
 pub struct Amount(U256);
 
@@ -295,7 +285,6 @@
         Ok(Self(amount))
     }
 }
->>>>>>> c051df05
 
 // We only provide an `Add<Decimal>` implementation which always panics on overflow.
 impl Add<Self> for Amount {
@@ -311,13 +300,8 @@
 }
 
 /// Coin defines a token with a denomination and an amount.
-<<<<<<< HEAD
-#[derive(Clone, Debug, Eq, PartialEq, PartialOrd, Ord, Deserialize, Serialize)]
-pub struct Coin<D: Serialize> {
-=======
 #[derive(Clone, Debug, Eq, PartialEq, PartialOrd, Ord, Serialize, Deserialize)]
 pub struct Coin<D> {
->>>>>>> c051df05
     /// Denomination
     pub denom: D,
     /// Amount
