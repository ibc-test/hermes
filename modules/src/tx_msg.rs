use crate::ics24_host::error::ValidationError;
<<<<<<< HEAD
use std::fmt::Debug;

pub trait Msg: Clone {
    type ValidationError: std::error::Error;
    type Raw: From<Self> + prost::Message + Debug;
=======
use crate::prelude::*;
use prost_types::Any;

pub trait Msg: Clone {
    type ValidationError;
    type Raw: From<Self> + prost::Message;
>>>>>>> 8d4d73bf

    // TODO: Clarify what is this function supposed to do & its connection to ICS26 routing mod.
    fn route(&self) -> String;

    /// Unique type identifier for this message, to support encoding to/from `prost_types::Any`.
    fn type_url(&self) -> String;

    #[allow(clippy::wrong_self_convention)]
    fn to_any(self) -> Any {
        Any {
            type_url: self.type_url(),
            value: self.get_sign_bytes(),
        }
    }

    fn get_sign_bytes(self) -> Vec<u8> {
        let mut buf = Vec::new();
        let raw_msg: Self::Raw = self.into();
        match prost::Message::encode(&raw_msg, &mut buf) {
            Ok(()) => buf,
            // Severe error that cannot be recovered.
            Err(e) => panic!(
                "Cannot encode the proto message {:?} into a buffer due to underlying error: {}",
                raw_msg, e
            ),
        }
    }

    fn validate_basic(&self) -> Result<(), ValidationError> {
        Ok(())
    }
}<|MERGE_RESOLUTION|>--- conflicted
+++ resolved
@@ -1,18 +1,11 @@
 use crate::ics24_host::error::ValidationError;
-<<<<<<< HEAD
-use std::fmt::Debug;
 
-pub trait Msg: Clone {
-    type ValidationError: std::error::Error;
-    type Raw: From<Self> + prost::Message + Debug;
-=======
 use crate::prelude::*;
 use prost_types::Any;
 
 pub trait Msg: Clone {
     type ValidationError;
     type Raw: From<Self> + prost::Message;
->>>>>>> 8d4d73bf
 
     // TODO: Clarify what is this function supposed to do & its connection to ICS26 routing mod.
     fn route(&self) -> String;
