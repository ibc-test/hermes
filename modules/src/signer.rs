<<<<<<< HEAD
use crate::prelude::*;
use core::{convert::Infallible, fmt::Display, str::FromStr};

use serde::{Deserialize, Serialize};

#[derive(Clone, Debug, PartialEq, Eq, PartialOrd, Ord, Hash, Serialize, Deserialize)]
pub struct Signer(String);
=======
use core::str::FromStr;
>>>>>>> beb4642d

use crate::prelude::*;

use derive_more::Display;
use flex_error::define_error;
use serde::{Deserialize, Serialize};

define_error! {
    #[derive(Debug, PartialEq, Eq)]
    SignerError {
        EmptySigner
            | _ | { "signer cannot be empty" },
    }
}

#[derive(Clone, Debug, PartialEq, Eq, PartialOrd, Ord, Hash, Serialize, Deserialize, Display)]
pub struct Signer(String);

impl FromStr for Signer {
    type Err = SignerError;

    fn from_str(s: &str) -> Result<Self, Self::Err> {
        let s = s.to_string();
        if s.trim().is_empty() {
            return Err(SignerError::empty_signer());
        }
        Ok(Self(s))
    }
}

impl AsRef<str> for Signer {
    fn as_ref(&self) -> &str {
        self.0.as_str()
    }
}<|MERGE_RESOLUTION|>--- conflicted
+++ resolved
@@ -1,15 +1,4 @@
-<<<<<<< HEAD
-use crate::prelude::*;
-use core::{convert::Infallible, fmt::Display, str::FromStr};
-
-use serde::{Deserialize, Serialize};
-
-#[derive(Clone, Debug, PartialEq, Eq, PartialOrd, Ord, Hash, Serialize, Deserialize)]
-pub struct Signer(String);
-=======
 use core::str::FromStr;
->>>>>>> beb4642d
-
 use crate::prelude::*;
 
 use derive_more::Display;
