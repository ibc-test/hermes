--- conflicted
+++ resolved
@@ -1,15 +1,5 @@
-<<<<<<< HEAD
-use crate::prelude::*;
-use core::{convert::Infallible, fmt::Display, str::FromStr};
 
-use serde::{Deserialize, Serialize};
-
-#[derive(Clone, Debug, PartialEq, Eq, PartialOrd, Ord, Hash, Serialize, Deserialize)]
-pub struct Signer(String);
-=======
 use core::str::FromStr;
->>>>>>> 0c716669
-
 use crate::prelude::*;
 
 use derive_more::Display;
