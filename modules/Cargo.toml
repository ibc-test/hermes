[package]
name         = "ibc"
version      = "0.14.1"
edition      = "2021"
license      = "Apache-2.0"
readme       = "README.md"
keywords     = ["blockchain", "consensus", "cosmos", "ibc", "tendermint"]
repository   = "https://github.com/informalsystems/ibc-rs"
authors      = ["Informal Systems <hello@informal.systems>"]
rust-version = "1.60"
description  = """
    Implementation of the Inter-Blockchain Communication Protocol (IBC).
    This crate comprises the main data structures and on-chain logic.
"""

[package.metadata.docs.rs]
all-features = true

[features]
default = ["std"]
std = [
    "flex-error/std",
    "flex-error/eyre_tracer",
    "ibc-proto/std",
    "clock",
    "ibc-proto/std",
    "ics23/std",
    # "serde_derive/std",
    "serde/std",
    "serde_json/std",
    "tracing/std",
    "prost/std",
    "prost-types/std",
    "bytes/std",
    # "safe-regex/std",
    "subtle-encoding/std",
    "sha2/std",
    "num-traits/std",
    # "derive_more/std",
    "codec/std",
    "hash-db/std",
    "blake2-rfc/std",
    "beefy-merkle-tree/std",
    "sp-core/std",
    "sp-runtime/std",
    "sp-trie/std",
    "sp-std/std",
    "frame-support/std",
    "frame-system/std",
    "sp-io/std",
    "beefy-light-client/std",
    "tendermint/std",
    "sp-timestamp/std"
    # "tendermint-proto/std",
    # "tendermint-light-client-verifier/std",
    # "tendermint-testgen/std",
]
clock = [
    "tendermint/clock",
    "time/std"
]

# This feature grants access to development-time mocking libraries, such as `MockContext` or `MockHeader`.
# Depends on the `testgen` suite for generating Tendermint light blocks.
mocks = ["tendermint-testgen", "clock", "std"]

[dependencies]
# Proto definitions for all IBC-related interfaces, e.g., connections or channels.
ibc-proto = { version = "0.17.1", path = "../proto", default-features = false }
ics23 = { version = "0.7.0", default-features = false }
time = { version = "0.3", default-features = false }
serde_derive = { version = "1.0.104", default-features = false }
serde = { version = "1.0", default-features = false }
serde_json = { version = "1", default-features = false }
tracing = { version = "0.1.34", default-features = false }
prost = { version = "0.9", default-features = false }
prost-types = { version = "0.9", default-features = false }
bytes = { version = "1.1.0", default-features = false }
safe-regex = { version = "0.2.5", default-features = false }
subtle-encoding = { version = "0.5", default-features = false }
sha2 = { version = "0.10.2", default-features = false }
flex-error = { version = "0.4.4", default-features = false }
num-traits = { version = "0.2.14", default-features = false }
derive_more = { version = "0.99.17", default-features = false, features = ["from", "display"] }
log = { version = "0.4.0", default-features = false }

# substrate dep
codec = { package = "parity-scale-codec", version = "3.0.0", default-features = false, features = ["derive"] }
hash-db = { version = "0.15.2", default-features = false }
blake2-rfc = { version = "0.2.18", default-features = false }
<<<<<<< HEAD
beefy-merkle-tree = { git = "https://github.com/paritytech/substrate.git", branch = "polkadot-v0.9.13", features = ["keccak"], default-features = false }
sp-core = { git = "https://github.com/paritytech/substrate.git", branch = "polkadot-v0.9.13", default-features = false }
sp-runtime = { git = "https://github.com/paritytech/substrate", branch = "polkadot-v0.9.13", default-features = false }
sp-trie = { git = "https://github.com/paritytech/substrate", branch = "polkadot-v0.9.13", default-features = false }
sp-std = { git = "https://github.com/paritytech/substrate", branch = "polkadot-v0.9.13", default-features = false }
frame-support = { git = "https://github.com/paritytech/substrate", branch = "polkadot-v0.9.13", default-features = false }
frame-system = { git = "https://github.com/paritytech/substrate", branch = "polkadot-v0.9.13", default-features = false }
sp-io = { git = "https://github.com/paritytech/substrate.git", branch = "polkadot-v0.9.13", default-features = false }
sp-timestamp = { git = "https://github.com/paritytech/substrate.git", branch = "polkadot-v0.9.13", default-features = false }
=======
beefy-merkle-tree = { git = "https://github.com/paritytech/substrate.git", branch = "polkadot-v0.9.18", features = ["keccak"], default-features = false }
sp-core = { git = "https://github.com/paritytech/substrate.git", branch = "polkadot-v0.9.18", default-features = false }
sp-runtime = { git = "https://github.com/paritytech/substrate.git", branch = "polkadot-v0.9.18", default-features = false }
sp-trie = { git = "https://github.com/paritytech/substrate.git", branch = "polkadot-v0.9.18", default-features = false }
sp-std = { git = "https://github.com/paritytech/substrate.git", branch = "polkadot-v0.9.18", default-features = false }
frame-support = { git = "https://github.com/paritytech/substrate.git", branch = "polkadot-v0.9.18", default-features = false }
frame-system = { git = "https://github.com/paritytech/substrate.git", branch = "polkadot-v0.9.18", default-features = false }
sp-io = { git = "https://github.com/paritytech/substrate.git", branch = "polkadot-v0.9.18", default-features = false }

>>>>>>> 3f065b4a
# beefy light client
beefy-light-client = { git = "https://github.com/octopus-network/beefy-light-client.git", branch = "main", default-features = false }
# beefy-light-client = { path = "../../beefy-light-client", default-features = false }

[dependencies.tendermint]
version = "=0.23.6"
default-features = false

[dependencies.tendermint-proto]
version = "=0.23.6"
default-features = false

[dependencies.tendermint-light-client-verifier]
version = "=0.23.6"
default-features = false

[dependencies.tendermint-testgen]
version = "=0.23.6"
optional = true
default-features = false

[dev-dependencies]
env_logger = "0.9.0"
tracing-subscriber = { version = "0.3.11", features = ["fmt", "env-filter", "json"]}
test-log = { version = "0.2.10", features = ["trace"] }
modelator = "0.4.2"
sha2 = { version = "0.10.2" }
tendermint-rpc = { version = "=0.23.6", features = ["http-client", "websocket-client"] }
tendermint-testgen = { version = "=0.23.6" } # Needed for generating (synthetic) light blocks.
codec = { package = "parity-scale-codec", version = "3.0.0", features = ["derive"] }
hex-literal = "0.3.1"
<<<<<<< HEAD
octopusxt = { git = "https://github.com/octopus-network/octopusxt.git", branch = "feature/integrate_mmr_srv"}
# octopusxt = { path = "../../octopusxt/module" }
=======
octopusxt = { git = "https://github.com/octopus-network/octopusxt.git", branch = "feature/v0.9.18"}
#octopusxt = { path = "../../octopusxt/module" }
>>>>>>> 3f065b4a
tokio = { version = "1.0", features = ["rt-multi-thread", "time", "sync"] }
subxt = { git = "https://github.com/octopus-network/substrate-subxt.git", branch = 'master' }


[[test]]
name = "mbt"
path = "tests/mbt.rs"
required-features = ["mocks"]<|MERGE_RESOLUTION|>--- conflicted
+++ resolved
@@ -88,17 +88,6 @@
 codec = { package = "parity-scale-codec", version = "3.0.0", default-features = false, features = ["derive"] }
 hash-db = { version = "0.15.2", default-features = false }
 blake2-rfc = { version = "0.2.18", default-features = false }
-<<<<<<< HEAD
-beefy-merkle-tree = { git = "https://github.com/paritytech/substrate.git", branch = "polkadot-v0.9.13", features = ["keccak"], default-features = false }
-sp-core = { git = "https://github.com/paritytech/substrate.git", branch = "polkadot-v0.9.13", default-features = false }
-sp-runtime = { git = "https://github.com/paritytech/substrate", branch = "polkadot-v0.9.13", default-features = false }
-sp-trie = { git = "https://github.com/paritytech/substrate", branch = "polkadot-v0.9.13", default-features = false }
-sp-std = { git = "https://github.com/paritytech/substrate", branch = "polkadot-v0.9.13", default-features = false }
-frame-support = { git = "https://github.com/paritytech/substrate", branch = "polkadot-v0.9.13", default-features = false }
-frame-system = { git = "https://github.com/paritytech/substrate", branch = "polkadot-v0.9.13", default-features = false }
-sp-io = { git = "https://github.com/paritytech/substrate.git", branch = "polkadot-v0.9.13", default-features = false }
-sp-timestamp = { git = "https://github.com/paritytech/substrate.git", branch = "polkadot-v0.9.13", default-features = false }
-=======
 beefy-merkle-tree = { git = "https://github.com/paritytech/substrate.git", branch = "polkadot-v0.9.18", features = ["keccak"], default-features = false }
 sp-core = { git = "https://github.com/paritytech/substrate.git", branch = "polkadot-v0.9.18", default-features = false }
 sp-runtime = { git = "https://github.com/paritytech/substrate.git", branch = "polkadot-v0.9.18", default-features = false }
@@ -108,7 +97,6 @@
 frame-system = { git = "https://github.com/paritytech/substrate.git", branch = "polkadot-v0.9.18", default-features = false }
 sp-io = { git = "https://github.com/paritytech/substrate.git", branch = "polkadot-v0.9.18", default-features = false }
 
->>>>>>> 3f065b4a
 # beefy light client
 beefy-light-client = { git = "https://github.com/octopus-network/beefy-light-client.git", branch = "main", default-features = false }
 # beefy-light-client = { path = "../../beefy-light-client", default-features = false }
@@ -140,13 +128,8 @@
 tendermint-testgen = { version = "=0.23.6" } # Needed for generating (synthetic) light blocks.
 codec = { package = "parity-scale-codec", version = "3.0.0", features = ["derive"] }
 hex-literal = "0.3.1"
-<<<<<<< HEAD
 octopusxt = { git = "https://github.com/octopus-network/octopusxt.git", branch = "feature/integrate_mmr_srv"}
 # octopusxt = { path = "../../octopusxt/module" }
-=======
-octopusxt = { git = "https://github.com/octopus-network/octopusxt.git", branch = "feature/v0.9.18"}
-#octopusxt = { path = "../../octopusxt/module" }
->>>>>>> 3f065b4a
 tokio = { version = "1.0", features = ["rt-multi-thread", "time", "sync"] }
 subxt = { git = "https://github.com/octopus-network/substrate-subxt.git", branch = 'master' }
 
