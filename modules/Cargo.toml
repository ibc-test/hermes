--- conflicted
+++ resolved
@@ -126,20 +126,15 @@
 test-log = { version = "0.2.10", features = ["trace"] }
 modelator = "0.4.2"
 sha2 = { version = "0.10.2" }
-<<<<<<< HEAD
-tendermint-rpc = { version = "=0.23.6", features = ["http-client", "websocket-client"] }
-tendermint-testgen = { version = "=0.23.6" } # Needed for generating (synthetic) light blocks.
 codec = { package = "parity-scale-codec", version = "3.0.0", features = ["derive"] }
 hex-literal = "0.3.1"
 octopusxt = { git = "https://github.com/octopus-network/octopusxt.git", branch = "feature/v0.9.18"}
 # octopusxt = { path = "../../octopusxt" }
 tokio = { version = "1.0", features = ["rt-multi-thread", "time", "sync"] }
 subxt = { git = "https://github.com/octopus-network/substrate-subxt.git", branch = 'octopus-v0.9.18' }
-
-=======
 tendermint-rpc = { version = "=0.23.7", features = ["http-client", "websocket-client"] }
 tendermint-testgen = { version = "=0.23.7" } # Needed for generating (synthetic) light blocks.
->>>>>>> 0c716669
+
 
 [[test]]
 name = "mbt"
