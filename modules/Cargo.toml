[package]
name       = "ibc"
version    = "0.0.4"
edition    = "2018"
license    = "Apache-2.0"
readme     = "README.md"
keywords   = ["blockchain", "consensus", "cosmos", "ibc", "tendermint"]
repository = "https://github.com/informalsystems/ibc-rs"
authors    = [
  "Informal Systems <hello@informal.systems>"
]

description = """
    Implementation of the Inter-Blockchain Communication Protocol (IBC).
"""

[features]
# This feature grants access to development-time mocking libraries, such as `MockContext` or `MockHeader`.
# Depends on the `testgen` suite for generating Tendermint light blocks.
mocks = [ "tendermint-testgen" ]

[dependencies]
# Proto definitions for all IBC-related interfaces, e.g., connections or channels.
ibc-proto = { version = "0.4.0", path = "../proto" }

anomaly = "0.2.0"
chrono = "0.4"
thiserror = "1.0.11"
serde_derive = "1.0.104"
serde = "1.0.104"
serde_json = "1"
tracing = "0.1.13"
prost = "0.6.1"
prost-types = "0.6.1"
bytes = "0.6.0"
dyn-clonable = "0.9.0"
regex = "1"
bech32 = "0.7.2"

[dependencies.tendermint]
version = "=0.17.0-rc3"

[dependencies.tendermint-rpc]
version = "=0.17.0-rc3"
features = ["http-client", "websocket-client"]

[dependencies.tendermint-light-client]
version = "=0.17.0-rc3"

[dependencies.tendermint-proto]
version = "=0.17.0-rc3"

[dependencies.tendermint-testgen]
version = "0.17.0-rc2"
optional = true

[dev-dependencies]
<<<<<<< HEAD
tokio = { version = "0.3", features = ["macros"] }
subtle-encoding = { version = "0.5" }
=======
tokio = { version = "0.2", features = ["macros"] }
subtle-encoding = { version = "0.5" }
tendermint-testgen = { version = "0.17.0-rc2" } # Needed for generating (synthetic) light blocks.
>>>>>>> 24c784d4
<|MERGE_RESOLUTION|>--- conflicted
+++ resolved
@@ -55,11 +55,6 @@
 optional = true
 
 [dev-dependencies]
-<<<<<<< HEAD
 tokio = { version = "0.3", features = ["macros"] }
 subtle-encoding = { version = "0.5" }
-=======
-tokio = { version = "0.2", features = ["macros"] }
-subtle-encoding = { version = "0.5" }
-tendermint-testgen = { version = "0.17.0-rc2" } # Needed for generating (synthetic) light blocks.
->>>>>>> 24c784d4
+tendermint-testgen = { version = "0.17.0-rc2" } # Needed for generating (synthetic) light blocks.