[package]
name         = "ibc"
version      = "0.15.0"
edition      = "2021"
license      = "Apache-2.0"
readme       = "README.md"
keywords     = ["blockchain", "consensus", "cosmos", "ibc", "tendermint"]
repository   = "https://github.com/informalsystems/ibc-rs"
authors      = ["Informal Systems <hello@informal.systems>"]
rust-version = "1.60"
description  = """
    Implementation of the Inter-Blockchain Communication Protocol (IBC).
    This crate comprises the main data structures and on-chain logic.
"""

[package.metadata.docs.rs]
all-features = true

[features]
default = ["std"]
std = [
    "flex-error/std",
    "flex-error/eyre_tracer",
    "ibc-proto/std",
    "clock",
    "ibc-proto/std",
    "ics23/std",
    # "serde_derive/std",
    "serde/std",
    "serde_json/std",
    "tracing/std",
    "prost/std",
    "prost-types/std",
    "bytes/std",
    # "safe-regex/std",
    "subtle-encoding/std",
    "sha2/std",
    "num-traits/std",
    # "derive_more/std",
    "codec/std",
    "hash-db/std",
    "blake2-rfc/std",
    "beefy-merkle-tree/std",
    "sp-core/std",
    "sp-runtime/std",
    "sp-trie/std",
    "sp-std/std",
    "frame-support/std",
    "frame-system/std",
    "sp-io/std",
    "beefy-light-client/std",
    "tendermint/std",
    # "tendermint-proto/std",
    # "tendermint-light-client-verifier/std",
    # "tendermint-testgen/std",
]
clock = [
    "tendermint/clock",
    "time/std"
]

# This feature grants access to development-time mocking libraries, such as `MockContext` or `MockHeader`.
# Depends on the `testgen` suite for generating Tendermint light blocks.
mocks = ["tendermint-testgen", "clock", "std"]

[dependencies]
# Proto definitions for all IBC-related interfaces, e.g., connections or channels.
ibc-proto = { version = "0.18.0", path = "../proto", default-features = false }
ics23 = { version = "=0.8.0-alpha", default-features = false }
time = { version = "0.3", default-features = false }
serde_derive = { version = "1.0.104", default-features = false }
serde = { version = "1.0", default-features = false }
serde_json = { version = "1", default-features = false }
tracing = { version = "0.1.34", default-features = false }
prost = { version = "0.10", default-features = false }
prost-types = { version = "0.10", default-features = false }
bytes = { version = "1.1.0", default-features = false }
safe-regex = { version = "0.2.5", default-features = false }
subtle-encoding = { version = "0.5", default-features = false }
sha2 = { version = "0.10.2", default-features = false }
flex-error = { version = "0.4.4", default-features = false }
<<<<<<< HEAD
num-traits = { version = "0.2.15", default-features = false }
derive_more = { version = "0.99.17", default-features = false, features = ["from", "into", "display"] }
uint = { version = "0.9", default-features = false }

=======
num-traits = { version = "0.2.14", default-features = false }
derive_more = { version = "0.99.17", default-features = false, features = ["from", "display"] }
log = { version = "0.4.0", default-features = false }
>>>>>>> 1bb5cd34

# substrate dep
codec = { package = "parity-scale-codec", version = "3.0.0", default-features = false, features = ["derive"] }
hash-db = { version = "0.15.2", default-features = false }
blake2-rfc = { version = "0.2.18", default-features = false }
beefy-merkle-tree = { git = "https://github.com/paritytech/substrate.git", branch = "polkadot-v0.9.18", features = ["keccak"], default-features = false }
sp-core = { git = "https://github.com/paritytech/substrate.git", branch = "polkadot-v0.9.18", default-features = false }
sp-runtime = { git = "https://github.com/paritytech/substrate.git", branch = "polkadot-v0.9.18", default-features = false }
sp-trie = { git = "https://github.com/paritytech/substrate.git", branch = "polkadot-v0.9.18", default-features = false }
sp-std = { git = "https://github.com/paritytech/substrate.git", branch = "polkadot-v0.9.18", default-features = false }
frame-support = { git = "https://github.com/paritytech/substrate.git", branch = "polkadot-v0.9.18", default-features = false }
frame-system = { git = "https://github.com/paritytech/substrate.git", branch = "polkadot-v0.9.18", default-features = false }
sp-io = { git = "https://github.com/paritytech/substrate.git", branch = "polkadot-v0.9.18", default-features = false }

# beefy light client
beefy-light-client = { git = "https://github.com/octopus-network/beefy-light-client.git", branch = "main", default-features = false }
# beefy-light-client = { path = "../../beefy-light-client", default-features = false }

[dependencies.tendermint]
version = "=0.23.7"
default-features = false

[dependencies.tendermint-proto]
version = "=0.23.7"
default-features = false

[dependencies.tendermint-light-client-verifier]
version = "=0.23.7"
default-features = false

[dependencies.tendermint-testgen]
version = "=0.23.7"
optional = true
default-features = false

[dev-dependencies]
env_logger = "0.9.0"
tracing-subscriber = { version = "0.3.11", features = ["fmt", "env-filter", "json"]}
test-log = { version = "0.2.10", features = ["trace"] }
modelator = "0.4.2"
sha2 = { version = "0.10.2" }
codec = { package = "parity-scale-codec", version = "3.0.0", features = ["derive"] }
hex-literal = "0.3.1"
<<<<<<< HEAD
# octopusxt = { git = "https://github.com/octopus-network/octopusxt.git", branch = "feature/v0.9.18"}
octopusxt = { path = "../../octopusxt/module" }
tokio = { version = "1.0", features = ["rt-multi-thread", "time", "sync"] }
subxt = { git = "https://github.com/octopus-network/substrate-subxt.git", branch = 'octopus-v0.9.18' }
tendermint-rpc = { version = "=0.23.7", features = ["http-client", "websocket-client"] }
tendermint-testgen = { version = "=0.23.7" } # Needed for generating (synthetic) light blocks.
=======
octopusxt = { git = "https://github.com/octopus-network/octopusxt.git", branch = "feature/v0.9.18"}
#octopusxt = { path = "../../octopusxt/module" }
tokio = { version = "1.0", features = ["rt-multi-thread", "time", "sync"] }
subxt = { git = "https://github.com/octopus-network/substrate-subxt.git", branch = 'master' }
>>>>>>> 1bb5cd34


[[test]]
name = "mbt"
path = "tests/mbt.rs"
required-features = ["mocks"]<|MERGE_RESOLUTION|>--- conflicted
+++ resolved
@@ -79,16 +79,10 @@
 subtle-encoding = { version = "0.5", default-features = false }
 sha2 = { version = "0.10.2", default-features = false }
 flex-error = { version = "0.4.4", default-features = false }
-<<<<<<< HEAD
 num-traits = { version = "0.2.15", default-features = false }
 derive_more = { version = "0.99.17", default-features = false, features = ["from", "into", "display"] }
 uint = { version = "0.9", default-features = false }
-
-=======
-num-traits = { version = "0.2.14", default-features = false }
-derive_more = { version = "0.99.17", default-features = false, features = ["from", "display"] }
 log = { version = "0.4.0", default-features = false }
->>>>>>> 1bb5cd34
 
 # substrate dep
 codec = { package = "parity-scale-codec", version = "3.0.0", default-features = false, features = ["derive"] }
@@ -132,19 +126,12 @@
 sha2 = { version = "0.10.2" }
 codec = { package = "parity-scale-codec", version = "3.0.0", features = ["derive"] }
 hex-literal = "0.3.1"
-<<<<<<< HEAD
-# octopusxt = { git = "https://github.com/octopus-network/octopusxt.git", branch = "feature/v0.9.18"}
-octopusxt = { path = "../../octopusxt/module" }
-tokio = { version = "1.0", features = ["rt-multi-thread", "time", "sync"] }
-subxt = { git = "https://github.com/octopus-network/substrate-subxt.git", branch = 'octopus-v0.9.18' }
-tendermint-rpc = { version = "=0.23.7", features = ["http-client", "websocket-client"] }
-tendermint-testgen = { version = "=0.23.7" } # Needed for generating (synthetic) light blocks.
-=======
 octopusxt = { git = "https://github.com/octopus-network/octopusxt.git", branch = "feature/v0.9.18"}
 #octopusxt = { path = "../../octopusxt/module" }
 tokio = { version = "1.0", features = ["rt-multi-thread", "time", "sync"] }
 subxt = { git = "https://github.com/octopus-network/substrate-subxt.git", branch = 'master' }
->>>>>>> 1bb5cd34
+tendermint-rpc = { version = "=0.23.7", features = ["http-client", "websocket-client"] }
+tendermint-testgen = { version = "=0.23.7" } # Needed for generating (synthetic) light blocks.
 
 
 [[test]]
