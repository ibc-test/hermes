--- conflicted
+++ resolved
@@ -241,12 +241,8 @@
 
 [[chains]]
 id = 'ibc-1'
-<<<<<<< HEAD
 type = 'substrate'
-rpc_addr = 'http://127.0.0.1:8844'
-=======
 rpc_addr = 'ws://127.0.0.1:8844'
->>>>>>> a04e670e
 grpc_addr = 'http://127.0.0.1:9091'
 # subscribe subtstrate client
 websocket_addr = 'ws://127.0.0.1:8844/websocket'
