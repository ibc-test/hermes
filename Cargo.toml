--- conflicted
+++ resolved
@@ -15,11 +15,7 @@
     "proto-compiler"
 ]
 
-<<<<<<< HEAD
-#[patch.crates-io]
-=======
 # [patch.crates-io]
->>>>>>> 8d4d73bf
 # tendermint              = { git = "https://github.com/informalsystems/tendermint-rs", branch = "master" }
 # tendermint-rpc          = { git = "https://github.com/informalsystems/tendermint-rs", branch = "master" }
 # tendermint-proto        = { git = "https://github.com/informalsystems/tendermint-rs", branch = "master" }
