[workspace]

resolver = "2"

members = [
    "modules",
    "relayer",
    "relayer-cli",
    "relayer-rest",
    "telemetry",
    "proto",
    "tools/integration-test",
    "tools/test-framework",
]

exclude = [
    "ci/no-std-check",
    "proto-compiler"
]

# [patch."https://github.com/paritytech/substrate.git"]
# # substrate
# beefy-merkle-tree = { git = "https://github.com/octopus-network/substrate.git", branch = "octopus-dev-v0.9.18" }
# frame-support = { git = "https://github.com/octopus-network/substrate.git", branch = "octopus-dev-v0.9.18" }
# frame-system = { git = "https://github.com/octopus-network/substrate.git", branch = "octopus-dev-v0.9.18" }
# sp-api = { git = "https://github.com/octopus-network/substrate.git", branch = "octopus-dev-v0.9.18" }
# sp-application-crypto = { git = "https://github.com/octopus-network/substrate.git", branch = "octopus-dev-v0.9.18" }
# sp-arithmetic = { git = "https://github.com/octopus-network/substrate.git", branch = "octopus-dev-v0.9.18" }
# sp-blockchain = { git = "https://github.com/octopus-network/substrate.git", branch = "octopus-dev-v0.9.18" }
# sp-consensus = { git = "https://github.com/octopus-network/substrate.git", branch = "octopus-dev-v0.9.18" }
# sp-core = { git = "https://github.com/octopus-network/substrate.git", branch = "octopus-dev-v0.9.18" }
# sp-io = { git = "https://github.com/octopus-network/substrate.git", branch = "octopus-dev-v0.9.18" }
# sp-keystore = { git = "https://github.com/octopus-network/substrate.git", branch = "octopus-dev-v0.9.18" }
# sp-runtime = { git = "https://github.com/octopus-network/substrate.git", branch = "octopus-dev-v0.9.18" }
# sp-staking = { git = "https://github.com/octopus-network/substrate.git", branch = "octopus-dev-v0.9.18" }
# sp-std = { git = "https://github.com/octopus-network/substrate.git", branch = "octopus-dev-v0.9.18" }
# sp-trie = { git = "https://github.com/octopus-network/substrate.git", branch = "octopus-dev-v0.9.18" }
# pallet-mmr-rpc = { git = "https://github.com/octopus-network/substrate.git", branch = "octopus-dev-v0.9.18" }
# sp-state-machine = { git = "https://github.com/octopus-network/substrate.git", branch = "octopus-dev-v0.9.18" }
# sp-inherents = { git = "https://github.com/octopus-network/substrate.git", branch = "octopus-dev-v0.9.18" }
# sp-version = { git = "https://github.com/octopus-network/substrate.git", branch = "octopus-dev-v0.9.18" }
# beefy-primitives = { git = "https://github.com/octopus-network/substrate.git", branch = "octopus-dev-v0.9.18"}
# sp-keyring = { git = "https://github.com/octopus-network/substrate.git", branch = "octopus-dev-v0.9.18"}

# pallet-session = { git = "https://github.com/octopus-network/substrate.git", branch = "octopus-dev-v0.9.18" }
# sc-client-api = { git = "https://github.com/octopus-network/substrate.git", branch = "octopus-dev-v0.9.18" }
# sc-keystore = { git = "https://github.com/octopus-network/substrate.git", branch = "octopus-dev-v0.9.18" }
# sc-network = { git = "https://github.com/octopus-network/substrate.git", branch = "octopus-dev-v0.9.18" }
# sc-network-gossip = { git = "https://github.com/octopus-network/substrate.git", branch = "octopus-dev-v0.9.18" }
# sc-rpc = { git = "https://github.com/octopus-network/substrate.git", branch = "octopus-dev-v0.9.18" }
# substrate-prometheus-endpoint = { git = "https://github.com/octopus-network/substrate.git", branch = "octopus-dev-v0.9.18" }
# frame-benchmarking = { git = "https://github.com/octopus-network/substrate.git", branch = "octopus-dev-v0.9.18" }
# frame-benchmarking-cli = { git = "https://github.com/octopus-network/substrate.git", branch = "octopus-dev-v0.9.18" }
# pallet-assets = { git = "https://github.com/octopus-network/substrate.git", branch = "octopus-dev-v0.9.18" }
# pallet-balances = { git = "https://github.com/octopus-network/substrate.git", branch = "octopus-dev-v0.9.18" }
# pallet-staking = { git = "https://github.com/octopus-network/substrate.git", branch = "octopus-dev-v0.9.18" }
# pallet-im-online = { git = "https://github.com/octopus-network/substrate.git", branch = "octopus-dev-v0.9.18" }
# pallet-transaction-payment-rpc = { git = "https://github.com/octopus-network/substrate.git", branch = "octopus-dev-v0.9.18" }
# sc-basic-authorship = { git = "https://github.com/octopus-network/substrate.git", branch = "octopus-dev-v0.9.18" }
# sc-chain-spec = { git = "https://github.com/octopus-network/substrate.git", branch = "octopus-dev-v0.9.18" }
# sc-cli = { git = "https://github.com/octopus-network/substrate.git", branch = "octopus-dev-v0.9.18" }
# sc-consensus-babe-rpc = { git = "https://github.com/octopus-network/substrate.git", branch = "octopus-dev-v0.9.18" }
# sc-consensus-epochs = { git = "https://github.com/octopus-network/substrate.git", branch = "octopus-dev-v0.9.18" }
# sc-consensus-slots = { git = "https://github.com/octopus-network/substrate.git", branch = "octopus-dev-v0.9.18" }
# sc-consensus-uncles = { git = "https://github.com/octopus-network/substrate.git", branch = "octopus-dev-v0.9.18" }
# sc-finality-grandpa-rpc = { git = "https://github.com/octopus-network/substrate.git", branch = "octopus-dev-v0.9.18" }
# sc-sync-state-rpc = { git = "https://github.com/octopus-network/substrate.git", branch = "octopus-dev-v0.9.18" }
# sp-authorship = { git = "https://github.com/octopus-network/substrate.git", branch = "octopus-dev-v0.9.18" }
# sp-timestamp = { git = "https://github.com/octopus-network/substrate.git", branch = "octopus-dev-v0.9.18" }
# sc-consensus = { git = "https://github.com/octopus-network/substrate.git", branch = "octopus-dev-v0.9.18" }
# sc-consensus-babe = { git = "https://github.com/octopus-network/substrate.git", branch = "octopus-dev-v0.9.18" }
# sc-executor = { git = "https://github.com/octopus-network/substrate.git", branch = "octopus-dev-v0.9.18" }
# sc-finality-grandpa = { git = "https://github.com/octopus-network/substrate.git", branch = "octopus-dev-v0.9.18" }
# sc-rpc-api = { git = "https://github.com/octopus-network/substrate.git", branch = "octopus-dev-v0.9.18" }
# sc-service = { git = "https://github.com/octopus-network/substrate.git", branch = "octopus-dev-v0.9.18" }
# sc-telemetry = { git = "https://github.com/octopus-network/substrate.git", branch = "octopus-dev-v0.9.18" }
# sc-transaction-pool = { git = "https://github.com/octopus-network/substrate.git", branch = "octopus-dev-v0.9.18" }
# sp-block-builder = { git = "https://github.com/octopus-network/substrate.git", branch = "octopus-dev-v0.9.18" }
# sp-consensus-babe = { git = "https://github.com/octopus-network/substrate.git", branch = "octopus-dev-v0.9.18" }
# sp-finality-grandpa = { git = "https://github.com/octopus-network/substrate.git", branch = "octopus-dev-v0.9.18" }
# substrate-frame-rpc-system = { git = "https://github.com/octopus-network/substrate.git", branch = "octopus-dev-v0.9.18" }
# frame-election-provider-support = { git = "https://github.com/octopus-network/substrate.git", branch = "octopus-dev-v0.9.18" }
# frame-executive = { git = "https://github.com/octopus-network/substrate.git", branch = "octopus-dev-v0.9.18" }
# frame-system-benchmarking = { git = "https://github.com/octopus-network/substrate.git", branch = "octopus-dev-v0.9.18" }
# frame-system-rpc-runtime-api = { git = "https://github.com/octopus-network/substrate.git", branch = "octopus-dev-v0.9.18" }
# pallet-authorship = { git = "https://github.com/octopus-network/substrate.git", branch = "octopus-dev-v0.9.18" }
# pallet-babe = { git = "https://github.com/octopus-network/substrate.git", branch = "octopus-dev-v0.9.18" }
# pallet-grandpa = { git = "https://github.com/octopus-network/substrate.git", branch = "octopus-dev-v0.9.18" }
# pallet-mmr = { git = "https://github.com/octopus-network/substrate.git", branch = "octopus-dev-v0.9.18" }
# pallet-randomness-collective-flip = { git = "https://github.com/octopus-network/substrate.git", branch = "octopus-dev-v0.9.18" }
# pallet-staking-reward-curve = { git = "https://github.com/octopus-network/substrate.git", branch = "octopus-dev-v0.9.18" }
# pallet-sudo = { git = "https://github.com/octopus-network/substrate.git", branch = "octopus-dev-v0.9.18" }
# pallet-timestamp = { git = "https://github.com/octopus-network/substrate.git", branch = "octopus-dev-v0.9.18" }
# pallet-transaction-payment = { git = "https://github.com/octopus-network/substrate.git", branch = "octopus-dev-v0.9.18" }
# pallet-transaction-payment-rpc-runtime-api = { git = "https://github.com/octopus-network/substrate.git", branch = "octopus-dev-v0.9.18" }
# sp-offchain = { git = "https://github.com/octopus-network/substrate.git", branch = "octopus-dev-v0.9.18" }
# sp-session = { git = "https://github.com/octopus-network/substrate.git", branch = "octopus-dev-v0.9.18" }
# sp-transaction-pool = { git = "https://github.com/octopus-network/substrate.git", branch = "octopus-dev-v0.9.18" }
# substrate-wasm-builder = { git = "https://github.com/octopus-network/substrate.git", branch = "octopus-dev-v0.9.18" }
# substrate-build-script-utils = { git = "https://github.com/octopus-network/substrate.git", branch = "octopus-dev-v0.9.18" }

[patch.crates-io]
# substrate
beefy-merkle-tree = { git = "https://github.com/paritytech/substrate.git", branch = "polkadot-v0.9.18" }
frame-support = { git = "https://github.com/paritytech/substrate.git", branch = "polkadot-v0.9.18" }
frame-system = { git = "https://github.com/paritytech/substrate.git", branch = "polkadot-v0.9.18" }
sp-api = { git = "https://github.com/paritytech/substrate.git", branch = "polkadot-v0.9.18" }
sp-application-crypto = { git = "https://github.com/paritytech/substrate.git", branch = "polkadot-v0.9.18" }
sp-arithmetic = { git = "https://github.com/paritytech/substrate.git", branch = "polkadot-v0.9.18" }
sp-blockchain = { git = "https://github.com/paritytech/substrate.git", branch = "polkadot-v0.9.18" }
sp-consensus = { git = "https://github.com/paritytech/substrate.git", branch = "polkadot-v0.9.18" }
sp-core = { git = "https://github.com/paritytech/substrate.git", branch = "polkadot-v0.9.18" }
sp-io = { git = "https://github.com/paritytech/substrate.git", branch = "polkadot-v0.9.18" }
sp-keystore = { git = "https://github.com/paritytech/substrate.git", branch = "polkadot-v0.9.18" }
sp-runtime = { git = "https://github.com/paritytech/substrate.git", branch = "polkadot-v0.9.18" }
sp-staking = { git = "https://github.com/paritytech/substrate.git", branch = "polkadot-v0.9.18" }
sp-std = { git = "https://github.com/paritytech/substrate.git", branch = "polkadot-v0.9.18" }
sp-trie = { git = "https://github.com/paritytech/substrate.git", branch = "polkadot-v0.9.18" }
pallet-mmr-rpc = { git = "https://github.com/paritytech/substrate.git", branch = "polkadot-v0.9.18" }
sp-state-machine = { git = "https://github.com/paritytech/substrate.git", branch = "polkadot-v0.9.18" }
sp-inherents = { git = "https://github.com/paritytech/substrate.git", branch = "polkadot-v0.9.18" }
sp-version = { git = "https://github.com/paritytech/substrate.git", branch = "polkadot-v0.9.18" }
beefy-primitives = { git = "https://github.com/paritytech/substrate.git", branch = "polkadot-v0.9.18"}
sp-keyring = { git = "https://github.com/paritytech/substrate.git", branch = "polkadot-v0.9.18"}


# sc-transaction-pool = { git = "https://github.com/paritytech/substrate.git", branch = "polkadot-v0.9.18" }
# pallet-session = { git = "https://github.com/paritytech/substrate.git", branch = "polkadot-v0.9.18" }
# sc-client-api = { git = "https://github.com/paritytech/substrate.git", branch = "polkadot-v0.9.18" }
# sc-keystore = { git = "https://github.com/paritytech/substrate.git", branch = "polkadot-v0.9.18" }
# sc-network = { git = "https://github.com/paritytech/substrate.git", branch = "polkadot-v0.9.18" }
# sc-network-gossip = { git = "https://github.com/paritytech/substrate.git", branch = "polkadot-v0.9.18" }
# sc-rpc = { git = "https://github.com/paritytech/substrate.git", branch = "polkadot-v0.9.18" }
# substrate-prometheus-endpoint = { git = "https://github.com/paritytech/substrate.git", branch = "polkadot-v0.9.18" }
# frame-benchmarking = { git = "https://github.com/paritytech/substrate.git", branch = "polkadot-v0.9.18" }
# frame-benchmarking-cli = { git = "https://github.com/paritytech/substrate.git", branch = "polkadot-v0.9.18" }
# pallet-assets = { git = "https://github.com/paritytech/substrate.git", branch = "polkadot-v0.9.18" }
# pallet-balances = { git = "https://github.com/paritytech/substrate.git", branch = "polkadot-v0.9.18" }
# pallet-staking = { git = "https://github.com/paritytech/substrate.git", branch = "polkadot-v0.9.18" }
# pallet-im-online = { git = "https://github.com/paritytech/substrate.git", branch = "polkadot-v0.9.18" }
# pallet-transaction-payment-rpc = { git = "https://github.com/paritytech/substrate.git", branch = "polkadot-v0.9.18" }
# sc-basic-authorship = { git = "https://github.com/paritytech/substrate.git", branch = "polkadot-v0.9.18" }
# sc-chain-spec = { git = "https://github.com/paritytech/substrate.git", branch = "polkadot-v0.9.18" }
# sc-cli = { git = "https://github.com/paritytech/substrate.git", branch = "polkadot-v0.9.18" }
# sc-consensus-babe-rpc = { git = "https://github.com/paritytech/substrate.git", branch = "polkadot-v0.9.18" }
# sc-consensus-epochs = { git = "https://github.com/paritytech/substrate.git", branch = "polkadot-v0.9.18" }
# sc-consensus-slots = { git = "https://github.com/paritytech/substrate.git", branch = "polkadot-v0.9.18" }
# sc-consensus-uncles = { git = "https://github.com/paritytech/substrate.git", branch = "polkadot-v0.9.18" }
# sc-finality-grandpa-rpc = { git = "https://github.com/paritytech/substrate.git", branch = "polkadot-v0.9.18" }
# sc-sync-state-rpc = { git = "https://github.com/paritytech/substrate.git", branch = "polkadot-v0.9.18" }
# sp-authorship = { git = "https://github.com/paritytech/substrate.git", branch = "polkadot-v0.9.18" }
# sp-timestamp = { git = "https://github.com/paritytech/substrate.git", branch = "polkadot-v0.9.18" }
# sc-consensus = { git = "https://github.com/paritytech/substrate.git", branch = "polkadot-v0.9.18" }
# sc-consensus-babe = { git = "https://github.com/paritytech/substrate.git", branch = "polkadot-v0.9.18" }
# sc-executor = { git = "https://github.com/paritytech/substrate.git", branch = "polkadot-v0.9.18" }
# sc-finality-grandpa = { git = "https://github.com/paritytech/substrate.git", branch = "polkadot-v0.9.18" }
# sc-rpc-api = { git = "https://github.com/paritytech/substrate.git", branch = "polkadot-v0.9.18" }
# sc-service = { git = "https://github.com/paritytech/substrate.git", branch = "polkadot-v0.9.18" }
# sc-telemetry = { git = "https://github.com/paritytech/substrate.git", branch = "polkadot-v0.9.18" }
# sp-block-builder = { git = "https://github.com/paritytech/substrate.git", branch = "polkadot-v0.9.18" }
# sp-consensus-babe = { git = "https://github.com/paritytech/substrate.git", branch = "polkadot-v0.9.18" }
# sp-finality-grandpa = { git = "https://github.com/paritytech/substrate.git", branch = "polkadot-v0.9.18" }
# substrate-frame-rpc-system = { git = "https://github.com/paritytech/substrate.git", branch = "polkadot-v0.9.18" }
# frame-election-provider-support = { git = "https://github.com/paritytech/substrate.git", branch = "polkadot-v0.9.18" }
# frame-executive = { git = "https://github.com/paritytech/substrate.git", branch = "polkadot-v0.9.18" }
# frame-system-benchmarking = { git = "https://github.com/paritytech/substrate.git", branch = "polkadot-v0.9.18" }
# frame-system-rpc-runtime-api = { git = "https://github.com/paritytech/substrate.git", branch = "polkadot-v0.9.18" }
# pallet-authorship = { git = "https://github.com/paritytech/substrate.git", branch = "polkadot-v0.9.18" }
# pallet-babe = { git = "https://github.com/paritytech/substrate.git", branch = "polkadot-v0.9.18" }
# pallet-grandpa = { git = "https://github.com/paritytech/substrate.git", branch = "polkadot-v0.9.18" }
# pallet-mmr = { git = "https://github.com/paritytech/substrate.git", branch = "polkadot-v0.9.18" }
# pallet-randomness-collective-flip = { git = "https://github.com/paritytech/substrate.git", branch = "polkadot-v0.9.18" }
# pallet-staking-reward-curve = { git = "https://github.com/paritytech/substrate.git", branch = "polkadot-v0.9.18" }
# pallet-sudo = { git = "https://github.com/paritytech/substrate.git", branch = "polkadot-v0.9.18" }
# pallet-timestamp = { git = "https://github.com/paritytech/substrate.git", branch = "polkadot-v0.9.18" }
# pallet-transaction-payment = { git = "https://github.com/paritytech/substrate.git", branch = "polkadot-v0.9.18" }
# pallet-transaction-payment-rpc-runtime-api = { git = "https://github.com/paritytech/substrate.git", branch = "polkadot-v0.9.18" }
# sp-offchain = { git = "https://github.com/paritytech/substrate.git", branch = "polkadot-v0.9.18" }
# sp-session = { git = "https://github.com/paritytech/substrate.git", branch = "polkadot-v0.9.18" }
# sp-transaction-pool = { git = "https://github.com/paritytech/substrate.git", branch = "polkadot-v0.9.18" }
# substrate-wasm-builder = { git = "https://github.com/paritytech/substrate.git", branch = "polkadot-v0.9.18" }
# substrate-build-script-utils = { git = "https://github.com/paritytech/substrate.git", branch = "polkadot-v0.9.18" }

syn =  { git = "https://github.com/DaviRain-Su/syn.git", branch = "branch-1.0.97" }
<<<<<<< HEAD
# sc-transaction-pool = { git = "https://github.com/octopus-network/substrate", branch = "polkadot-v0.9.13" }
# pallet-session = { git = "https://github.com/octopus-network/substrate", branch = "polkadot-v0.9.13" }
# sc-client-api = { git = "https://github.com/octopus-network/substrate", branch = "polkadot-v0.9.13" }
# sc-keystore = { git = "https://github.com/octopus-network/substrate", branch = "polkadot-v0.9.13" }
# sc-network = { git = "https://github.com/octopus-network/substrate", branch = "polkadot-v0.9.13" }
# sc-network-gossip = { git = "https://github.com/octopus-network/substrate", branch = "polkadot-v0.9.13" }
# sc-rpc = { git = "https://github.com/octopus-network/substrate", branch = "polkadot-v0.9.13" }
# substrate-prometheus-endpoint = { git = "https://github.com/octopus-network/substrate", branch = "polkadot-v0.9.13" }
# frame-benchmarking = { git = "https://github.com/octopus-network/substrate", branch = "polkadot-v0.9.13" }
# frame-benchmarking-cli = { git = "https://github.com/octopus-network/substrate", branch = "polkadot-v0.9.13" }
# pallet-assets = { git = "https://github.com/octopus-network/substrate", branch = "polkadot-v0.9.13" }
# pallet-balances = { git = "https://github.com/octopus-network/substrate", branch = "polkadot-v0.9.13" }
# pallet-staking = { git = "https://github.com/octopus-network/substrate", branch = "polkadot-v0.9.13" }
# pallet-im-online = { git = "https://github.com/octopus-network/substrate", branch = "polkadot-v0.9.13" }
# pallet-transaction-payment-rpc = { git = "https://github.com/octopus-network/substrate", branch = "polkadot-v0.9.13" }
# sc-basic-authorship = { git = "https://github.com/octopus-network/substrate", branch = "polkadot-v0.9.13" }
# sc-chain-spec = { git = "https://github.com/octopus-network/substrate", branch = "polkadot-v0.9.13" }
# sc-cli = { git = "https://github.com/octopus-network/substrate", branch = "polkadot-v0.9.13" }
# sc-consensus-babe-rpc = { git = "https://github.com/octopus-network/substrate", branch = "polkadot-v0.9.13" }
# sc-consensus-epochs = { git = "https://github.com/octopus-network/substrate", branch = "polkadot-v0.9.13" }
# sc-consensus-slots = { git = "https://github.com/octopus-network/substrate", branch = "polkadot-v0.9.13" }
# sc-consensus-uncles = { git = "https://github.com/octopus-network/substrate", branch = "polkadot-v0.9.13" }
# sc-finality-grandpa-rpc = { git = "https://github.com/octopus-network/substrate", branch = "polkadot-v0.9.13" }
# sc-sync-state-rpc = { git = "https://github.com/octopus-network/substrate", branch = "polkadot-v0.9.13" }
# sp-authorship = { git = "https://github.com/octopus-network/substrate", branch = "polkadot-v0.9.13" }
# sp-timestamp = { git = "https://github.com/octopus-network/substrate", branch = "polkadot-v0.9.13" }
# sc-consensus = { git = "https://github.com/octopus-network/substrate", branch = "polkadot-v0.9.13" }
# sc-consensus-babe = { git = "https://github.com/octopus-network/substrate", branch = "polkadot-v0.9.13" }
# sc-executor = { git = "https://github.com/octopus-network/substrate", branch = "polkadot-v0.9.13" }
# sc-finality-grandpa = { git = "https://github.com/octopus-network/substrate", branch = "polkadot-v0.9.13" }
# sc-rpc-api = { git = "https://github.com/octopus-network/substrate", branch = "polkadot-v0.9.13" }
# sc-service = { git = "https://github.com/octopus-network/substrate", branch = "polkadot-v0.9.13" }
# sc-telemetry = { git = "https://github.com/octopus-network/substrate", branch = "polkadot-v0.9.13" }
# sp-block-builder = { git = "https://github.com/octopus-network/substrate", branch = "polkadot-v0.9.13" }
# sp-consensus-babe = { git = "https://github.com/octopus-network/substrate", branch = "polkadot-v0.9.13" }
# sp-finality-grandpa = { git = "https://github.com/octopus-network/substrate", branch = "polkadot-v0.9.13" }
# substrate-frame-rpc-system = { git = "https://github.com/octopus-network/substrate", branch = "polkadot-v0.9.13" }
# frame-election-provider-support = { git = "https://github.com/octopus-network/substrate", branch = "polkadot-v0.9.13" }
# frame-executive = { git = "https://github.com/octopus-network/substrate", branch = "polkadot-v0.9.13" }
# frame-system-benchmarking = { git = "https://github.com/octopus-network/substrate", branch = "polkadot-v0.9.13" }
# frame-system-rpc-runtime-api = { git = "https://github.com/octopus-network/substrate", branch = "polkadot-v0.9.13" }
# pallet-authorship = { git = "https://github.com/octopus-network/substrate", branch = "polkadot-v0.9.13" }
# pallet-babe = { git = "https://github.com/octopus-network/substrate", branch = "polkadot-v0.9.13" }
# pallet-grandpa = { git = "https://github.com/octopus-network/substrate", branch = "polkadot-v0.9.13" }
# pallet-mmr = { git = "https://github.com/octopus-network/substrate", branch = "polkadot-v0.9.13" }
# pallet-randomness-collective-flip = { git = "https://github.com/octopus-network/substrate", branch = "polkadot-v0.9.13" }
# pallet-staking-reward-curve = { git = "https://github.com/octopus-network/substrate", branch = "polkadot-v0.9.13" }
# pallet-sudo = { git = "https://github.com/octopus-network/substrate", branch = "polkadot-v0.9.13" }
# pallet-timestamp = { git = "https://github.com/octopus-network/substrate", branch = "polkadot-v0.9.13" }
# pallet-transaction-payment = { git = "https://github.com/octopus-network/substrate", branch = "polkadot-v0.9.13" }
# pallet-transaction-payment-rpc-runtime-api = { git = "https://github.com/octopus-network/substrate", branch = "polkadot-v0.9.13" }
# sp-offchain = { git = "https://github.com/octopus-network/substrate", branch = "polkadot-v0.9.13" }
# sp-session = { git = "https://github.com/octopus-network/substrate", branch = "polkadot-v0.9.13" }
# sp-transaction-pool = { git = "https://github.com/octopus-network/substrate", branch = "polkadot-v0.9.13" }
# substrate-wasm-builder = { git = "https://github.com/octopus-network/substrate", branch = "polkadot-v0.9.13" }
# substrate-build-script-utils = { git = "https://github.com/octopus-network/substrate", branch = "polkadot-v0.9.13" }
=======
>>>>>>> 3f065b4a

[patch."https://github.com/octopus-network/ibc-rs"]
ibc = { path = "./modules" }
ibc-proto = { path = "./proto" }

<|MERGE_RESOLUTION|>--- conflicted
+++ resolved
@@ -123,6 +123,7 @@
 beefy-primitives = { git = "https://github.com/paritytech/substrate.git", branch = "polkadot-v0.9.18"}
 sp-keyring = { git = "https://github.com/paritytech/substrate.git", branch = "polkadot-v0.9.18"}
 
+syn =  { git = "https://github.com/DaviRain-Su/syn.git", branch = "branch-1.0.97" }
 
 # sc-transaction-pool = { git = "https://github.com/paritytech/substrate.git", branch = "polkadot-v0.9.18" }
 # pallet-session = { git = "https://github.com/paritytech/substrate.git", branch = "polkadot-v0.9.18" }
@@ -181,67 +182,6 @@
 # substrate-wasm-builder = { git = "https://github.com/paritytech/substrate.git", branch = "polkadot-v0.9.18" }
 # substrate-build-script-utils = { git = "https://github.com/paritytech/substrate.git", branch = "polkadot-v0.9.18" }
 
-syn =  { git = "https://github.com/DaviRain-Su/syn.git", branch = "branch-1.0.97" }
-<<<<<<< HEAD
-# sc-transaction-pool = { git = "https://github.com/octopus-network/substrate", branch = "polkadot-v0.9.13" }
-# pallet-session = { git = "https://github.com/octopus-network/substrate", branch = "polkadot-v0.9.13" }
-# sc-client-api = { git = "https://github.com/octopus-network/substrate", branch = "polkadot-v0.9.13" }
-# sc-keystore = { git = "https://github.com/octopus-network/substrate", branch = "polkadot-v0.9.13" }
-# sc-network = { git = "https://github.com/octopus-network/substrate", branch = "polkadot-v0.9.13" }
-# sc-network-gossip = { git = "https://github.com/octopus-network/substrate", branch = "polkadot-v0.9.13" }
-# sc-rpc = { git = "https://github.com/octopus-network/substrate", branch = "polkadot-v0.9.13" }
-# substrate-prometheus-endpoint = { git = "https://github.com/octopus-network/substrate", branch = "polkadot-v0.9.13" }
-# frame-benchmarking = { git = "https://github.com/octopus-network/substrate", branch = "polkadot-v0.9.13" }
-# frame-benchmarking-cli = { git = "https://github.com/octopus-network/substrate", branch = "polkadot-v0.9.13" }
-# pallet-assets = { git = "https://github.com/octopus-network/substrate", branch = "polkadot-v0.9.13" }
-# pallet-balances = { git = "https://github.com/octopus-network/substrate", branch = "polkadot-v0.9.13" }
-# pallet-staking = { git = "https://github.com/octopus-network/substrate", branch = "polkadot-v0.9.13" }
-# pallet-im-online = { git = "https://github.com/octopus-network/substrate", branch = "polkadot-v0.9.13" }
-# pallet-transaction-payment-rpc = { git = "https://github.com/octopus-network/substrate", branch = "polkadot-v0.9.13" }
-# sc-basic-authorship = { git = "https://github.com/octopus-network/substrate", branch = "polkadot-v0.9.13" }
-# sc-chain-spec = { git = "https://github.com/octopus-network/substrate", branch = "polkadot-v0.9.13" }
-# sc-cli = { git = "https://github.com/octopus-network/substrate", branch = "polkadot-v0.9.13" }
-# sc-consensus-babe-rpc = { git = "https://github.com/octopus-network/substrate", branch = "polkadot-v0.9.13" }
-# sc-consensus-epochs = { git = "https://github.com/octopus-network/substrate", branch = "polkadot-v0.9.13" }
-# sc-consensus-slots = { git = "https://github.com/octopus-network/substrate", branch = "polkadot-v0.9.13" }
-# sc-consensus-uncles = { git = "https://github.com/octopus-network/substrate", branch = "polkadot-v0.9.13" }
-# sc-finality-grandpa-rpc = { git = "https://github.com/octopus-network/substrate", branch = "polkadot-v0.9.13" }
-# sc-sync-state-rpc = { git = "https://github.com/octopus-network/substrate", branch = "polkadot-v0.9.13" }
-# sp-authorship = { git = "https://github.com/octopus-network/substrate", branch = "polkadot-v0.9.13" }
-# sp-timestamp = { git = "https://github.com/octopus-network/substrate", branch = "polkadot-v0.9.13" }
-# sc-consensus = { git = "https://github.com/octopus-network/substrate", branch = "polkadot-v0.9.13" }
-# sc-consensus-babe = { git = "https://github.com/octopus-network/substrate", branch = "polkadot-v0.9.13" }
-# sc-executor = { git = "https://github.com/octopus-network/substrate", branch = "polkadot-v0.9.13" }
-# sc-finality-grandpa = { git = "https://github.com/octopus-network/substrate", branch = "polkadot-v0.9.13" }
-# sc-rpc-api = { git = "https://github.com/octopus-network/substrate", branch = "polkadot-v0.9.13" }
-# sc-service = { git = "https://github.com/octopus-network/substrate", branch = "polkadot-v0.9.13" }
-# sc-telemetry = { git = "https://github.com/octopus-network/substrate", branch = "polkadot-v0.9.13" }
-# sp-block-builder = { git = "https://github.com/octopus-network/substrate", branch = "polkadot-v0.9.13" }
-# sp-consensus-babe = { git = "https://github.com/octopus-network/substrate", branch = "polkadot-v0.9.13" }
-# sp-finality-grandpa = { git = "https://github.com/octopus-network/substrate", branch = "polkadot-v0.9.13" }
-# substrate-frame-rpc-system = { git = "https://github.com/octopus-network/substrate", branch = "polkadot-v0.9.13" }
-# frame-election-provider-support = { git = "https://github.com/octopus-network/substrate", branch = "polkadot-v0.9.13" }
-# frame-executive = { git = "https://github.com/octopus-network/substrate", branch = "polkadot-v0.9.13" }
-# frame-system-benchmarking = { git = "https://github.com/octopus-network/substrate", branch = "polkadot-v0.9.13" }
-# frame-system-rpc-runtime-api = { git = "https://github.com/octopus-network/substrate", branch = "polkadot-v0.9.13" }
-# pallet-authorship = { git = "https://github.com/octopus-network/substrate", branch = "polkadot-v0.9.13" }
-# pallet-babe = { git = "https://github.com/octopus-network/substrate", branch = "polkadot-v0.9.13" }
-# pallet-grandpa = { git = "https://github.com/octopus-network/substrate", branch = "polkadot-v0.9.13" }
-# pallet-mmr = { git = "https://github.com/octopus-network/substrate", branch = "polkadot-v0.9.13" }
-# pallet-randomness-collective-flip = { git = "https://github.com/octopus-network/substrate", branch = "polkadot-v0.9.13" }
-# pallet-staking-reward-curve = { git = "https://github.com/octopus-network/substrate", branch = "polkadot-v0.9.13" }
-# pallet-sudo = { git = "https://github.com/octopus-network/substrate", branch = "polkadot-v0.9.13" }
-# pallet-timestamp = { git = "https://github.com/octopus-network/substrate", branch = "polkadot-v0.9.13" }
-# pallet-transaction-payment = { git = "https://github.com/octopus-network/substrate", branch = "polkadot-v0.9.13" }
-# pallet-transaction-payment-rpc-runtime-api = { git = "https://github.com/octopus-network/substrate", branch = "polkadot-v0.9.13" }
-# sp-offchain = { git = "https://github.com/octopus-network/substrate", branch = "polkadot-v0.9.13" }
-# sp-session = { git = "https://github.com/octopus-network/substrate", branch = "polkadot-v0.9.13" }
-# sp-transaction-pool = { git = "https://github.com/octopus-network/substrate", branch = "polkadot-v0.9.13" }
-# substrate-wasm-builder = { git = "https://github.com/octopus-network/substrate", branch = "polkadot-v0.9.13" }
-# substrate-build-script-utils = { git = "https://github.com/octopus-network/substrate", branch = "polkadot-v0.9.13" }
-=======
->>>>>>> 3f065b4a
-
 [patch."https://github.com/octopus-network/ibc-rs"]
 ibc = { path = "./modules" }
 ibc-proto = { path = "./proto" }
