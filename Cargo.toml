--- conflicted
+++ resolved
@@ -15,7 +15,6 @@
     "proto-compiler"
 ]
 
-<<<<<<< HEAD
 # [patch.crates-io]
 # tendermint              = { git = "https://github.com/informalsystems/tendermint-rs", branch = "master" }
 # tendermint-rpc          = { git = "https://github.com/informalsystems/tendermint-rs", branch = "master" }
@@ -179,12 +178,7 @@
 frame-metadata = { git = "https://github.com/octopus-network/substrate", branch = "polkadot-v0.9.8" }
 
 
-[patch."https://github.com/octopus-network/ibc-rs"]
-ibc = { path = "./modules" }
-ibc-proto = { path = "./proto" }
-
-=======
-[patch.crates-io]
+## for tendermint
 tendermint              = { git = "https://github.com/informalsystems/tendermint-rs", branch = "soares/activate-no-std" }
 tendermint-rpc          = { git = "https://github.com/informalsystems/tendermint-rs", branch = "soares/activate-no-std" }
 tendermint-proto        = { git = "https://github.com/informalsystems/tendermint-rs", branch = "soares/activate-no-std" }
@@ -197,4 +191,7 @@
 safe-quote          = { git = "https://github.com/informalsystems/safe-regex.git", branch = "main" }
 safe-proc-macro2    = { git = "https://github.com/informalsystems/safe-regex.git", branch = "main" }
 tonic = { package = "informalsystems-tonic", git = "https://github.com/informalsystems/tonic.git", branch = "thane/informal-0.5.2" }
->>>>>>> 2a1839b8
+
+[patch."https://github.com/octopus-network/ibc-rs"]
+ibc = { path = "./modules" }
+ibc-proto = { path = "./proto" }
