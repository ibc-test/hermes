[package]
name         = "ibc-proto-compiler"
version      = "0.2.0"
authors      = ["Informal Systems <hello@informal.systems>"]
edition      = "2021"
publish      = false
rust-version = "1.60"

[dependencies]
git2        = "0.13"
prost-build = "0.10.1"
tempdir     = "0.3.7"
walkdir     = "2.3"
argh        = "0.1.3"
<<<<<<< HEAD
tonic       = "0.6"
tonic-build = "0.6"
=======
tonic       = "0.7"
tonic-build = "0.7"
>>>>>>> 0c716669
<|MERGE_RESOLUTION|>--- conflicted
+++ resolved
@@ -7,15 +7,10 @@
 rust-version = "1.60"
 
 [dependencies]
-git2        = "0.13"
+git2        = "0.14.4"
 prost-build = "0.10.1"
 tempdir     = "0.3.7"
 walkdir     = "2.3"
 argh        = "0.1.3"
-<<<<<<< HEAD
-tonic       = "0.6"
-tonic-build = "0.6"
-=======
 tonic       = "0.7"
-tonic-build = "0.7"
->>>>>>> 0c716669
+tonic-build = "0.7"