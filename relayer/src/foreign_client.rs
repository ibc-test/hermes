--- conflicted
+++ resolved
@@ -377,7 +377,7 @@
         dst_chain: DstChain,
         src_chain: SrcChain,
     ) -> Result<ForeignClient<DstChain, SrcChain>, ForeignClientError> {
-        tracing::info!("foregin_client: [new]");
+        info!("foregin_client: [new]");
 
         // Sanity check
         if src_chain.id().eq(&dst_chain.id()) {
@@ -449,28 +449,10 @@
         }
     }
 
-<<<<<<< HEAD
-    pub fn upgrade(&self) -> Result<Vec<IbcEvent>, ForeignClientError> {
-        // Fetch the latest height of the source chain.
-        let src_height = self.src_chain.query_latest_height().map_err(|e| {
-            ForeignClientError::client_upgrade(
-                self.id.clone(),
-                self.src_chain.id(),
-                "failed while querying src chain for latest height".to_string(),
-                e,
-            )
-        })?;
-
-        info!(
-            "in foregin_client: [upgrade] >> src_height: {}",
-            src_height.clone()
-        );
-=======
     /// Create and send a transaction to perform a client upgrade.
     /// src_upgrade_height: The height on the source chain at which the chain will halt for the upgrade.
     pub fn upgrade(&self, src_upgrade_height: Height) -> Result<Vec<IbcEvent>, ForeignClientError> {
         info!("[{}] upgrade Height: {}", self, src_upgrade_height);
->>>>>>> beb4642d
 
         let mut msgs = self
             .build_update_client_with_trusted(src_upgrade_height, None)
@@ -835,12 +817,7 @@
         &self,
         target_height: Height,
     ) -> Result<Vec<Any>, ForeignClientError> {
-<<<<<<< HEAD
-        info!("foregin_client: [build_update_client]");
-        self.build_update_client_with_trusted(target_height, Height::zero())
-=======
         self.wait_and_build_update_client_with_trusted(target_height, None)
->>>>>>> beb4642d
     }
 
     /// Returns a trusted height that is lower than the target height, so
@@ -1028,7 +1005,6 @@
         // Get the latest client state on destination.
         let (client_state, _) = self.validated_client_state()?;
 
-<<<<<<< HEAD
         // if grandpa client state process this code
 
         /*
@@ -1062,16 +1038,20 @@
                 let mut mmr_root_height = client_state.latest_commitment.block_number;
                 let mut temp_client_state = AnyClientState::Grandpa(client_state);
                 let result = loop {
-                    if mmr_root_height < target_height.revision_height as u32 {
+                    if mmr_root_height < target_height.revision_height() as u32 {
                         info!(
                             "mmr_root_height: {}, target_height: {}",
                             mmr_root_height, target_height
                         );
                         thread::sleep(Duration::from_millis(500));
                         // Get the latest client state on destination.
-                        let client_state = self
+                        let (client_state, _) = self
                             .dst_chain()
-                            .query_client_state(&self.id, Height::default())
+                            .query_client_state(QueryClientStateRequest {
+                                client_id: self.id.clone(),
+                                height: QueryHeight::Latest,
+                            },
+                                                IncludeProof::No) // todo
                             .map_err(|e| {
                                 ForeignClientError::client_create(
                                     self.dst_chain.id(),
@@ -1093,19 +1073,12 @@
             }
         };
 
-        let trusted_height = if trusted_height == Height::zero() {
-            self.solve_trusted_height(target_height, &client_state)?
-        } else {
-            self.validate_trusted_height(trusted_height, &client_state)?;
-            trusted_height
-=======
         let trusted_height = match maybe_trusted_height {
             Some(trusted_height) => {
                 self.validate_trusted_height(trusted_height, &client_state)?;
                 trusted_height
             }
             None => self.solve_trusted_height(target_height, &client_state)?,
->>>>>>> beb4642d
         };
 
         if trusted_height != client_state.latest_height() {
