//! Queries and methods for interfacing with foreign clients.
//!
//! The term "foreign client" refers to IBC light clients that are running on-chain,
//! i.e. they are *foreign* to the relayer. In contrast, the term "local client"
//! refers to light clients running *locally* as part of the relayer.

use core::{fmt, time::Duration};
use std::thread;
use std::time::Instant;

use ibc_proto::google::protobuf::Any;
use itertools::Itertools;
use tracing::{debug, error, info, span, trace, warn, Level};

use flex_error::define_error;
use ibc::core::ics02_client::client_consensus::{
    AnyConsensusState, AnyConsensusStateWithHeight, ConsensusState,
};
use ibc::core::ics02_client::client_state::AnyClientState;
use ibc::core::ics02_client::client_state::ClientState;
use ibc::core::ics02_client::error::Error as ClientError;
use ibc::core::ics02_client::events::UpdateClient;
use ibc::core::ics02_client::header::{AnyHeader, Header};
use ibc::core::ics02_client::misbehaviour::MisbehaviourEvidence;
use ibc::core::ics02_client::msgs::create_client::MsgCreateAnyClient;
use ibc::core::ics02_client::msgs::misbehavior::MsgSubmitAnyMisbehaviour;
use ibc::core::ics02_client::msgs::update_client::MsgUpdateAnyClient;
use ibc::core::ics02_client::msgs::upgrade_client::MsgUpgradeAnyClient;
use ibc::core::ics02_client::trust_threshold::TrustThreshold;
use ibc::core::ics24_host::identifier::{ChainId, ClientId};
use ibc::downcast;
use ibc::events::{IbcEvent, WithBlockDataType};
use ibc::timestamp::{Timestamp, TimestampOverflowError};
use ibc::tx_msg::Msg;
use ibc::Height;

use crate::chain::client::ClientSettings;
use crate::chain::handle::ChainHandle;
use crate::chain::requests::{
    IncludeProof, PageRequest, QueryClientEventRequest, QueryClientStateRequest,
    QueryConsensusStateRequest, QueryConsensusStatesRequest, QueryHeight, QueryTxRequest,
    QueryUpgradedClientStateRequest, QueryUpgradedConsensusStateRequest,
};
use crate::chain::tracking::TrackedMsgs;
use crate::error::Error as RelayerError;

const MAX_MISBEHAVIOUR_CHECK_DURATION: Duration = Duration::from_secs(120);

const MAX_RETRIES: usize = 5;

define_error! {
    ForeignClientError {
        ClientCreate
            {
                chain_id: ChainId,
                description: String
            }
            [ RelayerError ]
            |e| {
                format_args!("error raised while creating client for chain {0}: {1}",
                    e.chain_id, e.description)
            },

        Client
            [ ClientError ]
            |_| { "ICS02 client error" },

        HeaderInTheFuture
            {
                src_chain_id: ChainId,
                src_header_height: Height,
                src_header_time: Timestamp,
                dst_chain_id: ChainId,
                dst_latest_header_height: Height,
                dst_latest_header_time: Timestamp,
                max_drift: Duration
            }
            |e| {
                format_args!("update header from {} with height {} and time {} is in the future compared with latest header on {} with height {} and time {}, adjusted with drift {:?}",
                 e.src_chain_id, e.src_header_height, e.src_header_time, e.dst_chain_id, e.dst_latest_header_height, e.dst_latest_header_time, e.max_drift)
            },

        ClientUpdate
            {
                chain_id: ChainId,
                description: String
            }
            [ RelayerError ]
            |e| {
                format_args!("error raised while updating client on chain {0}: {1}", e.chain_id, e.description)
            },

        ClientUpdateTiming
            {
                chain_id: ChainId,
                clock_drift: Duration,
                description: String
            }
            [ TimestampOverflowError ]
            |e| {
                format_args!("error raised while updating client on chain {0}: {1}", e.chain_id, e.description)
            },

        ClientAlreadyUpToDate
            {
                client_id: ClientId,
                chain_id: ChainId,
                height: Height,
            }
            |e| {
                format_args!("Client {} is already up-to-date with chain {}@{}",
                    e.client_id, e.chain_id, e.height)
            },

        MissingSmallerTrustedHeight
            {
                chain_id: ChainId,
                target_height: Height,
            }
            |e| {
                format_args!("chain {} is missing trusted state smaller than target height {}",
                    e.chain_id, e.target_height)
            },

        MissingTrustedHeight
            {
                chain_id: ChainId,
                target_height: Height,
            }
            |e| {
                format_args!("chain {} is missing trusted state at target height {}",
                    e.chain_id, e.target_height)
            },

        ClientRefresh
            {
                client_id: ClientId,
                reason: String
            }
            [ RelayerError ]
            |e| {
                format_args!("error raised while trying to refresh client {0}: {1}",
                    e.client_id, e.reason)
            },

        ClientQuery
            {
                client_id: ClientId,
                chain_id: ChainId,
            }
            [ RelayerError ]
            |e| {
                format_args!("failed while querying for client {0} on chain id {1}",
                    e.client_id, e.chain_id)
            },

        ClientConsensusQuery
            {
                client_id: ClientId,
                chain_id: ChainId,
                height: Height
            }
            [ RelayerError ]
            |e| {
                format_args!("failed while querying for client consensus state {0} on chain id {1} for height {2}",
                    e.client_id, e.chain_id, e.height)
            },

        ClientUpgrade
            {
                client_id: ClientId,
                chain_id: ChainId,
                description: String,
            }
            [ RelayerError ]
            |e| {
                format_args!("failed while trying to upgrade client id {0} for chain {1}: {2}: {3}",
                    e.client_id, e.chain_id, e.description, e.source)
            },

        ClientUpgradeNoSource
        {
            client_id: ClientId,
            chain_id: ChainId,
            description: String,
        }
        |e| {
            format_args!("failed while trying to upgrade client id {0} for chain {1}: {2}",
                    e.client_id, e.chain_id, e.description)
        },

        ClientEventQuery
            {
                client_id: ClientId,
                chain_id: ChainId,
                consensus_height: Height
            }
            [ RelayerError ]
            |e| {
                format_args!("failed while querying Tx for client {0} on chain id {1} at consensus height {2}",
                    e.client_id, e.chain_id, e.consensus_height)
            },

        UnexpectedEvent
            {
                client_id: ClientId,
                chain_id: ChainId,
                event: String,
            }
            |e| {
                format_args!("failed while querying Tx for client {0} on chain id {1}: query Tx-es returned unexpected event: {2}",
                    e.client_id, e.chain_id, e.event)
            },

        MismatchChainId
            {
                client_id: ClientId,
                expected_chain_id: ChainId,
                actual_chain_id: ChainId,
            }
            |e| {
                format_args!("failed while finding client {0}: expected chain_id in client state: {1}; actual chain_id: {2}",
                    e.client_id, e.expected_chain_id, e.actual_chain_id)
            },

        ExpiredOrFrozen
            {
                client_id: ClientId,
                chain_id: ChainId,
                description: String,
            }
            |e| {
                format_args!("client {0} on chain id {1} is expired or frozen: {2}",
                    e.client_id, e.chain_id, e.description)
            },

        ConsensusStateNotTrusted
            {
                height: Height,
                elapsed: Duration,
            }
            |e| {
                format_args!("the consensus state at height {} is outside of trusting period: elapsed {:?}",
                    e.height, e.elapsed)
            },

        Misbehaviour
            {
                description: String,
            }
            [ RelayerError ]
            |e| {
                format_args!("error raised while checking for misbehaviour evidence: {0}", e.description)
            },

        MisbehaviourExit
            { reason: String }
            |e| {
                format_args!("cannot run misbehaviour: {0}", e.reason)
            },

        SameChainId
            {
                chain_id: ChainId
            }
            |e| {
                format_args!("the chain ID ({}) at the source and destination chains must be different", e.chain_id)
            },

        MissingClientIdFromEvent
            { event: IbcEvent }
            |e| {
                format_args!("cannot extract client_id from result: {:?}",
                    e.event)
            },

        ChainErrorEvent
            {
                chain_id: ChainId,
                event: IbcEvent
            }
            |e| {
                format_args!("failed to update client on destination {} because of error event: {}",
                    e.chain_id, e.event)
            },

        WebsocketUrlError
            [ RelayerError]
            | _|  {"websocket_url error"},

        UpdateMmrError
            [ RelayerError]
            | _|  {"update mmr root error"},
    }
}

pub trait HasExpiredOrFrozenError {
    fn is_expired_or_frozen_error(&self) -> bool;
}

impl HasExpiredOrFrozenError for ForeignClientErrorDetail {
    fn is_expired_or_frozen_error(&self) -> bool {
        matches!(self, Self::ExpiredOrFrozen(_))
    }
}

impl HasExpiredOrFrozenError for ForeignClientError {
    fn is_expired_or_frozen_error(&self) -> bool {
        self.detail().is_expired_or_frozen_error()
    }
}

/// User-supplied options for the [`ForeignClient::build_create_client`] operation.
///
/// Currently, the parameters are specific to the Tendermint-based chains.
/// A future revision will bring differentiated options for other chain types.
#[derive(Debug, Default)]
pub struct CreateOptions {
    pub max_clock_drift: Option<Duration>,
    pub trusting_period: Option<Duration>,
    pub trust_threshold: Option<TrustThreshold>,
}

/// Captures the diagnostic of verifying whether a certain
/// consensus state is within the trusting period (i.e., trusted)
/// or it's not within the trusting period (not trusted).
pub enum ConsensusStateTrusted {
    NotTrusted {
        elapsed: Duration,
        network_timestamp: Timestamp,
        consensus_state_timestmap: Timestamp,
    },
    Trusted {
        elapsed: Duration,
    },
}

#[derive(Clone, Debug)]
pub struct ForeignClient<DstChain: ChainHandle, SrcChain: ChainHandle> {
    /// The identifier of this client. The host chain determines this id upon client creation,
    /// so we may be using the default value temporarily.
    pub id: ClientId,

    /// A handle to the chain hosting this client, i.e., destination chain.
    pub dst_chain: DstChain,

    /// A handle to the chain whose headers this client is verifying, aka the source chain.
    pub src_chain: SrcChain,
}

/// Used in Output messages.
/// Provides a concise description of a [`ForeignClient`],
/// using the format:
///     {CHAIN-ID} -> {CHAIN-ID}:{CLIENT}
/// where the first chain identifier is for the source
/// chain, and the second chain identifier is the
/// destination (which hosts the client) chain.
impl<DstChain: ChainHandle, SrcChain: ChainHandle> fmt::Display
    for ForeignClient<DstChain, SrcChain>
{
    fn fmt(&self, f: &mut fmt::Formatter<'_>) -> fmt::Result {
        write!(
            f,
            "{} -> {}:{}",
            self.src_chain.id(),
            self.dst_chain.id(),
            self.id
        )
    }
}

impl<DstChain: ChainHandle, SrcChain: ChainHandle> ForeignClient<DstChain, SrcChain> {
    /// Creates a new foreign client on `dst_chain`. Blocks until the client is created, or
    /// an error occurs.
    /// Post-condition: `dst_chain` hosts an IBC client for `src_chain`.
    pub fn new(
        dst_chain: DstChain,
        src_chain: SrcChain,
    ) -> Result<ForeignClient<DstChain, SrcChain>, ForeignClientError> {
        tracing::info!("foregin_client: [new]");

        // Sanity check
        if src_chain.id().eq(&dst_chain.id()) {
            return Err(ForeignClientError::same_chain_id(src_chain.id()));
        }

        let mut client = ForeignClient {
            id: ClientId::default(),
            dst_chain,
            src_chain,
        };
        // tracing::info!("In Foreign_client: [new] >> client : {}", client.clone());

        client.create()?;

        Ok(client)
    }

    pub fn restore(
        id: ClientId,
        dst_chain: DstChain,
        src_chain: SrcChain,
    ) -> ForeignClient<DstChain, SrcChain> {
        ForeignClient {
            id,
            dst_chain,
            src_chain,
        }
    }

    /// Queries `host_chain` to verify that a client with identifier `client_id` exists.
    /// If the client does not exist, returns an error. If the client exists, cross-checks that the
    /// identifier for the target chain of this client (i.e., the chain whose headers this client is
    /// verifying) is consistent with `expected_target_chain`, and if so, return a new
    /// `ForeignClient` representing this client.
    pub fn find(
        expected_target_chain: SrcChain,
        host_chain: DstChain,
        client_id: &ClientId,
    ) -> Result<ForeignClient<DstChain, SrcChain>, ForeignClientError> {
        match host_chain.query_client_state(
            QueryClientStateRequest {
                client_id: client_id.clone(),
                height: QueryHeight::Latest,
            },
            IncludeProof::No,
        ) {
            Ok((cs, _)) => {
                if cs.chain_id() != expected_target_chain.id() {
                    Err(ForeignClientError::mismatch_chain_id(
                        client_id.clone(),
                        expected_target_chain.id(),
                        cs.chain_id(),
                    ))
                } else {
                    // TODO: Any additional checks?
                    Ok(ForeignClient::restore(
                        client_id.clone(),
                        host_chain,
                        expected_target_chain,
                    ))
                }
            }
            Err(e) => Err(ForeignClientError::client_query(
                client_id.clone(),
                host_chain.id(),
                e,
            )),
        }
    }

    /// Create and send a transaction to perform a client upgrade.
    /// src_upgrade_height: The height on the source chain at which the chain will halt for the upgrade.
    pub fn upgrade(&self, src_upgrade_height: Height) -> Result<Vec<IbcEvent>, ForeignClientError> {
        info!("[{}] upgrade Height: {}", self, src_upgrade_height);

        let mut msgs = self
            .build_update_client_with_trusted(src_upgrade_height, None)
            .map_err(|_| {
                ForeignClientError::client_upgrade_no_source(
                    self.id.clone(),
                    self.src_chain.id(),
                    format!(
                        "is chain {} halted at height {}?",
                        self.src_chain().id(),
                        src_upgrade_height
                    ),
                )
            })?;

        // Query the host chain for the upgraded client state, consensus state & their proofs.
        let (client_state, proof_upgrade_client) = self
            .src_chain
            .query_upgraded_client_state(QueryUpgradedClientStateRequest {
                upgrade_height: src_upgrade_height,
            })
            .map_err(|e| {
                ForeignClientError::client_upgrade(
                    self.id.clone(),
                    self.src_chain.id(),
                    "failed while fetching from chain the upgraded client state".to_string(),
                    e,
                )
            })?;

        debug!(
            "in foregin_client: [upgrade] >> client_state {:?}",
            client_state
        );

        let (consensus_state, proof_upgrade_consensus_state) = self
            .src_chain
            .query_upgraded_consensus_state(QueryUpgradedConsensusStateRequest {
                upgrade_height: src_upgrade_height,
            })
            .map_err(|e| {
                ForeignClientError::client_upgrade(
                    self.id.clone(),
                    self.src_chain.id(),
                    "failed while fetching from chain the upgraded client consensus state"
                        .to_string(),
                    e,
                )
            })?;

        debug!(
            "[{}]  upgraded client consensus state {:?}",
            self, consensus_state
        );

        // Get signer
        let signer = self.dst_chain.get_signer().map_err(|e| {
            ForeignClientError::client_upgrade(
                self.id.clone(),
                self.dst_chain.id(),
                "failed while fetching the destination chain signer".to_string(),
                e,
            )
        })?;

        let msg_upgrade = MsgUpgradeAnyClient {
            client_id: self.id.clone(),
            client_state,
            consensus_state,
            proof_upgrade_client: proof_upgrade_client.into(),
            proof_upgrade_consensus_state: proof_upgrade_consensus_state.into(),
            signer,
        }
        .to_any();

        msgs.push(msg_upgrade);

        let tm = TrackedMsgs::new_static(msgs, "upgrade client");

        let res = self
            .dst_chain
            .send_messages_and_wait_commit(tm)
            .map_err(|e| {
                ForeignClientError::client_upgrade(
                    self.id.clone(),
                    self.dst_chain.id(),
                    "failed while sending message to destination chain".to_string(),
                    e,
                )
            })?;

        Ok(res)
    }

    /// Returns a handle to the chain hosting this client.
    pub fn dst_chain(&self) -> DstChain {
        self.dst_chain.clone()
    }

    /// Returns a handle to the chain whose headers this client is sourcing (the source chain).
    pub fn src_chain(&self) -> SrcChain {
        self.src_chain.clone()
    }

    pub fn id(&self) -> &ClientId {
        &self.id
    }

    /// Lower-level interface for preparing a message to create a client.
    pub fn build_create_client(
        &self,
        options: CreateOptions,
    ) -> Result<MsgCreateAnyClient, ForeignClientError> {
        // Get signer
        let signer = self.dst_chain.get_signer().map_err(|e| {
            ForeignClientError::client_create(
                self.src_chain.id(),
                format!(
                    "failed while fetching the dst chain ({}) signer",
                    self.dst_chain.id()
                ),
                e,
            )
        })?;

        // Build client create message with the data from source chain at latest height.
        let latest_height = self.src_chain.query_latest_height().map_err(|e| {
            ForeignClientError::client_create(
                self.src_chain.id(),
                "failed while querying src chain for latest height".to_string(),
                e,
            )
        })?;

        // Calculate client state settings from the chain configurations and
        // optional user overrides.
        let src_config = self.src_chain.config().map_err(|e| {
            ForeignClientError::client_create(
                self.src_chain.id(),
                "failed while querying the source chain for configuration".to_string(),
                e,
            )
        })?;
        let dst_config = self.dst_chain.config().map_err(|e| {
            ForeignClientError::client_create(
                self.dst_chain.id(),
                "failed while querying the destination chain for configuration".to_string(),
                e,
            )
        })?;
        let settings = ClientSettings::for_create_command(options, &src_config, &dst_config);

        let client_state = self
            .src_chain
            .build_client_state(latest_height, settings)
            .map_err(|e| {
                ForeignClientError::client_create(
                    self.src_chain.id(),
                    "failed when building client state".to_string(),
                    e,
                )
            })?
            .wrap_any();

        let consensus_state = self
            .src_chain
            .build_consensus_state(
                client_state.latest_height(),
                latest_height,
                client_state.clone(),
            )
            .map_err(|e| {
                ForeignClientError::client_create(
                    self.src_chain.id(),
                    "failed while building client consensus state from src chain".to_string(),
                    e,
                )
            })?
            .wrap_any();

        //TODO Get acct_prefix
        let msg = MsgCreateAnyClient::new(client_state, consensus_state, signer)
            .map_err(ForeignClientError::client)?;

        Ok(msg)
    }

    /// Returns the identifier of the newly created client.
    pub fn build_create_client_and_send(
        &self,
        options: CreateOptions,
    ) -> Result<IbcEvent, ForeignClientError> {
        let new_msg = self.build_create_client(options)?;

        let res = self
            .dst_chain
            .send_messages_and_wait_commit(TrackedMsgs::new_single(
                new_msg.to_any(),
                "create client",
            ))
            .map_err(|e| {
                ForeignClientError::client_create(
                    self.dst_chain.id(),
                    "failed sending message to dst chain ".to_string(),
                    e,
                )
            })?;

        assert!(!res.is_empty());
        Ok(res[0].clone())
    }

    /// Sends the client creation transaction & subsequently sets the id of this ForeignClient
    fn create(&mut self) -> Result<(), ForeignClientError> {
        let event = self
            .build_create_client_and_send(CreateOptions::default())
            .map_err(|e| {
                error!("[{}]  failed CreateClient: {}", self, e);
                e
            })?;

        self.id = extract_client_id(&event)?.clone();
        info!("🍭 [{}]  => {:#?}\n", self, event);

        Ok(())
    }

    pub fn validated_client_state(
        &self,
    ) -> Result<(AnyClientState, Option<Duration>), ForeignClientError> {
        let (client_state, _) = {
            self.dst_chain
                .query_client_state(
                    QueryClientStateRequest {
                        client_id: self.id().clone(),
                        height: QueryHeight::Latest,
                    },
                    IncludeProof::No,
                )
                .map_err(|e| {
                    ForeignClientError::client_refresh(
                        self.id().clone(),
                        "failed querying client state on dst chain".to_string(),
                        e,
                    )
                })?
        };

        if client_state.is_frozen() {
            return Err(ForeignClientError::expired_or_frozen(
                self.id().clone(),
                self.dst_chain.id(),
                "client state reports that client is frozen".into(),
            ));
        }

        match self
            .check_consensus_state_trusting_period(&client_state, &client_state.latest_height())?
        {
            ConsensusStateTrusted::NotTrusted {
                elapsed,
                network_timestamp,
                consensus_state_timestmap,
            } => {
                error!(
                    latest_height = %client_state.latest_height(),
                    network_timestmap = %network_timestamp,
                    consensus_state_timestamp = %consensus_state_timestmap,
                    elapsed = ?elapsed,
                    "[{}] client state is not valid: latest height is outside of trusting period!",
                    self
                );
                return Err(ForeignClientError::expired_or_frozen(
                    self.id().clone(),
                    self.dst_chain.id(),
                    format!(
                        "expired: time elapsed since last client update: {:?}",
                        elapsed
                    ),
                ));
            }
            ConsensusStateTrusted::Trusted { elapsed } => Ok((client_state, Some(elapsed))),
        }
    }

    /// Verifies if the consensus state at given [`Height`]
    /// is within or outside of the client's trusting period.
    fn check_consensus_state_trusting_period(
        &self,
        client_state: &AnyClientState,
        height: &Height,
    ) -> Result<ConsensusStateTrusted, ForeignClientError> {
        let _span = span!(Level::DEBUG, "check_consensus_state_trusting_period", height = %height)
            .entered();

        // Safety check
        if client_state.chain_id() != self.src_chain.id() {
            warn!("the chain id in the client state ('{}') is inconsistent with the client's source chain id ('{}')",
            client_state.chain_id(), self.src_chain.id());
        }

        let consensus_state_timestamp = self.consensus_state(*height)?.timestamp();

        let current_src_network_time = self
            .src_chain
            .query_application_status()
            .map_err(|e| {
                ForeignClientError::client_refresh(
                    self.id().clone(),
                    "failed querying the application status of source chain".to_string(),
                    e,
                )
            })?
            .timestamp;

        // Compute the duration of time elapsed since this consensus state was installed
        let elapsed = current_src_network_time
            .duration_since(&consensus_state_timestamp)
            .unwrap_or_default();

        if client_state.expired(elapsed) {
            Ok(ConsensusStateTrusted::NotTrusted {
                elapsed,
                network_timestamp: current_src_network_time,
                consensus_state_timestmap: consensus_state_timestamp,
            })
        } else {
            Ok(ConsensusStateTrusted::Trusted { elapsed })
        }
    }

    pub fn is_expired_or_frozen(&self) -> bool {
        match self.validated_client_state() {
            Ok(_) => false,
            Err(e) => e.is_expired_or_frozen_error(),
        }
    }

    pub fn refresh(&mut self) -> Result<Option<Vec<IbcEvent>>, ForeignClientError> {
        let (client_state, elapsed) = self.validated_client_state()?;

        // The refresh_window is the maximum duration
        // we can backoff between subsequent client updates.
        let refresh_window = client_state.refresh_period();

        match (elapsed, refresh_window) {
            (None, _) | (_, None) => Ok(None),
            (Some(elapsed), Some(refresh_window)) => {
                if elapsed > refresh_window {
                    info!("[{}] client requires refresh", self);
                    self.build_latest_update_client_and_send()
                        .map_or_else(Err, |ev| Ok(Some(ev)))
                } else {
                    Ok(None)
                }
            }
        }
    }

    /// Wrapper for build_update_client_with_trusted.
    pub fn wait_and_build_update_client(
        &self,
        target_height: Height,
    ) -> Result<Vec<Any>, ForeignClientError> {
        self.wait_and_build_update_client_with_trusted(target_height, None)
    }

    /// Returns a trusted height that is lower than the target height, so
    /// that the relayer can update the client to the target height based
    /// on the returned trusted height.
    fn solve_trusted_height(
        &self,
        target_height: Height,
        client_state: &AnyClientState,
    ) -> Result<Height, ForeignClientError> {
        let client_latest_height = client_state.latest_height();

        if client_latest_height < target_height {
            // If the latest height of the client is already lower than the
            // target height, we can simply use it.
            Ok(client_latest_height)
        } else {
            // The only time when the above is false is when for some reason,
            // the command line user wants to submit a client update at an
            // older height even when the relayer already have an up-to-date
            // client at a newer height.

            // In production, this should rarely happen unless there is another
            // relayer racing to update the client state, and that we so happen
            // to get the the latest client state that was updated between
            // the time the target height was determined, and the time
            // the client state was fetched.

            warn!("[{}] resolving trusted height from the full list of consensus state heights for target height {}; this may take a while",
                self, target_height);

            // Potential optimization: cache the list of consensus heights
            // so that subsequent fetches can be fast.
            let cs_heights = self.consensus_state_heights()?;

            // Iterate through the available consesnsus heights and find one
            // that is lower than the target height.
            cs_heights
                .into_iter()
                .find(|h| h < &target_height)
                .ok_or_else(|| {
                    ForeignClientError::missing_smaller_trusted_height(
                        self.dst_chain().id(),
                        target_height,
                    )
                })
        }
    }

    /// Validate a non-zero trusted height to make sure that there is a corresponding
    /// consensus state at the given trusted height on the destination chain's client.
    fn validate_trusted_height(
        &self,
        trusted_height: Height,
        client_state: &AnyClientState,
    ) -> Result<(), ForeignClientError> {
        if client_state.latest_height() != trusted_height {
            // There should be no need to validate a trusted height in production,
            // Since it is always fetched from some client state. The only use is
            // from the command line when the trusted height is manually specified.
            // We should consider skipping the validation entirely and only validate
            // it from the command line itself.
            self.consensus_state(trusted_height)?;
        }

        Ok(())
    }

    /// Given a client state and header it adds, if required, a delay such that the header will
    /// not be considered in the future when submitted in an update client:
    /// - determine the `dst_timestamp` as the time of the latest block on destination chain
    /// - return if `header.timestamp <= dst_timestamp + client_state.max_clock_drift`
    /// - wait for the destination chain to reach `dst_timestamp + 1`
    ///    Note: This is mostly to help with existing clients where the `max_clock_drift` did
    ///    not take into account the block time.
    /// - return error if header.timestamp < dst_timestamp + client_state.max_clock_drift
    ///
    /// Ref: https://github.com/informalsystems/ibc-rs/issues/1445.
    fn wait_for_header_validation_delay(
        &self,
        client_state: &AnyClientState,
        header: &AnyHeader,
    ) -> Result<(), ForeignClientError> {
        // Get latest height and time on destination chain
        let mut status = self.dst_chain().query_application_status().map_err(|e| {
            ForeignClientError::client_update(
                self.dst_chain.id(),
                "failed querying latest status of the destination chain".to_string(),
                e,
            )
        })?;

        let ts_adjusted = (status.timestamp + client_state.max_clock_drift()).map_err(|e| {
            ForeignClientError::client_update_timing(
                self.dst_chain.id(),
                client_state.max_clock_drift(),
                "failed to adjust timestamp of destination chain with clock drift".to_string(),
                e,
            )
        })?;

        if header.timestamp().after(&ts_adjusted) {
            // Header would be considered in the future, wait for destination chain to
            // advance to the next height.
            warn!("[{}] src header {} is after dst latest header {} + client state drift {:?}, wait for next height on {}",
                   self, header.timestamp(), status.timestamp, client_state.max_clock_drift(), self.dst_chain().id());

            let target_dst_height = status.height.increment();
            loop {
                thread::sleep(Duration::from_millis(300));
                status = self.dst_chain().query_application_status().map_err(|e| {
                    ForeignClientError::client_update(
                        self.dst_chain.id(),
                        "failed querying latest status of the destination chain".to_string(),
                        e,
                    )
                })?;

                if status.height >= target_dst_height {
                    break;
                }
            }
        }

        let next_ts_adjusted =
            (status.timestamp + client_state.max_clock_drift()).map_err(|e| {
                ForeignClientError::client_update_timing(
                    self.dst_chain.id(),
                    client_state.max_clock_drift(),
                    "failed to adjust timestamp of destination chain with clock drift".to_string(),
                    e,
                )
            })?;

        if header.timestamp().after(&next_ts_adjusted) {
            // The header is still in the future
            Err(ForeignClientError::header_in_the_future(
                self.src_chain.id(),
                header.height(),
                header.timestamp(),
                self.dst_chain.id(),
                status.height,
                status.timestamp,
                client_state.max_clock_drift(),
            ))
        } else {
            Ok(())
        }
    }

    /// Wait for the source chain application to reach height `target_height`
    /// before building the update client messages.
    ///
    /// Returns a vector with a message for updating the client to height
    /// `target_height`. If the client already stores a consensus state for this
    /// height, returns an empty vector.
    pub fn wait_and_build_update_client_with_trusted(
        &self,
        target_height: Height,
        trusted_height: Option<Height>,
    ) -> Result<Vec<Any>, ForeignClientError> {
        let src_application_latest_height = || {
            self.src_chain().query_latest_height().map_err(|e| {
                ForeignClientError::client_create(
                    self.src_chain.id(),
                    "failed fetching src network latest height with error".to_string(),
                    e,
                )
            })
        };

        // Wait for the source network to produce block(s) & reach `target_height`.
        while src_application_latest_height()? < target_height {
            thread::sleep(Duration::from_millis(100))
        }

        self.build_update_client_with_trusted(target_height, trusted_height)
    }

    pub fn build_update_client_with_trusted(
        &self,
        target_height: Height,
        maybe_trusted_height: Option<Height>,
    ) -> Result<Vec<Any>, ForeignClientError> {
        // Get the latest client state on destination.
        let (client_state, _) = self.validated_client_state()?;

<<<<<<< HEAD
        let client_state = match client_state {
            // #[cfg(any(test, feature = "mocks"))]
            // AnyClientState::Mock(client_state) => AnyClientState::Mock(client_state),
            AnyClientState::Tendermint(client_state) => AnyClientState::Tendermint(client_state),
            AnyClientState::Grandpa(client_state) => {
                let mut mmr_root_height = client_state.latest_commitment.block_number;
                let mut temp_client_state = AnyClientState::Grandpa(client_state);
                loop {
                    if mmr_root_height < target_height.revision_height as u32 {
                        info!(
                            "mmr_root_height: {}, target_height: {}",
                            mmr_root_height, target_height
                        );
                        thread::sleep(Duration::from_millis(500));
                        // Get the latest client state on destination.
                        let (client_state, _) = self
                            .dst_chain()
                            .query_client_state(
                                QueryClientStateRequest {
                                    client_id: self.id.clone(),
                                    height: HeightQuery::Latest,
                                },
                                IncludeProof::No,
                            )
                            .map_err(|e| {
                                ForeignClientError::client_create(
                                    self.dst_chain.id(),
                                    "failed querying client state on dst chain".to_string(),
                                    e,
                                )
                            })?;

                        mmr_root_height = match client_state.clone() {
                            AnyClientState::Grandpa(state) => state.latest_commitment.block_number,
                            _ => unreachable!(),
                        };
                        temp_client_state = client_state;
                    } else {
                        break temp_client_state;
                    }
                }
            } // AnyClientState::Mock(_) => todo!(),
        };

        let trusted_height = if trusted_height == Height::zero() {
            self.solve_trusted_height(target_height, &client_state)?
        } else {
            self.validate_trusted_height(trusted_height, &client_state)?;
            trusted_height
=======
        let trusted_height = match maybe_trusted_height {
            Some(trusted_height) => {
                self.validate_trusted_height(trusted_height, &client_state)?;
                trusted_height
            }
            None => self.solve_trusted_height(target_height, &client_state)?,
>>>>>>> f8aac350
        };

        if trusted_height != client_state.latest_height() {
            // If we're using a trusted height that is different from the client latest height,
            // then check if the consensus state at `trusted_height` is within trusting period
            if let ConsensusStateTrusted::NotTrusted {
                elapsed,
                consensus_state_timestmap,
                network_timestamp,
            } = self.check_consensus_state_trusting_period(&client_state, &trusted_height)?
            {
                error!(
                    trusted_height = %trusted_height,
                    network_timestmap = %network_timestamp,
                    consensus_state_timestamp = %consensus_state_timestmap,
                    elapsed = ?elapsed,
                    "[{}] cannot build client update message because the provided trusted height is outside of trusting period!",
                    self
                );
                return Err(ForeignClientError::consensus_state_not_trusted(
                    trusted_height,
                    elapsed,
                ));
            }
        }

        if trusted_height >= target_height {
            warn!(
                "[{}] skipping update: trusted height ({}) >= chain target height ({})",
                self, trusted_height, target_height
            );
            return Ok(vec![]);
        }

        let (header, support) = self
            .src_chain()
            .build_header(trusted_height, target_height, client_state.clone())
            .map_err(|e| {
                ForeignClientError::client_update(
                    self.src_chain.id(),
                    "failed building header with error".to_string(),
                    e,
                )
            })?;

        let signer = self.dst_chain().get_signer().map_err(|e| {
            ForeignClientError::client_update(
                self.dst_chain.id(),
                "failed getting signer for dst chain".to_string(),
                e,
            )
        })?;

        self.wait_for_header_validation_delay(&client_state, &header)?;

        let mut msgs = vec![];

        for header in support {
            debug!(
                "[{}] MsgUpdateAnyClient for intermediate height {}",
                self,
                header.height(),
            );

            msgs.push(
                MsgUpdateAnyClient {
                    header,
                    client_id: self.id.clone(),
                    signer: signer.clone(),
                }
                .to_any(),
            );
        }

        debug!(
            "[{}] MsgUpdateAnyClient from trusted height {} to target height {}",
            self,
            trusted_height,
            header.height(),
        );

        msgs.push(
            MsgUpdateAnyClient {
                header,
                signer,
                client_id: self.id.clone(),
            }
            .to_any(),
        );

        Ok(msgs)
    }

    pub fn build_latest_update_client_and_send(&self) -> Result<Vec<IbcEvent>, ForeignClientError> {
        self.build_update_client_and_send(QueryHeight::Latest, None)
    }

    pub fn build_update_client_and_send(
        &self,
        target_query_height: QueryHeight,
        trusted_height: Option<Height>,
    ) -> Result<Vec<IbcEvent>, ForeignClientError> {
        let target_height = match target_query_height {
            QueryHeight::Latest => self.src_chain.query_latest_height().map_err(|e| {
                ForeignClientError::client_update(
                    self.src_chain.id(),
                    "failed while querying src chain ({}) for latest height".to_string(),
                    e,
                )
            })?,
            QueryHeight::Specific(height) => height,
        };

        let new_msgs =
            self.wait_and_build_update_client_with_trusted(target_height, trusted_height)?;
        if new_msgs.is_empty() {
            return Err(ForeignClientError::client_already_up_to_date(
                self.id.clone(),
                self.src_chain.id(),
                target_height,
            ));
        }

        let tm = TrackedMsgs::new_static(new_msgs, "update client");

        let events = self
            .dst_chain()
            .send_messages_and_wait_commit(tm)
            .map_err(|e| {
                ForeignClientError::client_update(
                    self.dst_chain.id(),
                    "failed sending message to dst chain".to_string(),
                    e,
                )
            })?;

        Ok(events)
    }

    /// Attempts to update a client using header from the latest height of its source chain.
    pub fn update(&self) -> Result<(), ForeignClientError> {
        let res = self.build_latest_update_client_and_send()?;

        debug!("[{}] client updated with return message {:?}\n", self, res);

        Ok(())
    }

    /// Retrieves the client update event that was emitted when a consensus state at the
    /// specified height was created on chain.
    /// It is possible that the event cannot be retrieved if the information is not yet available
    /// on the full node. To handle this the query is retried a few times.
    pub fn update_client_event(
        &self,
        consensus_height: Height,
    ) -> Result<Option<UpdateClient>, ForeignClientError> {
        let mut events = vec![];
        for i in 0..MAX_RETRIES {
            thread::sleep(Duration::from_millis(100));
            let result = self
                .dst_chain
                .query_txs(QueryTxRequest::Client(QueryClientEventRequest {
                    query_height: QueryHeight::Latest,
                    event_id: WithBlockDataType::UpdateClient,
                    client_id: self.id.clone(),
                    consensus_height,
                }))
                .map_err(|e| {
                    ForeignClientError::client_event_query(
                        self.id().clone(),
                        self.dst_chain.id(),
                        consensus_height,
                        e,
                    )
                });
            match result {
                Err(e) => {
                    error!(
                        "[{}] query_tx with error {}, retry {}/{}",
                        self,
                        e,
                        i + 1,
                        MAX_RETRIES
                    );
                    continue;
                }
                Ok(result) => {
                    events = result;
                    // Should break to prevent retrying uselessly.
                    break;
                }
            }
        }

        if events.is_empty() {
            return Ok(None);
        }

        // It is possible in theory that `query_txs` returns multiple client update events for the
        // same consensus height. This could happen when multiple client updates with same header
        // were submitted to chain. However this is not what it's observed during testing.
        // Regardless, just take the event from the first update.
        let event = events[0].clone();
        let update = downcast!(event.clone() => IbcEvent::UpdateClient).ok_or_else(|| {
            ForeignClientError::unexpected_event(
                self.id().clone(),
                self.dst_chain.id(),
                event.to_json(),
            )
        })?;
        Ok(Some(update))
    }

    /// Retrieves all consensus states for this client and sorts them in descending height
    /// order. If consensus states are not pruned on chain, then last consensus state is the one
    /// installed by the `CreateClient` operation.
    fn consensus_states(&self) -> Result<Vec<AnyConsensusStateWithHeight>, ForeignClientError> {
        let mut consensus_states = self
            .dst_chain
            .query_consensus_states(QueryConsensusStatesRequest {
                client_id: self.id.clone(),
                pagination: Some(PageRequest::all()),
            })
            .map_err(|e| {
                ForeignClientError::client_query(self.id().clone(), self.src_chain.id(), e)
            })?;
        consensus_states.sort_by_key(|a| std::cmp::Reverse(a.height));

        Ok(consensus_states)
    }

    /// Returns the consensus state at `height` or error if not found.
    fn consensus_state(&self, height: Height) -> Result<AnyConsensusState, ForeignClientError> {
        let (consensus_state, _) = self
            .dst_chain
            .query_consensus_state(
                QueryConsensusStateRequest {
                    client_id: self.id.clone(),
                    consensus_height: height,
                    query_height: QueryHeight::Latest,
                },
                IncludeProof::No,
            )
            .map_err(|e| {
                ForeignClientError::client_consensus_query(
                    self.id.clone(),
                    self.dst_chain.id(),
                    height,
                    e,
                )
            })?;

        Ok(consensus_state)
    }

    /// Retrieves all consensus heights for this client sorted in descending
    /// order.
    fn consensus_state_heights(&self) -> Result<Vec<Height>, ForeignClientError> {
        // [TODO] Utilize query that only fetches consensus state heights
        // https://github.com/cosmos/ibc-go/issues/798
        let consensus_state_heights: Vec<Height> = self
            .consensus_states()?
            .iter()
            .map(|cs| cs.height)
            .collect();

        Ok(consensus_state_heights)
    }

    /// Checks for evidence of misbehaviour.
    /// The check starts with and `update_event` emitted by chain B (`dst_chain`) for a client update
    /// with a header from chain A (`src_chain`). The algorithm goes backwards through the headers
    /// until it gets to the first misbehaviour.
    ///
    /// The following cases are covered:
    /// 1 - fork:
    /// Assumes at least one consensus state before the fork point exists.
    /// Let existing consensus states on chain B be: [Sn,.., Sf, Sf-1, S0] with `Sf-1` being
    /// the most recent state before fork.
    /// Chain A is queried for a header `Hf'` at `Sf.height` and if it is different than the `Hf`
    /// in the event for the client update (the one that has generated `Sf` on chain), then the two
    /// headers are included in the evidence and submitted.
    /// Note that in this case the headers are different but have the same height.
    ///
    /// 2 - BFT time violation for unavailable header (a.k.a. Future Lunatic Attack or FLA):
    /// Some header with a height that is higher than the latest
    /// height on A has been accepted and a consensus state was created on B. Note that this implies
    /// that the timestamp of this header must be within the `clock_drift` of the client.
    /// Assume the client on B has been updated with `h2`(not present on/ produced by chain A)
    /// and it has a timestamp of `t2` that is at most `clock_drift` in the future.
    /// Then the latest header from A is fetched, let it be `h1`, with a timestamp of `t1`.
    /// If `t1 >= t2` then evidence of misbehavior is submitted to A.
    ///
    /// 3 - BFT time violation for existing headers (TODO):
    /// Ensure that consensus state times are monotonically increasing with height.
    ///
    /// Other notes:
    /// - the algorithm builds misbehavior at each consensus height, starting with the
    /// highest height assuming the previous one is trusted. It submits the first constructed
    /// evidence (the one with the highest height)
    /// - a lot of the logic here is derived from the behavior of the only implemented client
    /// (ics07-tendermint) and might not be general enough.
    ///
    pub fn detect_misbehaviour(
        &self,
        mut update: Option<UpdateClient>,
    ) -> Result<Option<MisbehaviourEvidence>, ForeignClientError> {
        thread::sleep(Duration::from_millis(100));
        let span_guard = update.as_ref().map(|ev| ev.consensus_height());
        let _span = span!(
            tracing::Level::DEBUG,
            "detect_misbehaviour",
            update_height = ?span_guard,
        )
        .entered();

        // Get the latest client state on destination.
        let (client_state, _) = {
            self.dst_chain()
                .query_client_state(
                    QueryClientStateRequest {
                        client_id: self.id().clone(),
                        height: QueryHeight::Latest,
                    },
                    IncludeProof::No,
                )
                .map_err(|e| {
                    ForeignClientError::misbehaviour(
                        format!("failed querying client state on dst chain {}", self.id),
                        e,
                    )
                })?
        };

        let consensus_state_heights = if let Some(ref event) = update {
            vec![event.consensus_height()]
        } else {
            // Get the list of consensus state heights in descending order.
            // Note: If chain does not prune consensus states then the last consensus state is
            // the one installed by the `CreateClient` which does not include a header.
            // For chains that do support pruning, it is possible that the last consensus state
            // was installed by an `UpdateClient` and an event and header will be found.
            self.consensus_state_heights()?
        };

        trace!(
            "checking misbehaviour for consensus state heights (first 50 shown here): {}, total: {}",
            consensus_state_heights.iter().take(50).join(", "),
            consensus_state_heights.len()
        );

        let start_time = Instant::now();
        for target_height in consensus_state_heights {
            // Start with specified update event or the one for latest consensus height
            let update_event = if let Some(ref event) = update {
                // we are here only on the first iteration when called with `Some` update event
                event.clone()
            } else if let Some(event) = self.update_client_event(target_height)? {
                // we are here either on the first iteration with `None` initial update event or
                // subsequent iterations
                event
            } else {
                // we are here if the consensus state was installed on-chain when client was
                // created, therefore there will be no update client event
                break;
            };

            // Skip over heights higher than the update event one.
            // This can happen if a client update happened with a lower height than latest.
            if target_height > update_event.consensus_height() {
                continue;
            }

            // Ensure consensus height of the event is same as target height. This should be the
            // case as we either
            // - got the `update_event` from the `target_height` above, or
            // - an `update_event` was specified and we should eventually find a consensus state
            //   at that height
            // We break here in case we got a bogus event.
            if target_height < update_event.consensus_height() {
                break;
            }

            // No header in events, cannot run misbehavior.
            // May happen on chains running older SDKs (e.g., Akash)
            if update_event.header.is_none() {
                return Err(ForeignClientError::misbehaviour_exit(format!(
                    "could not extract header from update client event {:?} emitted by chain {:?}",
                    update_event,
                    self.dst_chain.id()
                )));
            }

            // Check for misbehaviour according to the specific source chain type.
            // In case of Tendermint client, this will also check the BFT time violation if
            // a header for the event height cannot be retrieved from the witness.
            let misbehavior = match self
                .src_chain
                .check_misbehaviour(update_event.clone(), client_state.clone())
            {
                // Misbehavior check passed.
                Ok(evidence_opt) => evidence_opt,

                // Predictable error occurred which we'll wrap.
                // This error means we cannot check for misbehavior with the provided `target_height`
                Err(e) if e.is_trusted_state_outside_trusting_period_error() => {
                    debug!(target = %target_height,
                     "exhausted checking trusted consensus states for this client; no evidence found");
                    // It's safe to stop checking for misbehavior past this `target_height`.
                    break;
                }

                // Unknown error occurred in the light client `check_misbehaviour` method.
                // Propagate.
                Err(e) => {
                    return Err(ForeignClientError::misbehaviour(
                        format!(
                            "failed to check misbehaviour for {} at consensus height {}",
                            update_event.client_id(),
                            update_event.consensus_height(),
                        ),
                        e,
                    ))
                }
            };

            if misbehavior.is_some() {
                return Ok(misbehavior);
            }

            // Exit the loop if more than MAX_MISBEHAVIOUR_CHECK_TIME was spent here.
            if start_time.elapsed() > MAX_MISBEHAVIOUR_CHECK_DURATION {
                trace!(
                    "finished misbehaviour verification after {:?}",
                    start_time.elapsed()
                );

                return Ok(None);
            }

            // Clear the update
            update = None;

            // slight backoff
            thread::sleep(Duration::from_millis(100));
        }

        trace!(
            "finished misbehaviour verification after {:?}",
            start_time.elapsed()
        );

        Ok(None)
    }

    fn submit_evidence(
        &self,
        evidence: MisbehaviourEvidence,
    ) -> Result<Vec<IbcEvent>, ForeignClientError> {
        let signer = self.dst_chain().get_signer().map_err(|e| {
            ForeignClientError::misbehaviour(
                format!(
                    "failed getting signer for destination chain ({})",
                    self.dst_chain.id()
                ),
                e,
            )
        })?;

        let mut msgs = vec![];

        for header in evidence.supporting_headers {
            msgs.push(
                MsgUpdateAnyClient {
                    header,
                    client_id: self.id.clone(),
                    signer: signer.clone(),
                }
                .to_any(),
            );
        }

        msgs.push(
            MsgSubmitAnyMisbehaviour {
                misbehaviour: evidence.misbehaviour,
                client_id: self.id.clone(),
                signer,
            }
            .to_any(),
        );

        let tm = TrackedMsgs::new_static(msgs, "evidence");

        let events = self
            .dst_chain()
            .send_messages_and_wait_commit(tm)
            .map_err(|e| {
                ForeignClientError::misbehaviour(
                    format!(
                        "failed sending evidence to destination chain ({})",
                        self.dst_chain.id(),
                    ),
                    e,
                )
            })?;

        Ok(events)
    }

    pub fn detect_misbehaviour_and_submit_evidence(
        &self,
        update_event: Option<UpdateClient>,
    ) -> MisbehaviourResults {
        // check evidence of misbehaviour for all updates or one
        let result = match self.detect_misbehaviour(update_event.clone()) {
            Err(e) => Err(e),
            Ok(None) => Ok(vec![]), // no evidence found
            Ok(Some(detected)) => {
                error!(
                    "[{}] MISBEHAVIOUR DETECTED {}, sending evidence",
                    self, detected.misbehaviour
                );

                self.submit_evidence(detected)
            }
        };

        // Filter the errors if the detection was run for all consensus states.
        // Even if some states may have failed to verify, e.g. if they were expired, just
        // warn the user and continue.
        match result {
            Err(ForeignClientError(ForeignClientErrorDetail::MisbehaviourExit(s), _)) => {
                warn!(
                    "[{}] misbehaviour checking is being disabled: {:?}",
                    self, s
                );
                MisbehaviourResults::CannotExecute
            }
            Ok(misbehaviour_detection_result) => {
                if !misbehaviour_detection_result.is_empty() {
                    info!(
                        "[{}] evidence submission result {:?}",
                        self, misbehaviour_detection_result
                    );
                    MisbehaviourResults::EvidenceSubmitted(misbehaviour_detection_result)
                } else {
                    MisbehaviourResults::ValidClient
                }
            }
            Err(e) => match e.detail() {
                ForeignClientErrorDetail::MisbehaviourExit(s) => {
                    error!(
                        "[{}] misbehaviour checking is being disabled: {:?}",
                        self, s
                    );
                    MisbehaviourResults::CannotExecute
                }
                ForeignClientErrorDetail::ExpiredOrFrozen(_) => {
                    error!(
                        "[{}] cannot check misbehavior on frozen or expired client",
                        self
                    );
                    MisbehaviourResults::CannotExecute
                }
                _ => {
                    if update_event.is_some() {
                        MisbehaviourResults::CannotExecute
                    } else {
                        warn!("[{}] misbehaviour checking result: {:?}", self, e);
                        MisbehaviourResults::ValidClient
                    }
                }
            },
        }
    }

    pub fn map_chain<DstChain2: ChainHandle, SrcChain2: ChainHandle>(
        self,
        map_dst: impl Fn(DstChain) -> DstChain2,
        map_src: impl Fn(SrcChain) -> SrcChain2,
    ) -> ForeignClient<DstChain2, SrcChain2> {
        ForeignClient {
            id: self.id,
            dst_chain: map_dst(self.dst_chain),
            src_chain: map_src(self.src_chain),
        }
    }
}

#[derive(Clone, Debug)]
pub enum MisbehaviourResults {
    CannotExecute,
    EvidenceSubmitted(Vec<IbcEvent>),
    ValidClient,
    VerificationError,
}

pub fn extract_client_id(event: &IbcEvent) -> Result<&ClientId, ForeignClientError> {
    tracing::info!("In foreign client: [extract_client_id]");
    match event {
        IbcEvent::CreateClient(ev) => Ok(ev.client_id()),
        IbcEvent::UpdateClient(ev) => Ok(ev.client_id()),
        _ => Err(ForeignClientError::missing_client_id_from_event(
            event.clone(),
        )),
    }
}

/// Tests the integration of crates `relayer` plus `relayer-cli` against crate `ibc`. These tests
/// exercise various client methods (create, update, ForeignClient::new) using locally-running
/// instances of chains built using `MockChain`.
#[cfg(test)]
mod test {
    use alloc::sync::Arc;
    use core::str::FromStr;

    use test_log::test;
    use tokio::runtime::Runtime as TokioRuntime;

    use ibc::core::ics24_host::identifier::ClientId;
    use ibc::events::IbcEvent;

    use crate::chain::handle::{BaseChainHandle, ChainHandle};
    use crate::chain::mock::test_utils::get_basic_chain_config;
    use crate::chain::mock::MockChain;
    use crate::chain::requests::{IncludeProof, QueryClientStateRequest, QueryHeight};
    use crate::chain::runtime::ChainRuntime;
    use crate::foreign_client::ForeignClient;

    /// Basic test for the `build_create_client_and_send` method.
    #[test]
    fn create_client_and_send_method() {
        let a_cfg = get_basic_chain_config("chain_a");
        let b_cfg = get_basic_chain_config("chain_b");

        let rt = Arc::new(TokioRuntime::new().unwrap());
        let a_chain =
            ChainRuntime::<MockChain>::spawn::<BaseChainHandle>(a_cfg, rt.clone()).unwrap();
        let b_chain = ChainRuntime::<MockChain>::spawn::<BaseChainHandle>(b_cfg, rt).unwrap();
        let a_client =
            ForeignClient::restore(ClientId::default(), a_chain.clone(), b_chain.clone());

        let b_client = ForeignClient::restore(ClientId::default(), b_chain, a_chain);

        // Create the client on chain a
        let res = a_client.build_create_client_and_send(Default::default());
        assert!(
            res.is_ok(),
            "build_create_client_and_send failed (chain a) with error {:?}",
            res
        );
        assert!(matches!(res.unwrap(), IbcEvent::CreateClient(_)));

        // Create the client on chain b
        let res = b_client.build_create_client_and_send(Default::default());
        assert!(
            res.is_ok(),
            "build_create_client_and_send failed (chain b) with error {:?}",
            res
        );
        assert!(matches!(res.unwrap(), IbcEvent::CreateClient(_)));
    }

    /// Basic test for the `build_update_client_and_send` & `build_create_client_and_send` methods.
    #[test]
    fn update_client_and_send_method() {
        let a_cfg = get_basic_chain_config("chain_a");
        let b_cfg = get_basic_chain_config("chain_b");
        let a_client_id = ClientId::from_str("client_on_a_forb").unwrap();

        // The number of ping-pong iterations
        let num_iterations = 3;

        let rt = Arc::new(TokioRuntime::new().unwrap());
        let a_chain =
            ChainRuntime::<MockChain>::spawn::<BaseChainHandle>(a_cfg, rt.clone()).unwrap();
        let b_chain = ChainRuntime::<MockChain>::spawn::<BaseChainHandle>(b_cfg, rt).unwrap();
        let mut a_client = ForeignClient::restore(a_client_id, a_chain.clone(), b_chain.clone());

        let mut b_client =
            ForeignClient::restore(ClientId::default(), b_chain.clone(), a_chain.clone());

        // This action should fail because no client exists (yet)
        let res = a_client.build_latest_update_client_and_send();
        assert!(
            res.is_err(),
            "build_update_client_and_send was supposed to fail (no client existed)"
        );

        // Remember b's height.
        let b_height_start = b_chain.query_latest_height().unwrap();

        // Create a client on chain a
        let res = a_client.create();
        assert!(
            res.is_ok(),
            "build_create_client_and_send failed (chain a) with error {:?}",
            res
        );

        // TODO: optionally add return events from `create` and assert on the event type, e.g.:
        //      assert!(matches!(res.as_ref().unwrap(), IBCEvent::CreateClient(_)));
        //      let a_client_id = extract_client_id(&res.unwrap()).unwrap().clone();

        // This should fail because the client on chain a already has the latest headers. Chain b,
        // the source chain for the client on a, is at the same height where it was when the client
        // was created, so an update should fail here.
        let res = a_client.build_latest_update_client_and_send();
        assert!(
            res.is_err(),
            "build_update_client_and_send was supposed to fail",
        );

        // Remember b's height.
        let b_height_last = b_chain.query_latest_height().unwrap();
        assert_eq!(b_height_last, b_height_start);

        // Create a client on chain b
        let res = b_client.create();
        assert!(
            res.is_ok(),
            "build_create_client_and_send failed (chain b) with error {:?}",
            res
        );
        // TODO: assert return events
        //  assert!(matches!(res.as_ref().unwrap(), IBCEvent::CreateClient(_)));

        // Chain b should have advanced
        let mut b_height_last = b_chain.query_latest_height().unwrap();
        assert_eq!(b_height_last, b_height_start.increment());

        // Remember the current height of chain a
        let mut a_height_last = a_chain.query_latest_height().unwrap();

        // Now we can update both clients -- a ping pong, similar to ICS18 `client_update_ping_pong`
        for _i in 1..num_iterations {
            let res = a_client.build_latest_update_client_and_send();

            assert!(
                res.is_ok(),
                "build_update_client_and_send failed (chain a) with error: {:?}",
                res
            );

            let res = res.unwrap();
            assert!(matches!(res.last(), Some(IbcEvent::UpdateClient(_))));

            let a_height_current = a_chain.query_latest_height().unwrap();
            a_height_last = a_height_last.increment();
            assert_eq!(
                a_height_last, a_height_current,
                "after client update, chain a did not advance"
            );

            // And also update the client on chain b.
            let res = b_client.build_latest_update_client_and_send();
            assert!(
                res.is_ok(),
                "build_update_client_and_send failed (chain b) with error: {:?}",
                res
            );

            let res = res.unwrap();
            assert!(matches!(res.last(), Some(IbcEvent::UpdateClient(_))));

            let b_height_current = b_chain.query_latest_height().unwrap();
            b_height_last = b_height_last.increment();
            assert_eq!(
                b_height_last, b_height_current,
                "after client update, chain b did not advance"
            );
        }
    }

    /// Tests for `ForeignClient::new()`.
    #[test]
    fn foreign_client_create() {
        let a_cfg = get_basic_chain_config("chain_a");
        let b_cfg = get_basic_chain_config("chain_b");

        let rt = Arc::new(TokioRuntime::new().unwrap());
        let a_chain =
            ChainRuntime::<MockChain>::spawn::<BaseChainHandle>(a_cfg, rt.clone()).unwrap();
        let b_chain = ChainRuntime::<MockChain>::spawn::<BaseChainHandle>(b_cfg, rt).unwrap();

        // Instantiate the foreign clients on the two chains.
        let res_client_on_a = ForeignClient::new(a_chain.clone(), b_chain.clone());
        assert!(
            res_client_on_a.is_ok(),
            "Client creation (on chain a) failed with error: {:?}",
            res_client_on_a
        );

        let client_on_a = res_client_on_a.unwrap();
        let a_client = client_on_a.id;

        let res_client_on_b = ForeignClient::new(b_chain.clone(), a_chain.clone());
        assert!(
            res_client_on_b.is_ok(),
            "Client creation (on chain a) failed with error: {:?}",
            res_client_on_b
        );
        let client_on_b = res_client_on_b.unwrap();
        let b_client = client_on_b.id;

        // Now that the clients exists, we should be able to query its state
        let b_client_state_res = b_chain.query_client_state(
            QueryClientStateRequest {
                client_id: b_client,
                height: QueryHeight::Latest,
            },
            IncludeProof::No,
        );
        assert!(
            b_client_state_res.is_ok(),
            "Client query (on chain b) failed with error: {:?}",
            b_client_state_res
        );

        let a_client_state_res = a_chain.query_client_state(
            QueryClientStateRequest {
                client_id: a_client,
                height: QueryHeight::Latest,
            },
            IncludeProof::No,
        );
        assert!(
            a_client_state_res.is_ok(),
            "Client query (on chain a) failed with error: {:?}",
            a_client_state_res
        );
    }

    /// Tests for `ForeignClient::update()`.
    #[test]
    fn foreign_client_update() {
        let a_cfg = get_basic_chain_config("chain_a");
        let b_cfg = get_basic_chain_config("chain_b");
        let mut _a_client_id = ClientId::from_str("client_on_a_forb").unwrap();
        let mut _b_client_id = ClientId::from_str("client_on_b_fora").unwrap();

        let rt = Arc::new(TokioRuntime::new().unwrap());
        let a_chain =
            ChainRuntime::<MockChain>::spawn::<BaseChainHandle>(a_cfg, rt.clone()).unwrap();
        let b_chain = ChainRuntime::<MockChain>::spawn::<BaseChainHandle>(b_cfg, rt).unwrap();

        // Instantiate the foreign clients on the two chains.
        let client_on_a_res = ForeignClient::new(a_chain.clone(), b_chain.clone());
        assert!(
            client_on_a_res.is_ok(),
            "Client creation (on chain a) failed with error: {:?}",
            client_on_a_res
        );
        let client_on_a = client_on_a_res.unwrap();

        let client_on_b_res = ForeignClient::new(b_chain.clone(), a_chain.clone());
        assert!(
            client_on_b_res.is_ok(),
            "Client creation (on chain a) failed with error: {:?}",
            client_on_b_res
        );
        let client_on_b = client_on_b_res.unwrap();

        let num_iterations = 5;

        let mut b_height_start = b_chain.query_latest_height().unwrap();
        let mut a_height_start = a_chain.query_latest_height().unwrap();

        // Update each client
        for _i in 1..num_iterations {
            let res = client_on_a.update();
            assert!(res.is_ok(), "Client update for chain a failed {:?}", res);

            // Basic check that the height of the chain advanced
            let a_height_current = a_chain.query_latest_height().unwrap();
            a_height_start = a_height_start.increment();
            assert_eq!(
                a_height_start, a_height_current,
                "after client update, chain a did not advance"
            );

            let res = client_on_b.update();
            assert!(res.is_ok(), "Client update for chain b failed {:?}", res);

            // Basic check that the height of the chain advanced
            let b_height_current = b_chain.query_latest_height().unwrap();
            b_height_start = b_height_start.increment();
            assert_eq!(
                b_height_start, b_height_current,
                "after client update, chain b did not advance"
            );
        }
    }
}<|MERGE_RESOLUTION|>--- conflicted
+++ resolved
@@ -1005,7 +1005,6 @@
         // Get the latest client state on destination.
         let (client_state, _) = self.validated_client_state()?;
 
-<<<<<<< HEAD
         let client_state = match client_state {
             // #[cfg(any(test, feature = "mocks"))]
             // AnyClientState::Mock(client_state) => AnyClientState::Mock(client_state),
@@ -1050,19 +1049,12 @@
             } // AnyClientState::Mock(_) => todo!(),
         };
 
-        let trusted_height = if trusted_height == Height::zero() {
-            self.solve_trusted_height(target_height, &client_state)?
-        } else {
-            self.validate_trusted_height(trusted_height, &client_state)?;
-            trusted_height
-=======
         let trusted_height = match maybe_trusted_height {
             Some(trusted_height) => {
                 self.validate_trusted_height(trusted_height, &client_state)?;
                 trusted_height
             }
             None => self.solve_trusted_height(target_height, &client_state)?,
->>>>>>> f8aac350
         };
 
         if trusted_height != client_state.latest_height() {
