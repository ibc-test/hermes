//! Queries and methods for interfacing with foreign clients.
//!
//! The term "foreign client" refers to IBC light clients that are running on-chain,
//! i.e. they are *foreign* to the relayer. In contrast, the term "local client"
//! refers to light clients running *locally* as part of the relayer.

use core::{fmt, time::Duration};
use std::thread;
use std::time::Instant;

use itertools::Itertools;
use prost_types::Any;
use tracing::{debug, error, info, trace, warn};

use crate::chain::tx::TrackedMsgs;
use crate::error::Error as RelayerError;
use flex_error::define_error;
use ibc::core::ics02_client::client_consensus::{
    AnyConsensusState, AnyConsensusStateWithHeight, ConsensusState, QueryClientEventRequest,
};
use ibc::core::ics02_client::client_state::AnyClientState;
use ibc::core::ics02_client::client_state::ClientState;
use ibc::core::ics02_client::error::Error as ClientError;
use ibc::core::ics02_client::events::UpdateClient;
use ibc::core::ics02_client::header::{AnyHeader, Header};
use ibc::core::ics02_client::misbehaviour::MisbehaviourEvidence;
use ibc::core::ics02_client::msgs::create_client::MsgCreateAnyClient;
use ibc::core::ics02_client::msgs::misbehavior::MsgSubmitAnyMisbehaviour;
use ibc::core::ics02_client::msgs::update_client::MsgUpdateAnyClient;
use ibc::core::ics02_client::msgs::upgrade_client::MsgUpgradeAnyClient;
use ibc::core::ics24_host::identifier::{ChainId, ClientId};
use ibc::downcast;
use ibc::events::{IbcEvent, WithBlockDataType};
use ibc::query::QueryTxRequest;
use ibc::timestamp::{Timestamp, TimestampOverflowError};
use ibc::tx_msg::Msg;
use ibc::Height;
use ibc_proto::ibc::core::client::v1::QueryConsensusStatesRequest;
use tendermint_light_client_verifier::types::TrustThreshold;

use crate::chain::handle::ChainHandle;
use ibc::core::ics02_client::client_type::ClientType;
use ibc::signer::Signer;

const MAX_MISBEHAVIOUR_CHECK_DURATION: Duration = Duration::from_secs(120);

const MAX_RETRIES: usize = 5;

define_error! {
    ForeignClientError {
        ClientCreate
            {
                chain_id: ChainId,
                description: String
            }
            [ RelayerError ]
            |e| {
                format_args!("error raised while creating client for chain {0}: {1}",
                    e.chain_id, e.description)
            },

        Client
            [ ClientError ]
            |_| { "ICS02 client error" },

        HeaderInTheFuture
            {
                src_chain_id: ChainId,
                src_header_height: Height,
                src_header_time: Timestamp,
                dst_chain_id: ChainId,
                dst_latest_header_height: Height,
                dst_latest_header_time: Timestamp,
                max_drift: Duration
            }
            |e| {
                format_args!("update header from {} with height {} and time {} is in the future compared with latest header on {} with height {} and time {}, adjusted with drift {:?}",
                 e.src_chain_id, e.src_header_height, e.src_header_time, e.dst_chain_id, e.dst_latest_header_height, e.dst_latest_header_time, e.max_drift)
            },

        ClientUpdate
            {
                chain_id: ChainId,
                description: String
            }
            [ RelayerError ]
            |e| {
                format_args!("error raised while updating client on chain {0}: {1}", e.chain_id, e.description)
            },

        ClientUpdateTiming
            {
                chain_id: ChainId,
                clock_drift: Duration,
                description: String
            }
            [ TimestampOverflowError ]
            |e| {
                format_args!("error raised while updating client on chain {0}: {1}", e.chain_id, e.description)
            },

        ClientAlreadyUpToDate
            {
                client_id: ClientId,
                chain_id: ChainId,
                height: Height,
            }
            |e| {
                format_args!("Client {} is already up-to-date with chain {}@{}",
                    e.client_id, e.chain_id, e.height)
            },

        MissingSmallerTrustedHeight
            {
                chain_id: ChainId,
                target_height: Height,
            }
            |e| {
                format_args!("chain {} is missing trusted state smaller than target height {}",
                    e.chain_id, e.target_height)
            },

        MissingTrustedHeight
            {
                chain_id: ChainId,
                target_height: Height,
            }
            |e| {
                format_args!("chain {} is missing trusted state at target height {}",
                    e.chain_id, e.target_height)
            },

        ClientRefresh
            {
                client_id: ClientId,
                reason: String
            }
            [ RelayerError ]
            |e| {
                format_args!("error raised while trying to refresh client {0}: {1}",
                    e.client_id, e.reason)
            },

        ClientQuery
            {
                client_id: ClientId,
                chain_id: ChainId,
            }
            [ RelayerError ]
            |e| {
                format_args!("failed while querying for client {0} on chain id {1}",
                    e.client_id, e.chain_id)
            },

        ClientConsensusQuery
            {
                client_id: ClientId,
                chain_id: ChainId,
                height: Height
            }
            [ RelayerError ]
            |e| {
                format_args!("failed while querying for client consensus state {0} on chain id {1} for height {2}",
                    e.client_id, e.chain_id, e.height)
            },

        ClientUpgrade
            {
                client_id: ClientId,
                chain_id: ChainId,
                description: String,
            }
            [ RelayerError ]
            |e| {
                format_args!("failed while trying to upgrade client id {0} for chain {1}: {2}: {3}",
                    e.client_id, e.chain_id, e.description, e.source)
            },

        ClientEventQuery
            {
                client_id: ClientId,
                chain_id: ChainId,
                consensus_height: Height
            }
            [ RelayerError ]
            |e| {
                format_args!("failed while querying Tx for client {0} on chain id {1} at consensus height {2}",
                    e.client_id, e.chain_id, e.consensus_height)
            },

        UnexpectedEvent
            {
                client_id: ClientId,
                chain_id: ChainId,
                event: String,
            }
            |e| {
                format_args!("failed while querying Tx for client {0} on chain id {1}: query Tx-es returned unexpected event: {2}",
                    e.client_id, e.chain_id, e.event)
            },

        MismatchChainId
            {
                client_id: ClientId,
                expected_chain_id: ChainId,
                actual_chain_id: ChainId,
            }
            |e| {
                format_args!("failed while finding client {0}: expected chain_id in client state: {1}; actual chain_id: {2}",
                    e.client_id, e.expected_chain_id, e.actual_chain_id)
            },

        ExpiredOrFrozen
            {
                client_id: ClientId,
                chain_id: ChainId,
                description: String,
            }
            |e| {
                format_args!("client {0} on chain id {1} is expired or frozen: {2}",
                    e.client_id, e.chain_id, e.description)
            },

        Misbehaviour
            {
                description: String,
            }
            [ RelayerError ]
            |e| {
                format_args!("error raised while checking for misbehaviour evidence: {0}", e.description)
            },

        MisbehaviourExit
            { reason: String }
            |e| {
                format_args!("cannot run misbehaviour: {0}", e.reason)
            },

        SameChainId
            {
                chain_id: ChainId
            }
            |e| {
                format_args!("the chain ID ({}) at the source and destination chains must be different", e.chain_id)
            },

        MissingClientIdFromEvent
            { event: IbcEvent }
            |e| {
                format_args!("cannot extract client_id from result: {:?}",
                    e.event)
            },

        ChainErrorEvent
            {
                chain_id: ChainId,
                event: IbcEvent
            }
            |e| {
                format_args!("failed to update client on destination {} because of error event: {}",
                    e.chain_id, e.event)
            },
    }
}

pub trait HasExpiredOrFrozenError {
    fn is_expired_or_frozen_error(&self) -> bool;
}

impl HasExpiredOrFrozenError for ForeignClientErrorDetail {
    fn is_expired_or_frozen_error(&self) -> bool {
        matches!(self, Self::ExpiredOrFrozen(_))
    }
}

impl HasExpiredOrFrozenError for ForeignClientError {
    fn is_expired_or_frozen_error(&self) -> bool {
        self.detail().is_expired_or_frozen_error()
    }
}

#[derive(Clone, Debug)]
pub struct ForeignClient<DstChain: ChainHandle, SrcChain: ChainHandle> {
    /// The identifier of this client. The host chain determines this id upon client creation,
    /// so we may be using the default value temporarily.
    pub id: ClientId,

    /// A handle to the chain hosting this client, i.e., destination chain.
    pub dst_chain: DstChain,

    /// A handle to the chain whose headers this client is verifying, aka the source chain.
    pub src_chain: SrcChain,
}

/// Optional onfiguration parameters for the
/// CreateClient command. If set the options override the defaults
/// taken from the configuration of the destination chain.
#[derive(Debug, Default)]
pub struct CreateParams {
    pub clock_drift: Option<Duration>,
    pub trusting_period: Option<Duration>,
    pub trust_threshold: Option<TrustThreshold>,
}

/// Used in Output messages.
/// Provides a concise description of a [`ForeignClient`],
/// using the format:
///     {CHAIN-ID} -> {CHAIN-ID}:{CLIENT}
/// where the first chain identifier is for the source
/// chain, and the second chain identifier is the
/// destination (which hosts the client) chain.
impl<DstChain: ChainHandle, SrcChain: ChainHandle> fmt::Display
    for ForeignClient<DstChain, SrcChain>
{
    fn fmt(&self, f: &mut fmt::Formatter<'_>) -> fmt::Result {
        write!(
            f,
            "{} -> {}:{}",
            self.src_chain.id(),
            self.dst_chain.id(),
            self.id
        )
    }
}

impl<DstChain: ChainHandle, SrcChain: ChainHandle> ForeignClient<DstChain, SrcChain> {
    /// Creates a new foreign client on `dst_chain`. Blocks until the client is created, or
    /// an error occurs.
    /// Post-condition: `dst_chain` hosts an IBC client for `src_chain`.
    pub fn new(
        dst_chain: DstChain,
        src_chain: SrcChain,
    ) -> Result<ForeignClient<DstChain, SrcChain>, ForeignClientError> {
        tracing::info!("foregin_client: [new]");

        // Sanity check
        if src_chain.id().eq(&dst_chain.id()) {
            return Err(ForeignClientError::same_chain_id(src_chain.id()));
        }

        let mut client = ForeignClient {
            id: ClientId::default(),
            dst_chain,
            src_chain,
        };
        tracing::info!("In Foreign_client: [new] >> client : {}", client.clone());

        client.create()?;

        Ok(client)
    }

    pub fn restore(
        id: ClientId,
        dst_chain: DstChain,
        src_chain: SrcChain,
    ) -> ForeignClient<DstChain, SrcChain> {
        ForeignClient {
            id,
            dst_chain,
            src_chain,
        }
    }

    /// Queries `host_chain` to verify that a client with identifier `client_id` exists.
    /// If the client does not exist, returns an error. If the client exists, cross-checks that the
    /// identifier for the target chain of this client (i.e., the chain whose headers this client is
    /// verifying) is consistent with `expected_target_chain`, and if so, return a new
    /// `ForeignClient` representing this client.
    pub fn find(
        expected_target_chain: SrcChain,
        host_chain: DstChain,
        client_id: &ClientId,
    ) -> Result<ForeignClient<DstChain, SrcChain>, ForeignClientError> {
        let height = Height::new(expected_target_chain.id().version(), 0);

        match host_chain.query_client_state(client_id, height) {
            Ok(cs) => {
                if cs.chain_id() != expected_target_chain.id() {
                    Err(ForeignClientError::mismatch_chain_id(
                        client_id.clone(),
                        expected_target_chain.id(),
                        cs.chain_id(),
                    ))
                } else {
                    // TODO: Any additional checks?
                    Ok(ForeignClient::restore(
                        client_id.clone(),
                        host_chain,
                        expected_target_chain,
                    ))
                }
            }
            Err(e) => Err(ForeignClientError::client_query(
                client_id.clone(),
                host_chain.id(),
                e,
            )),
        }
    }

    pub fn upgrade(&self) -> Result<Vec<IbcEvent>, ForeignClientError> {
        // Fetch the latest height of the source chain.
        let src_height = self.src_chain.query_latest_height().map_err(|e| {
            ForeignClientError::client_upgrade(
                self.id.clone(),
                self.src_chain.id(),
                "failed while querying src chain for latest height".to_string(),
                e,
            )
        })?;

        info!(
            "in foregin_client: [upgrade] >> src_height: {}",
            src_height.clone()
        );

        let mut msgs = self.build_update_client(src_height)?;

        // Query the host chain for the upgraded client state, consensus state & their proofs.
        let (client_state, proof_upgrade_client) = self
            .src_chain
            .query_upgraded_client_state(src_height)
            .map_err(|e| {
                ForeignClientError::client_upgrade(
                    self.id.clone(),
                    self.src_chain.id(),
                    "failed while fetching from chain the upgraded client state".to_string(),
                    e,
                )
            })?;

        debug!(
            "in foregin_client: [upgrade] >> client_state {:?}",
            client_state.clone()
        );

        let (consensus_state, proof_upgrade_consensus_state) = self
            .src_chain
            .query_upgraded_consensus_state(src_height)
            .map_err(|e| {
                ForeignClientError::client_upgrade(
                    self.id.clone(),
                    self.src_chain.id(),
                    "failed while fetching from chain the upgraded client consensus state"
                        .to_string(),
                    e,
                )
            })?;

        debug!(
            "[{}]  upgraded client consensus state {:?}",
            self, consensus_state
        );

        // Get signer
        let signer = self.dst_chain.get_signer().map_err(|e| {
            ForeignClientError::client_upgrade(
                self.id.clone(),
                self.dst_chain.id(),
                "failed while fetching the destination chain signer".to_string(),
                e,
            )
        })?;

        let msg_upgrade = MsgUpgradeAnyClient {
            client_id: self.id.clone(),
            client_state,
            consensus_state,
            proof_upgrade_client,
            proof_upgrade_consensus_state,
            signer,
        }
        .to_any();

        msgs.push(msg_upgrade);

        let tm = TrackedMsgs::new(msgs, "upgrade client");

        let res = self
            .dst_chain
            .send_messages_and_wait_commit(tm)
            .map_err(|e| {
                ForeignClientError::client_upgrade(
                    self.id.clone(),
                    self.dst_chain.id(),
                    "failed while sending message to destination chain".to_string(),
                    e,
                )
            })?;

        Ok(res)
    }

    /// Returns a handle to the chain hosting this client.
    pub fn dst_chain(&self) -> DstChain {
        self.dst_chain.clone()
    }

    /// Returns a handle to the chain whose headers this client is sourcing (the source chain).
    pub fn src_chain(&self) -> SrcChain {
        self.src_chain.clone()
    }

    pub fn id(&self) -> &ClientId {
        &self.id
    }

    /// Lower-level interface for preparing a message to create a client.
    pub fn build_create_client(
        &self,
        params: &CreateParams,
    ) -> Result<MsgCreateAnyClient, ForeignClientError> {
        // Get signer
        let signer = self.dst_chain.get_signer().map_err(|e| {
            ForeignClientError::client_create(
                self.src_chain.id(),
                format!(
                    "failed while fetching the dst chain ({}) signer",
                    self.dst_chain.id()
                ),
                e,
            )
        })?;
        tracing::info!(
            "In foreign_client: [build_create_client: signer] >> signer : {}",
            signer.clone()
        );

        // Build client create message with the data from source chain at latest height.
        let latest_height = self.src_chain.query_latest_height().map_err(|e| {
            ForeignClientError::client_create(
                self.src_chain.id(),
                "failed while querying src chain for latest height".to_string(),
                e,
            )
        })?;

        let mut config = self.dst_chain.config().map_err(|e| {
            ForeignClientError::client_create(
                self.src_chain.id(),
                format!(
                    "failed while querying dst chain ({}) for its configuration",
                    self.dst_chain.id()
                ),
                e,
            )
        })?;
        if let Some(d) = params.clock_drift {
            config.clock_drift = d;
        }
        if let Some(p) = params.trusting_period {
            config.trusting_period = Some(p);
        }
        if let Some(t) = params.trust_threshold {
            config.trust_threshold = t;
        }

        tracing::info!(
            "In foreign_client: [build_create_client] >> latest_height: {:?}",
            latest_height
        );

        let client_state = self
            .src_chain
            .build_client_state(latest_height, config)
            .map_err(|e| {
                ForeignClientError::client_create(
                    self.src_chain.id(),
                    "failed when building client state".to_string(),
                    e,
                )
            })?
            .wrap_any();
        tracing::info!(
            "In foreign_client: [build_create_client] >> client_state: {:?}",
            client_state.clone()
        );

        let consensus_state = self
            .src_chain
            .build_consensus_state(
                client_state.latest_height(),
                latest_height,
                client_state.clone(),
            )
            .map_err(|e| {
                ForeignClientError::client_create(
                    self.src_chain.id(),
                    "failed while building client consensus state from src chain".to_string(),
                    e,
                )
            })?
            .wrap_any();

        tracing::info!(
            "In foreign_client: [build_create_client] >> consensus_state: {:?}",
            consensus_state.clone()
        );

        //TODO Get acct_prefix
        let msg = MsgCreateAnyClient::new(client_state, consensus_state, signer)
            .map_err(ForeignClientError::client)?;

        tracing::info!(
            "In foreign_client: [build_create_client] >>  MsyCreateAnyClient: {:?}",
            msg.clone()
        );

        Ok(msg)
    }

    /// Returns the identifier of the newly created client.
    pub fn build_create_client_and_send(
        &self,
        params: &CreateParams,
    ) -> Result<IbcEvent, ForeignClientError> {
        let new_msg = self.build_create_client(params)?;

        let res = self
            .dst_chain
            .send_messages_and_wait_commit(TrackedMsgs::new_single(
                new_msg.to_any(),
                "create client",
            ))
            .map_err(|e| {
                ForeignClientError::client_create(
                    self.dst_chain.id(),
                    "failed sending message to dst chain ".to_string(),
                    e,
                )
            })?;
        tracing::info!(
            "In foreign_client: [build_create_client_and_send] >> res : {:?}",
            res.clone()
        );

        assert!(!res.is_empty());
        Ok(res[0].clone())
    }

    /// Sends the client creation transaction & subsequently sets the id of this ForeignClient
    fn create(&mut self) -> Result<(), ForeignClientError> {
        let event = self
            .build_create_client_and_send(&CreateParams::default())
            .map_err(|e| {
                error!("[{}]  failed CreateClient: {}", self, e);
                e
            })?;

        self.id = extract_client_id(&event)?.clone();
        info!("🍭 [{}]  => {:#?}\n", self, event);

        Ok(())
    }

    pub fn validated_client_state(
        &self,
    ) -> Result<(AnyClientState, Option<Duration>), ForeignClientError> {
        let client_state = self
            .dst_chain
            .query_client_state(self.id(), Height::zero())
            .map_err(|e| {
                ForeignClientError::client_refresh(
                    self.id().clone(),
                    "failed querying client state on dst chain".to_string(),
                    e,
                )
            })?;

        if client_state.is_frozen() {
            return Err(ForeignClientError::expired_or_frozen(
                self.id().clone(),
                self.dst_chain.id(),
                "client state reports that client is frozen".into(),
            ));
        }

        let last_update_time = self
            .consensus_state(client_state.latest_height())?
            .timestamp();

        // Compute the duration since the last update of this client
        let elapsed = Timestamp::now().duration_since(&last_update_time);

<<<<<<< HEAD
        tracing::info!("in foreign_client: [validated_client_state] >> client_state is_frozen = {:?}", client_state.is_frozen());

        if client_state.is_frozen() || client_state.expired(elapsed.unwrap_or_default()) {
=======
        if client_state.expired(elapsed.unwrap_or_default()) {
>>>>>>> 06cff576
            return Err(ForeignClientError::expired_or_frozen(
                self.id().clone(),
                self.dst_chain.id(),
                format!(
                    "expired: time elapsed since last client update: {:?}",
                    elapsed
                ),
            ));
        }

        Ok((client_state, elapsed))
    }

    pub fn is_expired_or_frozen(&self) -> bool {
        match self.validated_client_state() {
            Ok(_) => false,
            Err(e) => e.is_expired_or_frozen_error(),
        }
    }

    pub fn refresh(&mut self) -> Result<Option<Vec<IbcEvent>>, ForeignClientError> {
        let (client_state, elapsed) = self.validated_client_state()?;

        // The refresh_window is the maximum duration
        // we can backoff between subsequent client updates.
        let refresh_window = client_state.refresh_period();

        match (elapsed, refresh_window) {
            (None, _) | (_, None) => Ok(None),
            (Some(elapsed), Some(refresh_window)) => {
                if elapsed > refresh_window {
                    info!("[{}] client requires refresh", self);
                    self.build_latest_update_client_and_send()
                        .map_or_else(Err, |ev| Ok(Some(ev)))
                } else {
                    Ok(None)
                }
            }
        }
    }

    /// Wrapper for build_update_client_with_trusted.
    pub fn build_update_client(
        &self,
        target_height: Height,
    ) -> Result<Vec<Any>, ForeignClientError> {
        info!("foregin_client: [build_update_client]");
        self.build_update_client_with_trusted(target_height, Height::zero())
    }

    /// Returns a trusted height that is lower than the target height, so
    /// that the relayer can update the client to the target height based
    /// on the returned trusted height.
    fn solve_trusted_height(
        &self,
        target_height: Height,
        client_state: &AnyClientState,
    ) -> Result<Height, ForeignClientError> {
        let client_latest_height = client_state.latest_height();

        if client_latest_height < target_height {
            // If the latest height of the client is already lower than the
            // target height, we can simply use it.
            Ok(client_latest_height)
        } else {
            // The only time when the above is false is when for some reason,
            // the command line user wants to submit a client update at an
            // older height even when the relayer already have an up-to-date
            // client at a newer height.

            // In production, this should rarely happen unless there is another
            // relayer racing to update the client state, and that we so happen
            // to get the the latest client state that was updated between
            // the time the target height was determined, and the time
            // the client state was fetched.

            warn!("[{}] resolving trusted height from the full list of consensus state heights for target height {}; this may take a while",
                self, target_height);

            // Potential optimization: cache the list of consensus heights
            // so that subsequent fetches can be fast.
            let cs_heights = self.consensus_state_heights()?;

            // Iterate through the available consesnsus heights and find one
            // that is lower than the target height.
            cs_heights
                .into_iter()
                .find(|h| h < &target_height)
                .ok_or_else(|| {
                    ForeignClientError::missing_smaller_trusted_height(
                        self.dst_chain().id(),
                        target_height,
                    )
                })
        }
    }

    /// Validate a non-zero trusted height to make sure that there is a corresponding
    /// consensus state at the given trusted height on the destination chain's client.
    fn validate_trusted_height(
        &self,
        trusted_height: Height,
        client_state: &AnyClientState,
    ) -> Result<(), ForeignClientError> {
        if client_state.latest_height() != trusted_height {
            // There should be no need to validate a trusted height in production,
            // Since it is always fetched from some client state. The only use is
            // from the command line when the trusted height is manually specified.
            // We should consider skipping the validation entirely and only validate
            // it from the command line itself.
            self.consensus_state(trusted_height)?;
        }

        Ok(())
    }

    /// Given a client state and header it adds, if required, a delay such that the header will
    /// not be considered in the future when submitted in an update client:
    /// - determine the `dst_timestamp` as the time of the latest block on destination chain
    /// - return if `header.timestamp <= dst_timestamp + client_state.max_clock_drift`
    /// - wait for the destination chain to reach `dst_timestamp + 1`
    ///    Note: This is mostly to help with existing clients where the `max_clock_drift` did
    ///    not take into account the block time.
    /// - return error if header.timestamp < dst_timestamp + client_state.max_clock_drift
    ///
    /// Ref: https://github.com/informalsystems/ibc-rs/issues/1445.
    fn wait_for_header_validation_delay(
        &self,
        client_state: &AnyClientState,
        header: &AnyHeader,
    ) -> Result<(), ForeignClientError> {
        // Get latest height and time on destination chain
        let mut status = self.dst_chain().query_status().map_err(|e| {
            ForeignClientError::client_update(
                self.dst_chain.id(),
                "failed querying latest status of the destination chain".to_string(),
                e,
            )
        })?;

        let ts_adjusted = (status.timestamp + client_state.max_clock_drift()).map_err(|e| {
            ForeignClientError::client_update_timing(
                self.dst_chain.id(),
                client_state.max_clock_drift(),
                "failed to adjust timestamp of destination chain with clock drift".to_string(),
                e,
            )
        })?;

        if header.timestamp().after(&ts_adjusted) {
            // Header would be considered in the future, wait for destination chain to
            // advance to the next height.
            warn!("[{}] src header {} is after dst latest header {} + client state drift {:?}, wait for next height on {}",
                   self, header.timestamp(), status.timestamp, client_state.max_clock_drift(), self.dst_chain().id());

            let target_dst_height = status.height.increment();
            loop {
                thread::sleep(Duration::from_millis(300));
                status = self.dst_chain().query_status().map_err(|e| {
                    ForeignClientError::client_update(
                        self.dst_chain.id(),
                        "failed querying latest status of the destination chain".to_string(),
                        e,
                    )
                })?;

                if status.height >= target_dst_height {
                    break;
                }
            }
        }

        let next_ts_adjusted =
            (status.timestamp + client_state.max_clock_drift()).map_err(|e| {
                ForeignClientError::client_update_timing(
                    self.dst_chain.id(),
                    client_state.max_clock_drift(),
                    "failed to adjust timestamp of destination chain with clock drift".to_string(),
                    e,
                )
            })?;

        if header.timestamp().after(&next_ts_adjusted) {
            // The header is still in the future
            Err(ForeignClientError::header_in_the_future(
                self.src_chain.id(),
                header.height(),
                header.timestamp(),
                self.dst_chain.id(),
                status.height,
                status.timestamp,
                client_state.max_clock_drift(),
            ))
        } else {
            Ok(())
        }
    }

    /// Returns a vector with a message for updating the client to height `target_height`.
    /// If the client already stores a consensus state for this height, returns an empty vector.
    pub fn build_update_client_with_trusted(
        &self,
        target_height: Height,
        trusted_height: Height,
    ) -> Result<Vec<Any>, ForeignClientError> {

        let latest_height = || {
            self.src_chain().query_latest_height().map_err(|e| {
                ForeignClientError::client_create(
                    self.src_chain.id(),
                    "failed fetching src chain latest height with error".to_string(),
                    e,
                )
            })
        };

        // Wait for source chain to reach `target_height`
        while latest_height()? < target_height {
            thread::sleep(Duration::from_millis(100))
        }

        // Get the latest client state on destination.
        let (client_state, _) = self.validated_client_state()?;

        info!(
            "foreign_client: [build_update_client_with_trusted] >> client_state = {:?}",
            client_state
        );

        // if grandpa client state process this code
        if let AnyClientState::Grandpa(state) = client_state.clone() {
            // 根据client state的类型对应的客户端的类型来选择执行
            // if client state is grandpa client run this code

            // need remove unwrap
            let src_chain_websocket_url = self.src_chain().websocket_url().unwrap();
            let dst_chain_websocket_url = self.dst_chain().websocket_url().unwrap();
            let result = self
                .src_chain()
                .update_mmr_root(src_chain_websocket_url, dst_chain_websocket_url)
                .unwrap();
        }

        let client_state = match client_state {
            AnyClientState::Tendermint(client_state) => AnyClientState::Tendermint(client_state),
            AnyClientState::Grandpa(client_state) => {
                let mut mmr_root_height = client_state.latest_commitment.block_number;
                let mut temp_client_state = AnyClientState::Grandpa(client_state.clone());
                let result = loop {
                    if mmr_root_height < target_height.revision_height as u32 {
                        // Get the latest client state on destination.
                        let client_state = self
                            .dst_chain()
                            .query_client_state(&self.id, Height::default())
                            .map_err(|e| {
                                ForeignClientError::client_create(
                                    self.dst_chain.id(),
                                    "failed querying client state on dst chain".to_string(),
                                    e,
                                )
                            })?;

                        mmr_root_height = match client_state.clone() {
                            AnyClientState::Grandpa(state) => state.latest_commitment.block_number,
                            _ => unreachable!(),
                        };
                        temp_client_state = client_state;
                    } else {
                        break temp_client_state;
                    }
                };
                result
            }
        };
        info!("foreign_client: [build_update_client_with_trusted] >> client_state = {:?}, target_height = {:?}",
            client_state, target_height);

        let trusted_height = if trusted_height == Height::zero() {
            self.solve_trusted_height(target_height, &client_state)?
        } else {
            self.validate_trusted_height(trusted_height, &client_state)?;
            trusted_height
        };

        if trusted_height >= target_height {
            warn!(
                "[{}] skipping update: trusted height ({}) >= chain target height ({})",
                self, trusted_height, target_height
            );
            return Ok(vec![]);
        }

        let (header, support) = self
            .src_chain()
            .build_header(trusted_height, target_height, client_state.clone())
            .map_err(|e| {
                ForeignClientError::client_update(
                    self.src_chain.id(),
                    "failed building header with error".to_string(),
                    e,
                )
            })?;

        info!(
            "foreign_client: [build_update_client_with_trusted] >> header = {:?}, support = {:?}",
            header, support
        );

        let signer = self.dst_chain().get_signer().map_err(|e| {
            ForeignClientError::client_update(
                self.dst_chain.id(),
                "failed getting signer for dst chain".to_string(),
                e,
            )
        })?;

        self.wait_for_header_validation_delay(&client_state, &header)?;

        let mut msgs = vec![];

        for header in support {
            debug!(
                "[{}] MsgUpdateAnyClient for intermediate height {}",
                self,
                header.height(),
            );

            msgs.push(
                MsgUpdateAnyClient {
                    header,
                    client_id: self.id.clone(),
                    signer: signer.clone(),
                }
                .to_any(),
            );
        }

        debug!(
            "[{}] MsgUpdateAnyClient from trusted height {} to target height {}",
            self,
            trusted_height,
            header.height(),
        );

        msgs.push(
            MsgUpdateAnyClient {
                header,
                signer,
                client_id: self.id.clone(),
            }
            .to_any(),
        );

        info!(
            "foreign_client: [build_update_client_with_trusted] >> Msg = {:?}",
            msgs
        );

        Ok(msgs)
    }

    pub fn build_latest_update_client_and_send(&self) -> Result<Vec<IbcEvent>, ForeignClientError> {
        self.build_update_client_and_send(Height::zero(), Height::zero())
    }

    pub fn build_update_client_and_send(
        &self,
        height: Height,
        trusted_height: Height,
    ) -> Result<Vec<IbcEvent>, ForeignClientError> {
        let h = if height == Height::zero() {
            self.src_chain.query_latest_height().map_err(|e| {
                ForeignClientError::client_update(
                    self.src_chain.id(),
                    "failed while querying src chain ({}) for latest height".to_string(),
                    e,
                )
            })?
        } else {
            height
        };

        let new_msgs = self.build_update_client_with_trusted(h, trusted_height)?;
        if new_msgs.is_empty() {
            return Err(ForeignClientError::client_already_up_to_date(
                self.id.clone(),
                self.src_chain.id(),
                h,
            ));
        }

        let tm = TrackedMsgs::new(new_msgs, "update client");

        let events = self
            .dst_chain()
            .send_messages_and_wait_commit(tm)
            .map_err(|e| {
                ForeignClientError::client_update(
                    self.dst_chain.id(),
                    "failed sending message to dst chain".to_string(),
                    e,
                )
            })?;

        Ok(events)
    }

    /// Attempts to update a client using header from the latest height of its source chain.
    pub fn update(&self) -> Result<(), ForeignClientError> {
        let res = self.build_latest_update_client_and_send()?;

        debug!("[{}] client updated with return message {:?}\n", self, res);

        Ok(())
    }

    /// Retrieves the client update event that was emitted when a consensus state at the
    /// specified height was created on chain.
    /// It is possible that the event cannot be retrieved if the information is not yet available
    /// on the full node. To handle this the query is retried a few times.
    pub fn update_client_event(
        &self,
        consensus_height: Height,
    ) -> Result<Option<UpdateClient>, ForeignClientError> {
        let request = QueryClientEventRequest {
            height: Height::zero(),
            event_id: WithBlockDataType::UpdateClient,
            client_id: self.id.clone(),
            consensus_height,
        };

        let mut events = vec![];
        for i in 0..MAX_RETRIES {
            thread::sleep(Duration::from_millis(100));
            let result = self
                .dst_chain
                .query_txs(QueryTxRequest::Client(request.clone()))
                .map_err(|e| {
                    ForeignClientError::client_event_query(
                        self.id().clone(),
                        self.dst_chain.id(),
                        consensus_height,
                        e,
                    )
                });
            match result {
                Err(e) => {
                    error!(
                        "[{}] query_tx with error {}, retry {}/{}",
                        self,
                        e,
                        i + 1,
                        MAX_RETRIES
                    );
                    continue;
                }
                Ok(result) => {
                    events = result;
                    // Should break to prevent retrying uselessly.
                    break;
                }
            }
        }

        if events.is_empty() {
            return Ok(None);
        }

        // It is possible in theory that `query_txs` returns multiple client update events for the
        // same consensus height. This could happen when multiple client updates with same header
        // were submitted to chain. However this is not what it's observed during testing.
        // Regardless, just take the event from the first update.
        let event = events[0].clone();
        let update = downcast!(event.clone() => IbcEvent::UpdateClient).ok_or_else(|| {
            ForeignClientError::unexpected_event(
                self.id().clone(),
                self.dst_chain.id(),
                event.to_json(),
            )
        })?;
        Ok(Some(update))
    }

    /// Retrieves all consensus states for this client and sorts them in descending height
    /// order. If consensus states are not pruned on chain, then last consensus state is the one
    /// installed by the `CreateClient` operation.
    fn consensus_states(&self) -> Result<Vec<AnyConsensusStateWithHeight>, ForeignClientError> {
        let mut consensus_states = self
            .dst_chain
            .query_consensus_states(QueryConsensusStatesRequest {
                client_id: self.id.to_string(),
                pagination: ibc_proto::cosmos::base::query::pagination::all(),
            })
            .map_err(|e| {
                ForeignClientError::client_query(self.id().clone(), self.src_chain.id(), e)
            })?;
        consensus_states.sort_by_key(|a| std::cmp::Reverse(a.height));

        Ok(consensus_states)
    }

    /// Returns the consensus state at `height` or error if not found.
    fn consensus_state(&self, height: Height) -> Result<AnyConsensusState, ForeignClientError> {
        let res = self
            .dst_chain
            .query_consensus_state(self.id.clone(), height, Height::zero())
            .map_err(|e| {
                ForeignClientError::client_consensus_query(
                    self.id.clone(),
                    self.dst_chain.id(),
                    height,
                    e,
                )
            })?;

        Ok(res)
    }

    /// Retrieves all consensus heights for this client sorted in descending
    /// order.
    fn consensus_state_heights(&self) -> Result<Vec<Height>, ForeignClientError> {
        // [TODO] Utilize query that only fetches consensus state heights
        // https://github.com/cosmos/ibc-go/issues/798
        let consensus_state_heights: Vec<Height> = self
            .consensus_states()?
            .iter()
            .map(|cs| cs.height)
            .collect();

        Ok(consensus_state_heights)
    }

    /// Checks for evidence of misbehaviour.
    /// The check starts with and `update_event` emitted by chain B (`dst_chain`) for a client update
    /// with a header from chain A (`src_chain`). The algorithm goes backwards through the headers
    /// until it gets to the first misbehaviour.
    ///
    /// The following cases are covered:
    /// 1 - fork:
    /// Assumes at least one consensus state before the fork point exists.
    /// Let existing consensus states on chain B be: [Sn,.., Sf, Sf-1, S0] with `Sf-1` being
    /// the most recent state before fork.
    /// Chain A is queried for a header `Hf'` at `Sf.height` and if it is different than the `Hf`
    /// in the event for the client update (the one that has generated `Sf` on chain), then the two
    /// headers are included in the evidence and submitted.
    /// Note that in this case the headers are different but have the same height.
    ///
    /// 2 - BFT time violation for unavailable header (a.k.a. Future Lunatic Attack or FLA):
    /// Some header with a height that is higher than the latest
    /// height on A has been accepted and a consensus state was created on B. Note that this implies
    /// that the timestamp of this header must be within the `clock_drift` of the client.
    /// Assume the client on B has been updated with `h2`(not present on/ produced by chain A)
    /// and it has a timestamp of `t2` that is at most `clock_drift` in the future.
    /// Then the latest header from A is fetched, let it be `h1`, with a timestamp of `t1`.
    /// If `t1 >= t2` then evidence of misbehavior is submitted to A.
    ///
    /// 3 - BFT time violation for existing headers (TODO):
    /// Ensure that consensus state times are monotonically increasing with height.
    ///
    /// Other notes:
    /// - the algorithm builds misbehavior at each consensus height, starting with the
    /// highest height assuming the previous one is trusted. It submits the first constructed
    /// evidence (the one with the highest height)
    /// - a lot of the logic here is derived from the behavior of the only implemented client
    /// (ics07-tendermint) and might not be general enough.
    ///
    pub fn detect_misbehaviour(
        &self,
        mut update: Option<UpdateClient>,
    ) -> Result<Option<MisbehaviourEvidence>, ForeignClientError> {
        thread::sleep(Duration::from_millis(100));

        // Get the latest client state on destination.
        let client_state = self
            .dst_chain()
            .query_client_state(&self.id, Height::zero())
            .map_err(|e| {
                ForeignClientError::misbehaviour(
                    format!("failed querying client state on dst chain {}", self.id),
                    e,
                )
            })?;

        let consensus_state_heights = if let Some(ref event) = update {
            vec![event.height()]
        } else {
            // Get the list of consensus state heights in descending order.
            // Note: If chain does not prune consensus states then the last consensus state is
            // the one installed by the `CreateClient` which does not include a header.
            // For chains that do support pruning, it is possible that the last consensus state
            // was installed by an `UpdateClient` and an event and header will be found.
            self.consensus_state_heights()?
        };

        trace!(
            "[{}] checking misbehaviour for consensus state heights (first 50 shown here): {}, total: {}",
            self,
            consensus_state_heights.iter().take(50).join(", "),
            consensus_state_heights.len()
        );

        let start_time = Instant::now();
        for target_height in consensus_state_heights {
            // Start with specified update event or the one for latest consensus height
            let update_event = if let Some(ref event) = update {
                // we are here only on the first iteration when called with `Some` update event
                event.clone()
            } else if let Some(event) = self.update_client_event(target_height)? {
                // we are here either on the first iteration with `None` initial update event or
                // subsequent iterations
                event
            } else {
                // we are here if the consensus state was installed on-chain when client was
                // created, therefore there will be no update client event
                break;
            };

            // Skip over heights higher than the update event one.
            // This can happen if a client update happened with a lower height than latest.
            if target_height > update_event.consensus_height() {
                continue;
            }

            // Ensure consensus height of the event is same as target height. This should be the
            // case as we either
            // - got the `update_event` from the `target_height` above, or
            // - an `update_event` was specified and we should eventually find a consensus state
            //   at that height
            // We break here in case we got a bogus event.
            if target_height < update_event.consensus_height() {
                break;
            }

            // No header in events, cannot run misbehavior.
            // May happen on chains running older SDKs (e.g., Akash)
            if update_event.header.is_none() {
                return Err(ForeignClientError::misbehaviour_exit(format!(
                    "could not extract header from update client event {:?} emitted by chain {:?}",
                    update_event,
                    self.dst_chain.id()
                )));
            }

            // Check for misbehaviour according to the specific source chain type.
            // In case of Tendermint client, this will also check the BFT time violation if
            // a header for the event height cannot be retrieved from the witness.
            //
            // FIXME: This returns error if the update event contains expired client state.
            // This can happen even if the latest client state is unexpired, but the
            // update event is from earlier.
            let misbehavior = self
                .src_chain
                .check_misbehaviour(update_event.clone(), client_state.clone())
                .map_err(|e| {
                    ForeignClientError::misbehaviour(
                        format!(
                            "failed to check misbehaviour for {} at consensus height {}",
                            update_event.client_id(),
                            update_event.consensus_height(),
                        ),
                        e,
                    )
                })?;

            if misbehavior.is_some() {
                return Ok(misbehavior);
            }

            // Exit the loop if more than MAX_MISBEHAVIOUR_CHECK_TIME was spent here.
            if start_time.elapsed() > MAX_MISBEHAVIOUR_CHECK_DURATION {
                trace!(
                    "[{}] finished misbehaviour verification after {:?}",
                    self,
                    start_time.elapsed()
                );

                return Ok(None);
            }

            // Clear the update
            update = None;

            // slight backoff
            thread::sleep(Duration::from_millis(100));
        }

        trace!(
            "[{}] finished misbehaviour verification after {:?}",
            self,
            start_time.elapsed()
        );

        Ok(None)
    }

    fn submit_evidence(
        &self,
        evidence: MisbehaviourEvidence,
    ) -> Result<Vec<IbcEvent>, ForeignClientError> {
        let signer = self.dst_chain().get_signer().map_err(|e| {
            ForeignClientError::misbehaviour(
                format!(
                    "failed getting signer for destination chain ({})",
                    self.dst_chain.id()
                ),
                e,
            )
        })?;

        let mut msgs = vec![];

        for header in evidence.supporting_headers {
            msgs.push(
                MsgUpdateAnyClient {
                    header,
                    client_id: self.id.clone(),
                    signer: signer.clone(),
                }
                .to_any(),
            );
        }

        msgs.push(
            MsgSubmitAnyMisbehaviour {
                misbehaviour: evidence.misbehaviour,
                client_id: self.id.clone(),
                signer,
            }
            .to_any(),
        );

        let tm = TrackedMsgs::new(msgs, "evidence");

        let events = self
            .dst_chain()
            .send_messages_and_wait_commit(tm)
            .map_err(|e| {
                ForeignClientError::misbehaviour(
                    format!(
                        "failed sending evidence to destination chain ({})",
                        self.dst_chain.id(),
                    ),
                    e,
                )
            })?;

        Ok(events)
    }

    pub fn detect_misbehaviour_and_submit_evidence(
        &self,
        update_event: Option<UpdateClient>,
    ) -> MisbehaviourResults {
        // check evidence of misbehaviour for all updates or one
        let result = match self.detect_misbehaviour(update_event.clone()) {
            Err(e) => Err(e),
            Ok(None) => Ok(vec![]), // no evidence found
            Ok(Some(detected)) => {
                error!(
                    "[{}] MISBEHAVIOUR DETECTED {}, sending evidence",
                    self, detected.misbehaviour
                );

                self.submit_evidence(detected)
            }
        };

        // Filter the errors if the detection was run for all consensus states.
        // Even if some states may have failed to verify, e.g. if they were expired, just
        // warn the user and continue.
        match result {
            Err(ForeignClientError(ForeignClientErrorDetail::MisbehaviourExit(s), _)) => {
                warn!(
                    "[{}] misbehaviour checking is being disabled: {:?}",
                    self, s
                );
                MisbehaviourResults::CannotExecute
            }
            Ok(misbehaviour_detection_result) => {
                if !misbehaviour_detection_result.is_empty() {
                    info!(
                        "[{}] evidence submission result {:?}",
                        self, misbehaviour_detection_result
                    );
                    MisbehaviourResults::EvidenceSubmitted(misbehaviour_detection_result)
                } else {
                    MisbehaviourResults::ValidClient
                }
            }
            Err(e) => match e.detail() {
                ForeignClientErrorDetail::MisbehaviourExit(s) => {
                    error!(
                        "[{}] misbehaviour checking is being disabled: {:?}",
                        self, s
                    );
                    MisbehaviourResults::CannotExecute
                }
                ForeignClientErrorDetail::ExpiredOrFrozen(_) => {
                    error!(
                        "[{}] cannot check misbehavior on frozen or expired client",
                        self
                    );
                    MisbehaviourResults::CannotExecute
                }
                _ => {
                    if update_event.is_some() {
                        MisbehaviourResults::CannotExecute
                    } else {
                        warn!("[{}] misbehaviour checking result: {:?}", self, e);
                        MisbehaviourResults::ValidClient
                    }
                }
            },
        }
    }

    pub fn map_chain<DstChain2: ChainHandle, SrcChain2: ChainHandle>(
        self,
        map_dst: impl Fn(DstChain) -> DstChain2,
        map_src: impl Fn(SrcChain) -> SrcChain2,
    ) -> ForeignClient<DstChain2, SrcChain2> {
        ForeignClient {
            id: self.id,
            dst_chain: map_dst(self.dst_chain),
            src_chain: map_src(self.src_chain),
        }
    }
}

#[derive(Clone, Debug)]
pub enum MisbehaviourResults {
    CannotExecute,
    EvidenceSubmitted(Vec<IbcEvent>),
    ValidClient,
    VerificationError,
}

pub fn extract_client_id(event: &IbcEvent) -> Result<&ClientId, ForeignClientError> {
    tracing::info!("In foreign client: [extract_client_id]");
    match event {
        IbcEvent::CreateClient(ev) => Ok(ev.client_id()),
        IbcEvent::UpdateClient(ev) => Ok(ev.client_id()),
        _ => Err(ForeignClientError::missing_client_id_from_event(
            event.clone(),
        )),
    }
}

/// Tests the integration of crates `relayer` plus `relayer-cli` against crate `ibc`. These tests
/// exercise various client methods (create, update, ForeignClient::new) using locally-running
/// instances of chains built using `MockChain`.
#[cfg(test)]
mod test {
    use alloc::sync::Arc;
    use core::str::FromStr;

    use test_log::test;
    use tokio::runtime::Runtime as TokioRuntime;

    use ibc::core::ics24_host::identifier::ClientId;
    use ibc::events::IbcEvent;
    use ibc::Height;

    use crate::chain::handle::{BaseChainHandle, ChainHandle};
    use crate::chain::mock::test_utils::get_basic_chain_config;
    use crate::chain::mock::MockChain;
    use crate::chain::runtime::ChainRuntime;
    use crate::foreign_client::ForeignClient;

    /// Basic test for the `build_create_client_and_send` method.
    #[test]
    fn create_client_and_send_method() {
        let a_cfg = get_basic_chain_config("chain_a");
        let b_cfg = get_basic_chain_config("chain_b");

        let rt = Arc::new(TokioRuntime::new().unwrap());
        let a_chain =
            ChainRuntime::<MockChain>::spawn::<BaseChainHandle>(a_cfg, rt.clone()).unwrap();
        let b_chain = ChainRuntime::<MockChain>::spawn::<BaseChainHandle>(b_cfg, rt).unwrap();
        let a_client =
            ForeignClient::restore(ClientId::default(), a_chain.clone(), b_chain.clone());

        let b_client = ForeignClient::restore(ClientId::default(), b_chain, a_chain);

        // Create the client on chain a
        let res = a_client.build_create_client_and_send(&Default::default());
        assert!(
            res.is_ok(),
            "build_create_client_and_send failed (chain a) with error {:?}",
            res
        );
        assert!(matches!(res.unwrap(), IbcEvent::CreateClient(_)));

        // Create the client on chain b
        let res = b_client.build_create_client_and_send(&Default::default());
        assert!(
            res.is_ok(),
            "build_create_client_and_send failed (chain b) with error {:?}",
            res
        );
        assert!(matches!(res.unwrap(), IbcEvent::CreateClient(_)));
    }

    /// Basic test for the `build_update_client_and_send` & `build_create_client_and_send` methods.
    #[test]
    fn update_client_and_send_method() {
        let a_cfg = get_basic_chain_config("chain_a");
        let b_cfg = get_basic_chain_config("chain_b");
        let a_client_id = ClientId::from_str("client_on_a_forb").unwrap();

        // The number of ping-pong iterations
        let num_iterations = 3;

        let rt = Arc::new(TokioRuntime::new().unwrap());
        let a_chain =
            ChainRuntime::<MockChain>::spawn::<BaseChainHandle>(a_cfg, rt.clone()).unwrap();
        let b_chain = ChainRuntime::<MockChain>::spawn::<BaseChainHandle>(b_cfg, rt).unwrap();
        let mut a_client = ForeignClient::restore(a_client_id, a_chain.clone(), b_chain.clone());

        let mut b_client =
            ForeignClient::restore(ClientId::default(), b_chain.clone(), a_chain.clone());

        // This action should fail because no client exists (yet)
        let res = a_client.build_latest_update_client_and_send();
        assert!(
            res.is_err(),
            "build_update_client_and_send was supposed to fail (no client existed)"
        );

        // Remember b's height.
        let b_height_start = b_chain.query_latest_height().unwrap();

        // Create a client on chain a
        let res = a_client.create();
        assert!(
            res.is_ok(),
            "build_create_client_and_send failed (chain a) with error {:?}",
            res
        );

        // TODO: optionally add return events from `create` and assert on the event type, e.g.:
        //      assert!(matches!(res.as_ref().unwrap(), IBCEvent::CreateClient(_)));
        //      let a_client_id = extract_client_id(&res.unwrap()).unwrap().clone();

        // This should fail because the client on chain a already has the latest headers. Chain b,
        // the source chain for the client on a, is at the same height where it was when the client
        // was created, so an update should fail here.
        let res = a_client.build_latest_update_client_and_send();
        assert!(
            res.is_err(),
            "build_update_client_and_send was supposed to fail",
        );

        // Remember b's height.
        let b_height_last = b_chain.query_latest_height().unwrap();
        assert_eq!(b_height_last, b_height_start);

        // Create a client on chain b
        let res = b_client.create();
        assert!(
            res.is_ok(),
            "build_create_client_and_send failed (chain b) with error {:?}",
            res
        );
        // TODO: assert return events
        //  assert!(matches!(res.as_ref().unwrap(), IBCEvent::CreateClient(_)));

        // Chain b should have advanced
        let mut b_height_last = b_chain.query_latest_height().unwrap();
        assert_eq!(b_height_last, b_height_start.increment());

        // Remember the current height of chain a
        let mut a_height_last = a_chain.query_latest_height().unwrap();

        // Now we can update both clients -- a ping pong, similar to ICS18 `client_update_ping_pong`
        for _i in 1..num_iterations {
            let res = a_client.build_latest_update_client_and_send();

            assert!(
                res.is_ok(),
                "build_update_client_and_send failed (chain a) with error: {:?}",
                res
            );

            let res = res.unwrap();
            assert!(matches!(res.last(), Some(IbcEvent::UpdateClient(_))));

            let a_height_current = a_chain.query_latest_height().unwrap();
            a_height_last = a_height_last.increment();
            assert_eq!(
                a_height_last, a_height_current,
                "after client update, chain a did not advance"
            );

            // And also update the client on chain b.
            let res = b_client.build_latest_update_client_and_send();
            assert!(
                res.is_ok(),
                "build_update_client_and_send failed (chain b) with error: {:?}",
                res
            );

            let res = res.unwrap();
            assert!(matches!(res.last(), Some(IbcEvent::UpdateClient(_))));

            let b_height_current = b_chain.query_latest_height().unwrap();
            b_height_last = b_height_last.increment();
            assert_eq!(
                b_height_last, b_height_current,
                "after client update, chain b did not advance"
            );
        }
    }

    /// Tests for `ForeignClient::new()`.
    #[test]
    fn foreign_client_create() {
        let a_cfg = get_basic_chain_config("chain_a");
        let b_cfg = get_basic_chain_config("chain_b");

        let rt = Arc::new(TokioRuntime::new().unwrap());
        let a_chain =
            ChainRuntime::<MockChain>::spawn::<BaseChainHandle>(a_cfg, rt.clone()).unwrap();
        let b_chain = ChainRuntime::<MockChain>::spawn::<BaseChainHandle>(b_cfg, rt).unwrap();

        // Instantiate the foreign clients on the two chains.
        let res_client_on_a = ForeignClient::new(a_chain.clone(), b_chain.clone());
        assert!(
            res_client_on_a.is_ok(),
            "Client creation (on chain a) failed with error: {:?}",
            res_client_on_a
        );

        let client_on_a = res_client_on_a.unwrap();
        let a_client = client_on_a.id;

        let res_client_on_b = ForeignClient::new(b_chain.clone(), a_chain.clone());
        assert!(
            res_client_on_b.is_ok(),
            "Client creation (on chain a) failed with error: {:?}",
            res_client_on_b
        );
        let client_on_b = res_client_on_b.unwrap();
        let b_client = client_on_b.id;

        // Now that the clients exists, we should be able to query its state
        let b_client_state = b_chain.query_client_state(&b_client, Height::default());
        assert!(
            b_client_state.is_ok(),
            "Client query (on chain b) failed with error: {:?}",
            b_client_state
        );

        let a_client_state = a_chain.query_client_state(&a_client, Height::default());
        assert!(
            a_client_state.is_ok(),
            "Client query (on chain a) failed with error: {:?}",
            a_client_state
        );
    }

    /// Tests for `ForeignClient::update()`.
    #[test]
    fn foreign_client_update() {
        let a_cfg = get_basic_chain_config("chain_a");
        let b_cfg = get_basic_chain_config("chain_b");
        let mut _a_client_id = ClientId::from_str("client_on_a_forb").unwrap();
        let mut _b_client_id = ClientId::from_str("client_on_b_fora").unwrap();

        let rt = Arc::new(TokioRuntime::new().unwrap());
        let a_chain =
            ChainRuntime::<MockChain>::spawn::<BaseChainHandle>(a_cfg, rt.clone()).unwrap();
        let b_chain = ChainRuntime::<MockChain>::spawn::<BaseChainHandle>(b_cfg, rt).unwrap();

        // Instantiate the foreign clients on the two chains.
        let client_on_a_res = ForeignClient::new(a_chain.clone(), b_chain.clone());
        assert!(
            client_on_a_res.is_ok(),
            "Client creation (on chain a) failed with error: {:?}",
            client_on_a_res
        );
        let client_on_a = client_on_a_res.unwrap();

        let client_on_b_res = ForeignClient::new(b_chain.clone(), a_chain.clone());
        assert!(
            client_on_b_res.is_ok(),
            "Client creation (on chain a) failed with error: {:?}",
            client_on_b_res
        );
        let client_on_b = client_on_b_res.unwrap();

        let num_iterations = 5;

        let mut b_height_start = b_chain.query_latest_height().unwrap();
        let mut a_height_start = a_chain.query_latest_height().unwrap();

        // Update each client
        for _i in 1..num_iterations {
            let res = client_on_a.update();
            assert!(res.is_ok(), "Client update for chain a failed {:?}", res);

            // Basic check that the height of the chain advanced
            let a_height_current = a_chain.query_latest_height().unwrap();
            a_height_start = a_height_start.increment();
            assert_eq!(
                a_height_start, a_height_current,
                "after client update, chain a did not advance"
            );

            let res = client_on_b.update();
            assert!(res.is_ok(), "Client update for chain b failed {:?}", res);

            // Basic check that the height of the chain advanced
            let b_height_current = b_chain.query_latest_height().unwrap();
            b_height_start = b_height_start.increment();
            assert_eq!(
                b_height_start, b_height_current,
                "after client update, chain b did not advance"
            );
        }
    }
}<|MERGE_RESOLUTION|>--- conflicted
+++ resolved
@@ -683,13 +683,7 @@
         // Compute the duration since the last update of this client
         let elapsed = Timestamp::now().duration_since(&last_update_time);
 
-<<<<<<< HEAD
-        tracing::info!("in foreign_client: [validated_client_state] >> client_state is_frozen = {:?}", client_state.is_frozen());
-
-        if client_state.is_frozen() || client_state.expired(elapsed.unwrap_or_default()) {
-=======
         if client_state.expired(elapsed.unwrap_or_default()) {
->>>>>>> 06cff576
             return Err(ForeignClientError::expired_or_frozen(
                 self.id().clone(),
                 self.dst_chain.id(),
