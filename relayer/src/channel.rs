--- conflicted
+++ resolved
@@ -153,17 +153,6 @@
         b_port: PortId,
         version: Option<String>,
     ) -> Result<Self, ChannelError> {
-<<<<<<< HEAD
-        let b_side_chain = connection.dst_chain();
-        let version = version.unwrap_or(
-            b_side_chain
-                .module_version(&b_port)
-                .map_err(|e| ChannelError::query(b_side_chain.id(), e))?,
-        );
-        tracing::info!("in channel: version = {:?}", version);
-
-=======
->>>>>>> 1448a2bb
         let src_connection_id = connection
             .src_connection_id()
             .ok_or_else(|| ChannelError::missing_local_connection(connection.src_chain().id()))?;
@@ -173,12 +162,8 @@
             .dst_connection_id()
             .ok_or_else(|| ChannelError::missing_local_connection(connection.dst_chain().id()))?;
 
-<<<<<<< HEAD
-        tracing::info!("in channel: dst_connection_id: {:?}", dst_connection_id);
-=======
         // Convert the raw version into our domain type.
         let domain_version = version.map(Into::into);
->>>>>>> 1448a2bb
 
         let mut channel = Self {
             ordering,
