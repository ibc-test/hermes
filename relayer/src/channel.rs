use core::time::Duration;

use ibc_proto::google::protobuf::Any;
use serde::Serialize;
use tracing::{debug, error, info, warn};

pub use error::ChannelError;
use ibc::core::ics04_channel::channel::{
    ChannelEnd, Counterparty, IdentifiedChannelEnd, Order, State,
};
use ibc::core::ics04_channel::msgs::chan_close_confirm::MsgChannelCloseConfirm;
use ibc::core::ics04_channel::msgs::chan_close_init::MsgChannelCloseInit;
use ibc::core::ics04_channel::msgs::chan_open_ack::MsgChannelOpenAck;
use ibc::core::ics04_channel::msgs::chan_open_confirm::MsgChannelOpenConfirm;
use ibc::core::ics04_channel::msgs::chan_open_init::MsgChannelOpenInit;
use ibc::core::ics04_channel::msgs::chan_open_try::MsgChannelOpenTry;
use ibc::core::ics04_channel::Version;
use ibc::core::ics24_host::identifier::{ChainId, ChannelId, ClientId, ConnectionId, PortId};
use ibc::events::IbcEvent;
use ibc::tx_msg::Msg;
use ibc::Height;

use crate::chain::counterparty::{channel_connection_client, channel_state_on_destination};
use crate::chain::handle::ChainHandle;
use crate::chain::requests::{
    IncludeProof, PageRequest, QueryChannelRequest, QueryConnectionChannelsRequest,
    QueryConnectionRequest, QueryHeight,
};
use crate::chain::tracking::TrackedMsgs;
use crate::connection::Connection;
use crate::foreign_client::{ForeignClient, HasExpiredOrFrozenError};
use crate::object::Channel as WorkerChannelObject;
use crate::supervisor::error::Error as SupervisorError;
use crate::util::retry::retry_with_index;
use crate::util::retry::{retry_count, RetryResult};
use crate::util::task::Next;

pub mod error;
pub mod version;

mod handshake_retry {
    //! Provides utility methods and constants to configure the retry behavior
    //! for the channel handshake algorithm.

    use crate::channel::ChannelError;
    use crate::util::retry::{clamp_total, ConstantGrowth};
    use core::time::Duration;

    /// Approximate number of retries per block.
    const PER_BLOCK_RETRIES: u32 = 10;

    /// Defines the increment in delay between subsequent retries.
    /// A value of `0` will make the retry delay constant.
    const DELAY_INCREMENT: u64 = 0;

    /// Maximum retry delay expressed in number of blocks
    const BLOCK_NUMBER_DELAY: u32 = 10;

    /// The default retry strategy.
    /// We retry with a constant backoff strategy. The strategy is parametrized by the
    /// maximum block time expressed as a `Duration`.
    pub fn default_strategy(max_block_times: Duration) -> impl Iterator<Item = Duration> {
        let retry_delay = max_block_times / PER_BLOCK_RETRIES;

        clamp_total(
            ConstantGrowth::new(retry_delay, Duration::from_secs(DELAY_INCREMENT)),
            retry_delay,
            max_block_times * BLOCK_NUMBER_DELAY,
        )
    }

    /// Translates from an error type that the `retry` mechanism threw into
    /// a crate specific error of [`ChannelError`] type.
    pub fn from_retry_error(e: retry::Error<ChannelError>, description: String) -> ChannelError {
        match e {
            retry::Error::Operation {
                error: _,
                total_delay,
                tries,
            } => ChannelError::max_retry(description, tries, total_delay),
            retry::Error::Internal(reason) => ChannelError::retry_internal(reason),
        }
    }
}

#[derive(Clone, Debug, Serialize)]
pub struct ChannelSide<Chain: ChainHandle> {
    pub chain: Chain,
    client_id: ClientId,
    connection_id: ConnectionId,
    port_id: PortId,
    channel_id: Option<ChannelId>,
    version: Option<Version>,
}

impl<Chain: ChainHandle> ChannelSide<Chain> {
    pub fn new(
        chain: Chain,
        client_id: ClientId,
        connection_id: ConnectionId,
        port_id: PortId,
        channel_id: Option<ChannelId>,
        version: Option<Version>,
    ) -> ChannelSide<Chain> {
        Self {
            chain,
            client_id,
            connection_id,
            port_id,
            channel_id,
            version,
        }
    }

    pub fn chain_id(&self) -> ChainId {
        self.chain.id()
    }

    pub fn client_id(&self) -> &ClientId {
        &self.client_id
    }

    pub fn connection_id(&self) -> &ConnectionId {
        &self.connection_id
    }

    pub fn port_id(&self) -> &PortId {
        &self.port_id
    }

    pub fn channel_id(&self) -> Option<&ChannelId> {
        self.channel_id.as_ref()
    }

    pub fn version(&self) -> Option<&Version> {
        self.version.as_ref()
    }

    pub fn map_chain<ChainB: ChainHandle>(
        self,
        mapper: impl Fn(Chain) -> ChainB,
    ) -> ChannelSide<ChainB> {
        ChannelSide {
            chain: mapper(self.chain),
            client_id: self.client_id,
            connection_id: self.connection_id,
            port_id: self.port_id,
            channel_id: self.channel_id,
            version: self.version,
        }
    }
}

#[derive(Clone, Debug, Serialize)]
pub struct Channel<ChainA: ChainHandle, ChainB: ChainHandle> {
    pub ordering: Order,
    pub a_side: ChannelSide<ChainA>,
    pub b_side: ChannelSide<ChainB>,
    pub connection_delay: Duration,
}

impl<ChainA: ChainHandle, ChainB: ChainHandle> Channel<ChainA, ChainB> {
    /// Creates a new channel on top of the existing connection. If the channel is not already
    /// set-up on both sides of the connection, this functions also fulfils the channel handshake.
    pub fn new(
        connection: Connection<ChainA, ChainB>,
        ordering: Order,
        a_port: PortId,
        b_port: PortId,
        version: Option<Version>,
    ) -> Result<Self, ChannelError> {
        let src_connection_id = connection
            .src_connection_id()
            .ok_or_else(|| ChannelError::missing_local_connection(connection.src_chain().id()))?;

        let dst_connection_id = connection
            .dst_connection_id()
            .ok_or_else(|| ChannelError::missing_local_connection(connection.dst_chain().id()))?;

        let mut channel = Self {
            ordering,
            a_side: ChannelSide::new(
                connection.src_chain(),
                connection.src_client_id().clone(),
                src_connection_id.clone(),
                a_port,
                Default::default(),
                version.clone(),
            ),
            b_side: ChannelSide::new(
                connection.dst_chain(),
                connection.dst_client_id().clone(),
                dst_connection_id.clone(),
                b_port,
                Default::default(),
                version,
            ),
            connection_delay: connection.delay_period,
        };

        channel.handshake()?;

        Ok(channel)
    }

    pub fn restore_from_event(
        chain: ChainA,
        counterparty_chain: ChainB,
        channel_open_event: IbcEvent,
    ) -> Result<Channel<ChainA, ChainB>, ChannelError> {
        let channel_event_attributes = channel_open_event
            .clone()
            .channel_attributes()
            .ok_or_else(|| ChannelError::invalid_event(channel_open_event))?;

        let port_id = channel_event_attributes.port_id.clone();
        let channel_id = channel_event_attributes.channel_id;

        let connection_id = channel_event_attributes.connection_id.clone();
        let (connection, _) = chain
            .query_connection(
                QueryConnectionRequest {
                    connection_id: connection_id.clone(),
                    height: QueryHeight::Latest,
                },
                IncludeProof::No,
            )
            .map_err(ChannelError::relayer)?;

        let connection_counterparty = connection.counterparty();

        let counterparty_connection_id = connection_counterparty
            .connection_id()
            .ok_or_else(ChannelError::missing_counterparty_connection)?;

        Ok(Channel {
            // The event does not include the channel ordering.
            // The message handlers `build_chan_open..` determine the order included in the handshake
            // message from channel query.
            ordering: Default::default(),
            a_side: ChannelSide::new(
                chain,
                connection.client_id().clone(),
                connection_id,
                port_id,
                channel_id,
                // The event does not include the version.
                // The message handlers `build_chan_open..` determine the version from channel query.
                None,
            ),
            b_side: ChannelSide::new(
                counterparty_chain,
                connection.counterparty().client_id().clone(),
                counterparty_connection_id.clone(),
                channel_event_attributes.counterparty_port_id.clone(),
                channel_event_attributes.counterparty_channel_id,
                None,
            ),
            connection_delay: connection.delay_period(),
        })
    }

    /// Recreates a 'Channel' object from the worker's object built from chain state scanning.
    /// The channel must exist on chain and its connection must be initialized on both chains.
    pub fn restore_from_state(
        chain: ChainA,
        counterparty_chain: ChainB,
        channel: WorkerChannelObject,
        height: Height,
    ) -> Result<(Channel<ChainA, ChainB>, State), ChannelError> {
        let (a_channel, _) = chain
            .query_channel(
                QueryChannelRequest {
                    port_id: channel.src_port_id.clone(),
                    channel_id: channel.src_channel_id,
                    height: QueryHeight::Specific(height),
                },
                IncludeProof::No,
            )
            .map_err(ChannelError::relayer)?;

        let a_connection_id = a_channel.connection_hops().first().ok_or_else(|| {
            ChannelError::supervisor(SupervisorError::missing_connection_hops(
                channel.src_channel_id,
                chain.id(),
            ))
        })?;

        let (a_connection, _) = chain
            .query_connection(
                QueryConnectionRequest {
                    connection_id: a_connection_id.clone(),
                    height: QueryHeight::Latest,
                },
                IncludeProof::No,
            )
            .map_err(ChannelError::relayer)?;

        let b_connection_id = a_connection
            .counterparty()
            .connection_id()
            .cloned()
            .ok_or_else(|| {
                ChannelError::supervisor(SupervisorError::channel_connection_uninitialized(
                    channel.src_channel_id,
                    chain.id(),
                    a_connection.counterparty().clone(),
                ))
            })?;

        let mut handshake_channel = Channel {
            ordering: *a_channel.ordering(),
            a_side: ChannelSide::new(
                chain.clone(),
                a_connection.client_id().clone(),
                a_connection_id.clone(),
                channel.src_port_id.clone(),
                Some(channel.src_channel_id),
                None,
            ),
            b_side: ChannelSide::new(
                counterparty_chain.clone(),
                a_connection.counterparty().client_id().clone(),
                b_connection_id.clone(),
                a_channel.remote.port_id.clone(),
                a_channel.remote.channel_id,
                None,
            ),
            connection_delay: a_connection.delay_period(),
        };

        if a_channel.state_matches(&State::Init) && a_channel.remote.channel_id.is_none() {
            let channels: Vec<IdentifiedChannelEnd> = counterparty_chain
                .query_connection_channels(QueryConnectionChannelsRequest {
                    connection_id: b_connection_id,
                    pagination: Some(PageRequest::all()),
                })
                .map_err(ChannelError::relayer)?;

            for chan in channels {
                if let Some(remote_channel_id) = chan.channel_end.remote.channel_id() {
                    if remote_channel_id == &channel.src_channel_id {
                        handshake_channel.b_side.channel_id = Some(chan.channel_id);
                        break;
                    }
                }
            }
        }

        Ok((handshake_channel, a_channel.state))
    }

    pub fn src_chain(&self) -> &ChainA {
        &self.a_side.chain
    }

    pub fn dst_chain(&self) -> &ChainB {
        &self.b_side.chain
    }

    pub fn a_chain(&self) -> ChainA {
        self.a_side.chain.clone()
    }

    pub fn b_chain(&self) -> ChainB {
        self.b_side.chain.clone()
    }

    pub fn src_client_id(&self) -> &ClientId {
        &self.a_side.client_id
    }

    pub fn dst_client_id(&self) -> &ClientId {
        &self.b_side.client_id
    }

    pub fn src_connection_id(&self) -> &ConnectionId {
        &self.a_side.connection_id
    }

    pub fn dst_connection_id(&self) -> &ConnectionId {
        &self.b_side.connection_id
    }

    pub fn src_port_id(&self) -> &PortId {
        &self.a_side.port_id
    }

    pub fn dst_port_id(&self) -> &PortId {
        &self.b_side.port_id
    }

    pub fn src_channel_id(&self) -> Option<&ChannelId> {
        self.a_side.channel_id()
    }

    pub fn dst_channel_id(&self) -> Option<&ChannelId> {
        self.b_side.channel_id()
    }

    pub fn a_channel_id(&self) -> Option<&ChannelId> {
        self.a_side.channel_id()
    }

    pub fn b_channel_id(&self) -> Option<&ChannelId> {
        self.b_side.channel_id()
    }

    pub fn src_version(&self) -> Option<&Version> {
        self.a_side.version.as_ref()
    }

    pub fn dst_version(&self) -> Option<&Version> {
        self.b_side.version.as_ref()
    }

    fn a_channel(&self, channel_id: Option<&ChannelId>) -> Result<ChannelEnd, ChannelError> {
        if let Some(id) = channel_id {
            self.a_chain()
                .query_channel(
                    QueryChannelRequest {
                        port_id: self.a_side.port_id.clone(),
                        channel_id: *id,
                        height: QueryHeight::Latest,
                    },
                    IncludeProof::No,
                )
                .map(|(channel_end, _)| channel_end)
                .map_err(|e| ChannelError::chain_query(self.a_chain().id(), e))
        } else {
            Ok(ChannelEnd::default())
        }
    }

    fn b_channel(&self, channel_id: Option<&ChannelId>) -> Result<ChannelEnd, ChannelError> {
        if let Some(id) = channel_id {
            self.b_chain()
                .query_channel(
                    QueryChannelRequest {
                        port_id: self.b_side.port_id.clone(),
                        channel_id: *id,
                        height: QueryHeight::Latest,
                    },
                    IncludeProof::No,
                )
                .map(|(channel_end, _)| channel_end)
                .map_err(|e| ChannelError::chain_query(self.b_chain().id(), e))
        } else {
            Ok(ChannelEnd::default())
        }
    }

    /// Returns a `Duration` representing the maximum value among the
    /// [`ChainConfig.max_block_time`] for the two networks that
    /// this channel belongs to.
    fn max_block_times(&self) -> Result<Duration, ChannelError> {
        let a_block_time = self
            .a_chain()
            .config()
            .map_err(ChannelError::relayer)?
            .max_block_time;
        let b_block_time = self
            .b_chain()
            .config()
            .map_err(ChannelError::relayer)?
            .max_block_time;
        Ok(a_block_time.max(b_block_time))
    }

    pub fn flipped(&self) -> Channel<ChainB, ChainA> {
        Channel {
            ordering: self.ordering,
            a_side: self.b_side.clone(),
            b_side: self.a_side.clone(),
            connection_delay: self.connection_delay,
        }
    }

    /// Queries the chains for latest channel end information. It verifies the relayer channel
    /// IDs and updates them if needed.
    /// Returns the states of the two channel ends.
    ///
    /// The relayer channel stores the channel identifiers on the two chains a and b.
    /// These identifiers need to be cross validated with the corresponding on-chain ones at some
    /// handshake steps.
    /// This is required because of crossing handshake messages in the presence of multiple relayers.
    ///
    /// Chain a is queried with the relayer's `a_side.channel_id` (`relayer_a_id`) with result
    /// `a_channel`. If the counterparty id of this channel, `a_counterparty_id`,
    /// is some id then it must match the relayer's `b_side.channel_id` (`relayer_b_id`).
    /// A similar check is done for the `b_side` of the channel.
    ///
    ///  a                                 relayer                                    b
    ///  |                     a_side -- channel -- b_side                         |
    ///  a_id _____________> relayer_a_id             relayer_b_id <______________> b_id
    ///  |                      \                                /                    |
    /// a_counterparty_id <_____________________________________/                     |
    ///                           \____________________________________>   b_counterparty_id
    ///
    /// There are two cases to consider.
    ///
    /// Case 1 (fix channel ID):
    ///  a                                                      b
    ///  | <-- Init (r1)                                        |
    ///  | a_id = 1, a_counterparty_id = None                   |
    ///  |                                         Try (r2) --> |
    ///  |                    b_id = 100, b_counterparty_id = 1 |
    ///  |                                         Try (r1) --> |
    ///  |                    b_id = 101, b_counterparty_id = 1 |
    ///  | <-- Ack (r2)
    ///  | a_id = 1, a_counterparty_id = 100
    ///
    /// Here relayer r1 has a_side channel 1 and b_side channel 101
    /// while on chain a the counterparty of channel 1 is 100. r1 needs to update
    /// its b_side to 100
    ///
    /// Case 2 (update from None to some channel ID):
    ///  a                                                      b
    ///  | <-- Init (r1)                                        |
    ///  | a_id = 1, a_counterparty_id = None                   |
    ///  |                                         Try (r2) --> |
    ///  |                    b_id = 100, b_counterparty_id = 1 |
    ///  | <-- Ack (r2)
    ///  | a_id = 1, a_counterparty_id = 100
    ///
    /// Here relayer r1 has a_side channel 1 and b_side is unknown
    /// while on chain a the counterparty of channel 1 is 100. r1 needs to update
    /// its b_side to 100
    fn update_channel_and_query_states(&mut self) -> Result<(State, State), ChannelError> {
        let relayer_a_id = self.a_side.channel_id();
        let relayer_b_id = self.b_side.channel_id().cloned();

        let a_channel = self.a_channel(relayer_a_id)?;
        let a_counterparty_id = a_channel.counterparty().channel_id();

        if a_counterparty_id.is_some() && a_counterparty_id != relayer_b_id.as_ref() {
            warn!(
                "updating the expected {:?} of side_b({}) since it is different than the \
                counterparty of {:?}: {:?}, on {}. This is typically caused by crossing handshake \
                messages in the presence of multiple relayers.",
                relayer_b_id,
                self.b_chain().id(),
                relayer_a_id,
                a_counterparty_id,
                self.a_chain().id(),
            );
<<<<<<< HEAD

            // Continue loop if query error
            std::thread::sleep(Duration::from_secs(8));
            let (a_channel, _) = channel
                .src_chain()
                .query_channel(
                    QueryChannelRequest {
                        port_id: channel.src_port_id().clone(),
                        channel_id: *src_channel_id,
                        height: HeightQuery::Latest,
                    },
                    IncludeProof::No,
                )
                .map_err(|e| {
                    ChannelError::handshake_finalize(
                        channel.src_port_id().clone(),
                        *src_channel_id,
                        channel.src_chain().id(),
                        e,
                    )
                })?;

            std::thread::sleep(Duration::from_secs(8));
            let (b_channel, _) = channel
                .dst_chain()
                .query_channel(
                    QueryChannelRequest {
                        port_id: channel.dst_port_id().clone(),
                        channel_id: *dst_channel_id,
                        height: HeightQuery::Latest,
                    },
                    IncludeProof::No,
                )
                .map_err(|e| {
                    ChannelError::handshake_finalize(
                        channel.dst_port_id().clone(),
                        *dst_channel_id,
                        channel.dst_chain().id(),
                        e,
                    )
                })?;

            Ok((*a_channel.state(), *b_channel.state()))
=======
            self.b_side.channel_id = a_counterparty_id.cloned();
>>>>>>> f8aac350
        }

        let updated_relayer_b_id = self.b_side.channel_id();
        let b_channel = self.b_channel(updated_relayer_b_id)?;
        let b_counterparty_id = b_channel.counterparty().channel_id();

        if b_counterparty_id.is_some() && b_counterparty_id != relayer_a_id {
            if updated_relayer_b_id == relayer_b_id.as_ref() {
                warn!(
                    "updating the expected {:?} of side_a({}) since it is different than the \
                counterparty of {:?}: {:?}, on {}. This is typically caused by crossing handshake \
                messages in the presence of multiple relayers.",
                    relayer_a_id,
                    self.a_chain().id(),
                    updated_relayer_b_id,
                    b_counterparty_id,
                    self.b_chain().id(),
                );
                self.a_side.channel_id = b_counterparty_id.cloned();
            } else {
                panic!(
                    "mismatched channel ids in channel ends: {} - {:?} and {} - {:?}",
                    self.a_chain().id(),
                    a_channel,
                    self.b_chain().id(),
                    b_channel,
                );
            }
        }
        Ok((*a_channel.state(), *b_channel.state()))
    }

    /// Sends a channel open handshake message.
    /// The message sent depends on the chain status of the channel ends.
    fn do_chan_open_handshake(&mut self) -> Result<(), ChannelError> {
        let (a_state, b_state) = self.update_channel_and_query_states()?;
        debug!(
            "do_chan_open_handshake with channel end states: {}, {}",
            a_state, b_state
        );

        match (a_state, b_state) {
            // send the Init message to chain a (source)
            (State::Uninitialized, State::Uninitialized) => {
                let event = self
                    .flipped()
                    .build_chan_open_init_and_send()
                    .map_err(|e| {
                        error!("failed ChanOpenInit {:?}: {:?}", self.a_side, e);
                        e
                    })?;
                let channel_id = extract_channel_id(&event)?;
                self.a_side.channel_id = Some(*channel_id);
            }

            // send the Try message to chain a (source)
            (State::Uninitialized, State::Init) | (State::Init, State::Init) => {
                let event = self.flipped().build_chan_open_try_and_send().map_err(|e| {
                    error!("failed ChanOpenTry {:?}: {:?}", self.a_side, e);
                    e
                })?;

                let channel_id = extract_channel_id(&event)?;
                self.a_side.channel_id = Some(*channel_id);
            }

            // send the Try message to chain b (destination)
            (State::Init, State::Uninitialized) => {
                let event = self.build_chan_open_try_and_send().map_err(|e| {
                    error!("failed ChanOpenTry {:?}: {:?}", self.b_side, e);
                    e
                })?;

                let channel_id = extract_channel_id(&event)?;
                self.b_side.channel_id = Some(*channel_id);
            }

            // send the Ack message to chain a (source)
            (State::Init, State::TryOpen) | (State::TryOpen, State::TryOpen) => {
                self.flipped().build_chan_open_ack_and_send().map_err(|e| {
                    error!("failed ChanOpenAck {:?}: {:?}", self.a_side, e);
                    e
                })?;
            }

            // send the Ack message to chain b (destination)
            (State::TryOpen, State::Init) => {
                self.build_chan_open_ack_and_send().map_err(|e| {
                    error!("failed ChanOpenAck {:?}: {:?}", self.b_side, e);
                    e
                })?;
            }

            // send the Confirm message to chain b (destination)
            (State::Open, State::TryOpen) => {
                self.build_chan_open_confirm_and_send().map_err(|e| {
                    error!("failed ChanOpenConfirm {:?}: {:?}", self.b_side, e);
                    e
                })?;
            }

            // send the Confirm message to chain a (source)
            (State::TryOpen, State::Open) => {
                self.flipped()
                    .build_chan_open_confirm_and_send()
                    .map_err(|e| {
                        error!("failed ChanOpenConfirm {:?}: {:?}", self.a_side, e);
                        e
                    })?;
            }

            (State::Open, State::Open) => {
                info!("channel handshake already finished for {:#?}\n", self);
                return Ok(());
            }

            (a_state, b_state) => {
                warn!(
                    "do_conn_open_handshake does not handle channel end state combination: \
                    {}-{}, {}-{}. will retry to account for RPC node data availability issues.",
                    self.a_chain().id(),
                    a_state,
                    self.b_chain().id(),
                    b_state
                );
            }
        }
        Err(ChannelError::handshake_finalize())
    }

    /// Executes the channel handshake protocol (ICS004)
    fn handshake(&mut self) -> Result<(), ChannelError> {
        let max_block_times = self.max_block_times()?;

        retry_with_index(handshake_retry::default_strategy(max_block_times), |_| {
            if let Err(e) = self.do_chan_open_handshake() {
                if e.is_expired_or_frozen_error() {
                    RetryResult::Err(e)
                } else {
                    RetryResult::Retry(e)
                }
            } else {
                RetryResult::Ok(())
            }
        })
        .map_err(|err| {
            error!("failed to open channel after {} retries", retry_count(&err));
            handshake_retry::from_retry_error(
                err,
                format!("failed to finish channel handshake for {:?}", self),
            )
        })?;

        Ok(())
    }

    pub fn counterparty_state(&self) -> Result<State, ChannelError> {
        // Source channel ID must be specified
        let channel_id = self
            .src_channel_id()
            .ok_or_else(ChannelError::missing_local_channel_id)?;

        let channel_deps =
            channel_connection_client(self.src_chain(), self.src_port_id(), channel_id)
                .map_err(|e| ChannelError::query_channel(*channel_id, e))?;

        channel_state_on_destination(
            &channel_deps.channel,
            &channel_deps.connection,
            self.dst_chain(),
        )
        .map_err(|e| ChannelError::query_channel(*channel_id, e))
    }

    pub fn handshake_step(
        &mut self,
        state: State,
    ) -> Result<(Option<IbcEvent>, Next), ChannelError> {
        let res = match (state, self.counterparty_state()?) {
            (State::Init, State::Uninitialized) => Some(self.build_chan_open_try_and_send()?),
            (State::Init, State::Init) => Some(self.build_chan_open_try_and_send()?),
            (State::TryOpen, State::Init) => Some(self.build_chan_open_ack_and_send()?),
            (State::TryOpen, State::TryOpen) => Some(self.build_chan_open_ack_and_send()?),
            (State::Open, State::TryOpen) => Some(self.build_chan_open_confirm_and_send()?),
            (State::Open, State::Open) => return Ok((None, Next::Abort)),

            // If the counterparty state is already Open but current state is TryOpen,
            // return anyway as the final step is to be done by the counterparty worker.
            (State::TryOpen, State::Open) => return Ok((None, Next::Abort)),

            _ => None,
        };

        Ok((res, Next::Continue))
    }

    pub fn step_state(&mut self, state: State, index: u64) -> RetryResult<Next, u64> {
        match self.handshake_step(state) {
            Err(e) => {
                if e.is_expired_or_frozen_error() {
                    error!(
                        "failed to establish channel handshake on frozen client: {}",
                        e
                    );
                    RetryResult::Err(index)
                } else {
                    error!("failed Chan{:?} with error: {}", state, e);
                    RetryResult::Retry(index)
                }
            }
            Ok((Some(ev), handshake_completed)) => {
                info!("channel handshake step completed with events: {:#?}\n", ev);
                RetryResult::Ok(handshake_completed)
            }
            Ok((None, handshake_completed)) => RetryResult::Ok(handshake_completed),
        }
    }

    pub fn step_event(&mut self, event: IbcEvent, index: u64) -> RetryResult<Next, u64> {
        let state = match event {
            IbcEvent::OpenInitChannel(_) => State::Init,
            IbcEvent::OpenTryChannel(_) => State::TryOpen,
            IbcEvent::OpenAckChannel(_) => State::Open,
            IbcEvent::OpenConfirmChannel(_) => State::Open,
            _ => State::Uninitialized,
        };

        self.step_state(state, index)
    }

    pub fn build_update_client_on_dst(&self, height: Height) -> Result<Vec<Any>, ChannelError> {
        let client = ForeignClient::restore(
            self.dst_client_id().clone(),
            self.dst_chain().clone(),
            self.src_chain().clone(),
        );

        client.wait_and_build_update_client(height).map_err(|e| {
            ChannelError::client_operation(self.dst_client_id().clone(), self.dst_chain().id(), e)
        })
    }

    pub fn build_chan_open_init(&self) -> Result<Vec<Any>, ChannelError> {
        let signer = self
            .dst_chain()
            .get_signer()
            .map_err(|e| ChannelError::query(self.dst_chain().id(), e))?;

        let counterparty = Counterparty::new(self.src_port_id().clone(), None);

        // If the user supplied a version, use that.
        // Otherwise, either use the version defined for the `transfer`
        // or an empty version if the port is non-standard.
        let version = self
            .dst_version()
            .cloned()
            .or_else(|| version::default_by_port(self.dst_port_id()))
            .unwrap_or_else(|| {
                warn!(
                    chain = %self.dst_chain().id(),
                    channel = ?self.dst_channel_id(),
                    port = %self.dst_port_id(),
                    "no version specified for the channel, falling back on empty version"
                );

                Version::empty()
            });

        let channel = ChannelEnd::new(
            State::Init,
            self.ordering,
            counterparty,
            vec![self.dst_connection_id().clone()],
            version,
        );

        // Build the domain type message
        let new_msg = MsgChannelOpenInit {
            port_id: self.dst_port_id().clone(),
            channel,
            signer,
        };

        Ok(vec![new_msg.to_any()])
    }

    pub fn build_chan_open_init_and_send(&self) -> Result<IbcEvent, ChannelError> {
        let dst_msgs = self.build_chan_open_init()?;

        let tm = TrackedMsgs::new_static(dst_msgs, "ChannelOpenInit");

        let events = self
            .dst_chain()
            .send_messages_and_wait_commit(tm)
            .map_err(|e| ChannelError::submit(self.dst_chain().id(), e))?;

        // Find the relevant event for channel open init
        let result = events
            .into_iter()
            .find(|event| {
                matches!(event, IbcEvent::OpenInitChannel(_))
                    || matches!(event, IbcEvent::ChainError(_))
            })
            .ok_or_else(|| {
                ChannelError::missing_event("no chan init event was in the response".to_string())
            })?;

        match result {
            IbcEvent::OpenInitChannel(_) => {
                info!("🎊  {} => {:#?}\n", self.dst_chain().id(), result);
                Ok(result)
            }
            IbcEvent::ChainError(e) => Err(ChannelError::tx_response(e)),
            _ => Err(ChannelError::invalid_event(result)),
        }
    }

    /// Retrieves the channel from destination and compares it
    /// against the expected channel. built from the message type [`ChannelMsgType`].
    ///
    /// If the expected and the destination channels are compatible,
    /// returns the expected channel
    ///
    /// # Precondition:
    /// Source and destination channel IDs must be `Some`.
    fn validated_expected_channel(
        &self,
        msg_type: ChannelMsgType,
    ) -> Result<ChannelEnd, ChannelError> {
        // Destination channel ID must be specified
        let dst_channel_id = self
            .dst_channel_id()
            .ok_or_else(ChannelError::missing_counterparty_channel_id)?;

        // If there is a channel present on the destination chain,
        // the counterparty should look like this:
        let counterparty =
            Counterparty::new(self.src_port_id().clone(), self.src_channel_id().cloned());

        // The highest expected state, depends on the message type:
        let highest_state = match msg_type {
            ChannelMsgType::OpenAck => State::TryOpen,
            ChannelMsgType::OpenConfirm => State::TryOpen,
            ChannelMsgType::CloseConfirm => State::Open,
            _ => State::Uninitialized,
        };

        let dst_expected_channel = ChannelEnd::new(
            highest_state,
            self.ordering,
            counterparty,
            vec![self.dst_connection_id().clone()],
            Version::empty(),
        );

        // Retrieve existing channel
        let (dst_channel, _) = self
            .dst_chain()
            .query_channel(
                QueryChannelRequest {
                    port_id: self.dst_port_id().clone(),
                    channel_id: *dst_channel_id,
                    height: QueryHeight::Latest,
                },
                IncludeProof::No,
            )
            .map_err(|e| ChannelError::query(self.dst_chain().id(), e))?;

        // Check if a channel is expected to exist on destination chain
        // A channel must exist on destination chain for Ack and Confirm Tx-es to succeed
        if dst_channel.state_matches(&State::Uninitialized) {
            return Err(ChannelError::missing_channel_on_destination());
        }

        check_destination_channel_state(
            *dst_channel_id,
            dst_channel,
            dst_expected_channel.clone(),
        )?;

        Ok(dst_expected_channel)
    }

    pub fn build_chan_open_try(&self) -> Result<Vec<Any>, ChannelError> {
        // Source channel ID must be specified
        let src_channel_id = self
            .src_channel_id()
            .ok_or_else(ChannelError::missing_local_channel_id)?;

        // Channel must exist on source
        let (src_channel, _) = self
            .src_chain()
            .query_channel(
                QueryChannelRequest {
                    port_id: self.src_port_id().clone(),
                    channel_id: *src_channel_id,
                    height: QueryHeight::Latest,
                },
                IncludeProof::No,
            )
            .map_err(|e| ChannelError::query(self.src_chain().id(), e))?;

        // TODO
        if src_channel.counterparty().port_id() != self.dst_port_id() {
            return Err(ChannelError::mismatch_port(
                self.dst_chain().id(),
                self.dst_port_id().clone(),
                self.src_chain().id(),
                src_channel.counterparty().port_id().clone(),
                *src_channel_id,
            ));
        }

        // Connection must exist on destination
        self.dst_chain()
            .query_connection(
                QueryConnectionRequest {
                    connection_id: self.dst_connection_id().clone(),
                    height: QueryHeight::Latest,
                },
                IncludeProof::No,
            )
            .map_err(|e| ChannelError::query(self.dst_chain().id(), e))?;

        let query_height = self
            .src_chain()
            .query_latest_height()
            .map_err(|e| ChannelError::query(self.src_chain().id(), e))?;

        let proofs = self
            .src_chain()
            .build_channel_proofs(self.src_port_id(), src_channel_id, query_height)
            .map_err(ChannelError::channel_proof)?;

        // Build message(s) to update client on destination
        let mut msgs = self.build_update_client_on_dst(proofs.height())?;

        let counterparty =
            Counterparty::new(self.src_port_id().clone(), self.src_channel_id().cloned());

        // Re-use the version that was either set on ChanOpenInit or overwritten by the application.
        let version = src_channel.version().clone();

        let channel = ChannelEnd::new(
            State::TryOpen,
            *src_channel.ordering(),
            counterparty,
            vec![self.dst_connection_id().clone()],
            version,
        );

        // Get signer
        let signer = self
            .dst_chain()
            .get_signer()
            .map_err(|e| ChannelError::fetch_signer(self.dst_chain().id(), e))?;

        let previous_channel_id = if src_channel.counterparty().channel_id.is_none() {
            self.b_side.channel_id
        } else {
            src_channel.counterparty().channel_id
        };

        // Build the domain type message
        let new_msg = MsgChannelOpenTry {
            port_id: self.dst_port_id().clone(),
            previous_channel_id,
            counterparty_version: src_channel.version().clone(),
            channel,
            proofs,
            signer,
        };

        msgs.push(new_msg.to_any());
        Ok(msgs)
    }

    pub fn build_chan_open_try_and_send(&self) -> Result<IbcEvent, ChannelError> {
        let dst_msgs = self.build_chan_open_try()?;

        let tm = TrackedMsgs::new_static(dst_msgs, "ChannelOpenTry");

        let events = self
            .dst_chain()
            .send_messages_and_wait_commit(tm)
            .map_err(|e| ChannelError::submit(self.dst_chain().id(), e))?;

        // Find the relevant event for channel open try
        let result = events
            .into_iter()
            .find(|event| {
                matches!(event, IbcEvent::OpenTryChannel(_))
                    || matches!(event, IbcEvent::ChainError(_))
            })
            .ok_or_else(|| {
                ChannelError::missing_event("no chan try event was in the response".to_string())
            })?;

        match result {
            IbcEvent::OpenTryChannel(_) => {
                info!("🎊  {} => {:#?}\n", self.dst_chain().id(), result);
                Ok(result)
            }
            IbcEvent::ChainError(e) => Err(ChannelError::tx_response(e)),
            _ => Err(ChannelError::invalid_event(result)),
        }
    }

    pub fn build_chan_open_ack(&self) -> Result<Vec<Any>, ChannelError> {
        // Source and destination channel IDs must be specified
        let src_channel_id = self
            .src_channel_id()
            .ok_or_else(ChannelError::missing_local_channel_id)?;
        let dst_channel_id = self
            .dst_channel_id()
            .ok_or_else(ChannelError::missing_counterparty_channel_id)?;

        // Check that the destination chain will accept the Ack message
        self.validated_expected_channel(ChannelMsgType::OpenAck)?;

        // Channel must exist on source
        let (src_channel, _) = self
            .src_chain()
            .query_channel(
                QueryChannelRequest {
                    port_id: self.src_port_id().clone(),
                    channel_id: *src_channel_id,
                    height: QueryHeight::Latest,
                },
                IncludeProof::No,
            )
            .map_err(|e| ChannelError::query(self.src_chain().id(), e))?;

        // Connection must exist on destination
        self.dst_chain()
            .query_connection(
                QueryConnectionRequest {
                    connection_id: self.dst_connection_id().clone(),
                    height: QueryHeight::Latest,
                },
                IncludeProof::No,
            )
            .map_err(|e| ChannelError::query(self.dst_chain().id(), e))?;

        let query_height = self
            .src_chain()
            .query_latest_height()
            .map_err(|e| ChannelError::query(self.src_chain().id(), e))?;

        let proofs = self
            .src_chain()
            .build_channel_proofs(self.src_port_id(), src_channel_id, query_height)
            .map_err(ChannelError::channel_proof)?;

        // Build message(s) to update client on destination
        let mut msgs = self.build_update_client_on_dst(proofs.height())?;

        // Get signer
        let signer = self
            .dst_chain()
            .get_signer()
            .map_err(|e| ChannelError::fetch_signer(self.dst_chain().id(), e))?;

        // Build the domain type message
        let new_msg = MsgChannelOpenAck {
            port_id: self.dst_port_id().clone(),
            channel_id: *dst_channel_id,
            counterparty_channel_id: *src_channel_id,
            counterparty_version: src_channel.version().clone(),
            proofs,
            signer,
        };

        msgs.push(new_msg.to_any());
        Ok(msgs)
    }

    pub fn build_chan_open_ack_and_send(&self) -> Result<IbcEvent, ChannelError> {
        fn do_build_chan_open_ack_and_send<ChainA: ChainHandle, ChainB: ChainHandle>(
            channel: &Channel<ChainA, ChainB>,
        ) -> Result<IbcEvent, ChannelError> {
            let dst_msgs = channel.build_chan_open_ack()?;

            let tm = TrackedMsgs::new_static(dst_msgs, "ChannelOpenAck");

            let events = channel
                .dst_chain()
                .send_messages_and_wait_commit(tm)
                .map_err(|e| ChannelError::submit(channel.dst_chain().id(), e))?;

            // Find the relevant event for channel open ack
            let result = events
                .into_iter()
                .find(|event| {
                    matches!(event, IbcEvent::OpenAckChannel(_))
                        || matches!(event, IbcEvent::ChainError(_))
                })
                .ok_or_else(|| {
                    ChannelError::missing_event("no chan ack event was in the response".to_string())
                })?;

            match result {
                IbcEvent::OpenAckChannel(_) => {
                    info!("🎊  {} => {:#?}\n", channel.dst_chain().id(), result);
                    Ok(result)
                }
                IbcEvent::ChainError(e) => Err(ChannelError::tx_response(e)),
                _ => Err(ChannelError::invalid_event(result)),
            }
        }

        do_build_chan_open_ack_and_send(self).map_err(|e| {
            error!("failed ChanOpenAck {:?}: {}", self.b_side, e);
            e
        })
    }

    pub fn build_chan_open_confirm(&self) -> Result<Vec<Any>, ChannelError> {
        // Source and destination channel IDs must be specified
        let src_channel_id = self
            .src_channel_id()
            .ok_or_else(ChannelError::missing_local_channel_id)?;
        let dst_channel_id = self
            .dst_channel_id()
            .ok_or_else(ChannelError::missing_counterparty_channel_id)?;

        // Check that the destination chain will accept the message
        self.validated_expected_channel(ChannelMsgType::OpenConfirm)?;

        // Channel must exist on source
        self.src_chain()
            .query_channel(
                QueryChannelRequest {
                    port_id: self.src_port_id().clone(),
                    channel_id: *src_channel_id,
                    height: QueryHeight::Latest,
                },
                IncludeProof::No,
            )
            .map_err(|e| ChannelError::query(self.src_chain().id(), e))?;

        // Connection must exist on destination
        self.dst_chain()
            .query_connection(
                QueryConnectionRequest {
                    connection_id: self.dst_connection_id().clone(),
                    height: QueryHeight::Latest,
                },
                IncludeProof::No,
            )
            .map_err(|e| ChannelError::query(self.dst_chain().id(), e))?;

        let query_height = self
            .src_chain()
            .query_latest_height()
            .map_err(|e| ChannelError::query(self.src_chain().id(), e))?;

        let proofs = self
            .src_chain()
            .build_channel_proofs(self.src_port_id(), src_channel_id, query_height)
            .map_err(ChannelError::channel_proof)?;

        // Build message(s) to update client on destination
        let mut msgs = self.build_update_client_on_dst(proofs.height())?;

        // Get signer
        let signer = self
            .dst_chain()
            .get_signer()
            .map_err(|e| ChannelError::fetch_signer(self.dst_chain().id(), e))?;

        // Build the domain type message
        let new_msg = MsgChannelOpenConfirm {
            port_id: self.dst_port_id().clone(),
            channel_id: *dst_channel_id,
            proofs,
            signer,
        };

        msgs.push(new_msg.to_any());
        Ok(msgs)
    }

    pub fn build_chan_open_confirm_and_send(&self) -> Result<IbcEvent, ChannelError> {
        fn do_build_chan_open_confirm_and_send<ChainA: ChainHandle, ChainB: ChainHandle>(
            channel: &Channel<ChainA, ChainB>,
        ) -> Result<IbcEvent, ChannelError> {
            let dst_msgs = channel.build_chan_open_confirm()?;

            let tm = TrackedMsgs::new_static(dst_msgs, "ChannelOpenConfirm");
            let events = channel
                .dst_chain()
                .send_messages_and_wait_commit(tm)
                .map_err(|e| ChannelError::submit(channel.dst_chain().id(), e))?;

            // Find the relevant event for channel open confirm
            let result = events
                .into_iter()
                .find(|event| {
                    matches!(event, IbcEvent::OpenConfirmChannel(_))
                        || matches!(event, IbcEvent::ChainError(_))
                })
                .ok_or_else(|| {
                    ChannelError::missing_event(
                        "no chan confirm event was in the response".to_string(),
                    )
                })?;

            match result {
                IbcEvent::OpenConfirmChannel(_) => {
                    info!("🎊  {} => {:#?}\n", channel.dst_chain().id(), result);
                    Ok(result)
                }
                IbcEvent::ChainError(e) => Err(ChannelError::tx_response(e)),
                _ => Err(ChannelError::invalid_event(result)),
            }
        }

        do_build_chan_open_confirm_and_send(self).map_err(|e| {
            error!("failed ChanOpenConfirm {:?}: {}", self.b_side, e);
            e
        })
    }

    pub fn build_chan_close_init(&self) -> Result<Vec<Any>, ChannelError> {
        // Destination channel ID must be specified
        let dst_channel_id = self
            .dst_channel_id()
            .ok_or_else(ChannelError::missing_counterparty_channel_id)?;

        // Channel must exist on destination
        self.dst_chain()
            .query_channel(
                QueryChannelRequest {
                    port_id: self.dst_port_id().clone(),
                    channel_id: *dst_channel_id,
                    height: QueryHeight::Latest,
                },
                IncludeProof::No,
            )
            .map_err(|e| ChannelError::query(self.dst_chain().id(), e))?;

        let signer = self
            .dst_chain()
            .get_signer()
            .map_err(|e| ChannelError::fetch_signer(self.dst_chain().id(), e))?;

        // Build the domain type message
        let new_msg = MsgChannelCloseInit {
            port_id: self.dst_port_id().clone(),
            channel_id: *dst_channel_id,
            signer,
        };

        Ok(vec![new_msg.to_any()])
    }

    pub fn build_chan_close_init_and_send(&self) -> Result<IbcEvent, ChannelError> {
        let dst_msgs = self.build_chan_close_init()?;

        let tm = TrackedMsgs::new_static(dst_msgs, "ChannelCloseInit");

        let events = self
            .dst_chain()
            .send_messages_and_wait_commit(tm)
            .map_err(|e| ChannelError::submit(self.dst_chain().id(), e))?;

        // Find the relevant event for channel close init
        let result = events
            .into_iter()
            .find(|event| {
                matches!(event, IbcEvent::CloseInitChannel(_))
                    || matches!(event, IbcEvent::ChainError(_))
            })
            .ok_or_else(|| {
                ChannelError::missing_event("no chan init event was in the response".to_string())
            })?;

        match result {
            IbcEvent::CloseInitChannel(_) => {
                info!("👋 {} => {:#?}\n", self.dst_chain().id(), result);
                Ok(result)
            }
            IbcEvent::ChainError(e) => Err(ChannelError::tx_response(e)),
            _ => Err(ChannelError::invalid_event(result)),
        }
    }

    pub fn build_chan_close_confirm(&self) -> Result<Vec<Any>, ChannelError> {
        // Source and destination channel IDs must be specified
        let src_channel_id = self
            .src_channel_id()
            .ok_or_else(ChannelError::missing_local_channel_id)?;
        let dst_channel_id = self
            .dst_channel_id()
            .ok_or_else(ChannelError::missing_counterparty_channel_id)?;

        // Check that the destination chain will accept the message
        self.validated_expected_channel(ChannelMsgType::CloseConfirm)?;

        // Channel must exist on source
        self.src_chain()
            .query_channel(
                QueryChannelRequest {
                    port_id: self.src_port_id().clone(),
                    channel_id: *src_channel_id,
                    height: QueryHeight::Latest,
                },
                IncludeProof::No,
            )
            .map_err(|e| ChannelError::query(self.src_chain().id(), e))?;

        // Connection must exist on destination
        self.dst_chain()
            .query_connection(
                QueryConnectionRequest {
                    connection_id: self.dst_connection_id().clone(),
                    height: QueryHeight::Latest,
                },
                IncludeProof::No,
            )
            .map_err(|e| ChannelError::query(self.dst_chain().id(), e))?;

        let query_height = self
            .src_chain()
            .query_latest_height()
            .map_err(|e| ChannelError::query(self.src_chain().id(), e))?;

        let proofs = self
            .src_chain()
            .build_channel_proofs(self.src_port_id(), src_channel_id, query_height)
            .map_err(ChannelError::channel_proof)?;

        // Build message(s) to update client on destination
        let mut msgs = self.build_update_client_on_dst(proofs.height())?;

        // Get signer
        let signer = self
            .dst_chain()
            .get_signer()
            .map_err(|e| ChannelError::fetch_signer(self.dst_chain().id(), e))?;

        // Build the domain type message
        let new_msg = MsgChannelCloseConfirm {
            port_id: self.dst_port_id().clone(),
            channel_id: *dst_channel_id,
            proofs,
            signer,
        };

        msgs.push(new_msg.to_any());
        Ok(msgs)
    }

    pub fn build_chan_close_confirm_and_send(&self) -> Result<IbcEvent, ChannelError> {
        let dst_msgs = self.build_chan_close_confirm()?;

        let tm = TrackedMsgs::new_static(dst_msgs, "ChannelCloseConfirm");

        let events = self
            .dst_chain()
            .send_messages_and_wait_commit(tm)
            .map_err(|e| ChannelError::submit(self.dst_chain().id(), e))?;

        // Find the relevant event for channel close confirm
        let result = events
            .into_iter()
            .find(|event| {
                matches!(event, IbcEvent::CloseConfirmChannel(_))
                    || matches!(event, IbcEvent::ChainError(_))
            })
            .ok_or_else(|| {
                ChannelError::missing_event("no chan confirm event was in the response".to_string())
            })?;

        match result {
            IbcEvent::CloseConfirmChannel(_) => {
                info!("👋 {} => {:#?}\n", self.dst_chain().id(), result);
                Ok(result)
            }
            IbcEvent::ChainError(e) => Err(ChannelError::tx_response(e)),
            _ => Err(ChannelError::invalid_event(result)),
        }
    }

    pub fn map_chain<ChainC: ChainHandle, ChainD: ChainHandle>(
        self,
        mapper_a: impl Fn(ChainA) -> ChainC,
        mapper_b: impl Fn(ChainB) -> ChainD,
    ) -> Channel<ChainC, ChainD> {
        Channel {
            ordering: self.ordering,
            a_side: self.a_side.map_chain(mapper_a),
            b_side: self.b_side.map_chain(mapper_b),
            connection_delay: self.connection_delay,
        }
    }
}

pub fn extract_channel_id(event: &IbcEvent) -> Result<&ChannelId, ChannelError> {
    match event {
        IbcEvent::OpenInitChannel(ev) => ev.channel_id(),
        IbcEvent::OpenTryChannel(ev) => ev.channel_id(),
        IbcEvent::OpenAckChannel(ev) => ev.channel_id(),
        IbcEvent::OpenConfirmChannel(ev) => ev.channel_id(),
        _ => None,
    }
    .ok_or_else(|| ChannelError::missing_event("cannot extract channel_id from result".to_string()))
}

/// Enumeration of proof carrying ICS4 message, helper for relayer.
#[derive(Copy, Clone, Debug, PartialEq, Eq)]
pub enum ChannelMsgType {
    OpenTry,
    OpenAck,
    OpenConfirm,
    CloseConfirm,
}

fn check_destination_channel_state(
    channel_id: ChannelId,
    existing_channel: ChannelEnd,
    expected_channel: ChannelEnd,
) -> Result<(), ChannelError> {
    let good_connection_hops =
        existing_channel.connection_hops() == expected_channel.connection_hops();

    // TODO: Refactor into a method
    let good_state = *existing_channel.state() as u32 <= *expected_channel.state() as u32;
    let good_channel_port_ids = existing_channel.counterparty().channel_id().is_none()
        || existing_channel.counterparty().channel_id()
            == expected_channel.counterparty().channel_id()
            && existing_channel.counterparty().port_id()
                == expected_channel.counterparty().port_id();

    // TODO: Check versions

    if good_state && good_connection_hops && good_channel_port_ids {
        Ok(())
    } else {
        Err(ChannelError::channel_already_exist(channel_id))
    }
}<|MERGE_RESOLUTION|>--- conflicted
+++ resolved
@@ -544,53 +544,8 @@
                 a_counterparty_id,
                 self.a_chain().id(),
             );
-<<<<<<< HEAD
-
-            // Continue loop if query error
-            std::thread::sleep(Duration::from_secs(8));
-            let (a_channel, _) = channel
-                .src_chain()
-                .query_channel(
-                    QueryChannelRequest {
-                        port_id: channel.src_port_id().clone(),
-                        channel_id: *src_channel_id,
-                        height: HeightQuery::Latest,
-                    },
-                    IncludeProof::No,
-                )
-                .map_err(|e| {
-                    ChannelError::handshake_finalize(
-                        channel.src_port_id().clone(),
-                        *src_channel_id,
-                        channel.src_chain().id(),
-                        e,
-                    )
-                })?;
-
-            std::thread::sleep(Duration::from_secs(8));
-            let (b_channel, _) = channel
-                .dst_chain()
-                .query_channel(
-                    QueryChannelRequest {
-                        port_id: channel.dst_port_id().clone(),
-                        channel_id: *dst_channel_id,
-                        height: HeightQuery::Latest,
-                    },
-                    IncludeProof::No,
-                )
-                .map_err(|e| {
-                    ChannelError::handshake_finalize(
-                        channel.dst_port_id().clone(),
-                        *dst_channel_id,
-                        channel.dst_chain().id(),
-                        e,
-                    )
-                })?;
-
-            Ok((*a_channel.state(), *b_channel.state()))
-=======
+
             self.b_side.channel_id = a_counterparty_id.cloned();
->>>>>>> f8aac350
         }
 
         let updated_relayer_b_id = self.b_side.channel_id();
