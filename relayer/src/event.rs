--- conflicted
+++ resolved
@@ -1,10 +1,3 @@
-<<<<<<< HEAD
-pub mod beefy_monitor;
-pub mod bus;
-pub mod monitor;
-pub mod rpc;
-pub mod substrate_mointor;
-=======
 use core::fmt::{self, Display, Formatter};
 use ibc::{
     core::ics02_client::{
@@ -633,5 +626,4 @@
             }
         }
     }
-}
->>>>>>> 7683d434
+}