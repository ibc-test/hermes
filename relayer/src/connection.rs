use core::time::Duration;

use ibc_proto::google::protobuf::Any;
use serde::Serialize;
use tracing::{debug, error, info, warn};

use ibc::core::ics02_client::height::Height;
use ibc::core::ics03_connection::connection::{
    ConnectionEnd, Counterparty, IdentifiedConnectionEnd, State,
};
use ibc::core::ics03_connection::msgs::conn_open_ack::MsgConnectionOpenAck;
use ibc::core::ics03_connection::msgs::conn_open_confirm::MsgConnectionOpenConfirm;
use ibc::core::ics03_connection::msgs::conn_open_init::MsgConnectionOpenInit;
use ibc::core::ics03_connection::msgs::conn_open_try::MsgConnectionOpenTry;
use ibc::core::ics24_host::identifier::{ClientId, ConnectionId};
use ibc::events::IbcEvent;
use ibc::timestamp::ZERO_DURATION;
use ibc::tx_msg::Msg;

use crate::chain::counterparty::connection_state_on_destination;
use crate::chain::handle::ChainHandle;
use crate::chain::requests::{
    HeightQuery, IncludeProof, PageRequest, QueryConnectionRequest, QueryConnectionsRequest,
};
use crate::chain::tracking::TrackedMsgs;
use crate::foreign_client::{ForeignClient, HasExpiredOrFrozenError};
use crate::object::Connection as WorkerConnectionObject;
use crate::util::retry::{retry_count, retry_with_index, RetryResult};
use crate::util::task::Next;

mod error;
pub use error::ConnectionError;

/// Maximum value allowed for packet delay on any new connection that the relayer establishes.
pub const MAX_PACKET_DELAY: Duration = Duration::from_secs(120);

mod handshake_retry {
    //! Provides utility methods and constants to configure the retry behavior
    //! for the channel handshake algorithm.

    use crate::connection::ConnectionError;
    use crate::util::retry::{clamp_total, ConstantGrowth};
    use core::time::Duration;

    /// Approximate number of retries per block.
    const PER_BLOCK_RETRIES: u32 = 10;

    /// Defines the increment in delay between subsequent retries.
    /// A value of `0` will make the retry delay constant.
    const DELAY_INCREMENT: u64 = 0;

    /// Maximum retry delay expressed in number of blocks
    const BLOCK_NUMBER_DELAY: u32 = 10;

    /// The default retry strategy.
    /// We retry with a constant backoff strategy. The strategy is parametrized by the
    /// maximum block time expressed as a `Duration`.
    pub fn default_strategy(max_block_times: Duration) -> impl Iterator<Item = Duration> {
        let retry_delay = max_block_times / PER_BLOCK_RETRIES;

        clamp_total(
            ConstantGrowth::new(retry_delay, Duration::from_secs(DELAY_INCREMENT)),
            retry_delay,
            max_block_times * BLOCK_NUMBER_DELAY,
        )
    }

    /// Translates from an error type that the `retry` mechanism threw into
    /// a crate specific error of [`ConnectionError`] type.
    pub fn from_retry_error(
        e: retry::Error<ConnectionError>,
        description: String,
    ) -> ConnectionError {
        match e {
            retry::Error::Operation {
                error: _,
                total_delay,
                tries,
            } => ConnectionError::max_retry(description, tries, total_delay),
            retry::Error::Internal(reason) => ConnectionError::retry_internal(reason),
        }
    }
}

#[derive(Clone, Debug)]
pub struct ConnectionSide<Chain: ChainHandle> {
    pub(crate) chain: Chain,
    client_id: ClientId,
    connection_id: Option<ConnectionId>,
}

impl<Chain: ChainHandle> ConnectionSide<Chain> {
    pub fn new(chain: Chain, client_id: ClientId, connection_id: Option<ConnectionId>) -> Self {
        Self {
            chain,
            client_id,
            connection_id,
        }
    }

    pub fn connection_id(&self) -> Option<&ConnectionId> {
        self.connection_id.as_ref()
    }

    pub fn map_chain<ChainB: ChainHandle>(
        self,
        mapper: impl FnOnce(Chain) -> ChainB,
    ) -> ConnectionSide<ChainB> {
        ConnectionSide {
            chain: mapper(self.chain),
            client_id: self.client_id,
            connection_id: self.connection_id,
        }
    }
}

impl<Chain: ChainHandle> Serialize for ConnectionSide<Chain> {
    fn serialize<S>(&self, serializer: S) -> Result<S::Ok, S::Error>
    where
        S: serde::Serializer,
    {
        #[derive(Debug, Serialize)]
        struct ConnectionSide<'a> {
            client_id: &'a ClientId,
            connection_id: &'a Option<ConnectionId>,
        }

        let value = ConnectionSide {
            client_id: &self.client_id,
            connection_id: &self.connection_id,
        };

        value.serialize(serializer)
    }
}

#[derive(Clone, Debug, Serialize)]
pub struct Connection<ChainA: ChainHandle, ChainB: ChainHandle> {
    pub delay_period: Duration,
    pub a_side: ConnectionSide<ChainA>,
    pub b_side: ConnectionSide<ChainB>,
}

impl<ChainA: ChainHandle, ChainB: ChainHandle> Connection<ChainA, ChainB> {
    /// Create a new connection, ensuring that the handshake has succeeded and the two connection
    /// ends exist on each side.
    pub fn new(
        b_to_a_client: ForeignClient<ChainA, ChainB>,
        a_to_b_client: ForeignClient<ChainB, ChainA>,
        delay_period: Duration,
    ) -> Result<Self, ConnectionError> {
        Self::validate_clients(&b_to_a_client, &a_to_b_client)?;

        // Validate the delay period against the upper bound
        if delay_period > MAX_PACKET_DELAY {
            return Err(ConnectionError::max_delay_period(
                delay_period,
                MAX_PACKET_DELAY,
            ));
        }

        let mut c = Self {
            delay_period,
            a_side: ConnectionSide::new(
                b_to_a_client.dst_chain(),
                b_to_a_client.id().clone(),
                Default::default(),
            ),
            b_side: ConnectionSide::new(
                a_to_b_client.dst_chain(),
                a_to_b_client.id().clone(),
                Default::default(),
            ),
        };

        c.handshake()?;

        Ok(c)
    }

    pub fn restore_from_event(
        chain: ChainA,
        counterparty_chain: ChainB,
        connection_open_event: IbcEvent,
    ) -> Result<Connection<ChainA, ChainB>, ConnectionError> {
        let connection_event_attributes = connection_open_event
            .connection_attributes()
            .ok_or_else(|| ConnectionError::invalid_event(connection_open_event.clone()))?;

        let connection_id = connection_event_attributes.connection_id.clone();

        let counterparty_connection_id = connection_event_attributes
            .counterparty_connection_id
            .clone();

        let client_id = connection_event_attributes.client_id.clone();
        let counterparty_client_id = connection_event_attributes.counterparty_client_id.clone();

        Ok(Connection {
            // The event does not include the connection delay.
            delay_period: Default::default(),
            a_side: ConnectionSide::new(chain, client_id, connection_id),
            b_side: ConnectionSide::new(
                counterparty_chain,
                counterparty_client_id,
                counterparty_connection_id,
            ),
        })
    }

    /// Recreates a 'Connection' object from the worker's object built from chain state scanning.
    /// The connection must exist on chain.
    pub fn restore_from_state(
        chain: ChainA,
        counterparty_chain: ChainB,
        connection: WorkerConnectionObject,
        height: Height,
    ) -> Result<(Connection<ChainA, ChainB>, State), ConnectionError> {
        let (a_connection, _) = chain
            .query_connection(
                QueryConnectionRequest {
                    connection_id: connection.src_connection_id.clone(),
                    height: HeightQuery::Specific(height),
                },
                IncludeProof::No,
            )
            .map_err(ConnectionError::relayer)?;

        let client_id = a_connection.client_id();
        let delay_period = a_connection.delay_period();

        let counterparty_connection_id = a_connection.counterparty().connection_id.clone();

        let counterparty_client_id = a_connection.counterparty().client_id();

        let mut handshake_connection = Connection {
            delay_period,
            a_side: ConnectionSide::new(
                chain,
                client_id.clone(),
                Some(connection.src_connection_id.clone()),
            ),
            b_side: ConnectionSide::new(
                counterparty_chain.clone(),
                counterparty_client_id.clone(),
                counterparty_connection_id.clone(),
            ),
        };

        if a_connection.state_matches(&State::Init) && counterparty_connection_id.is_none() {
            let connections: Vec<IdentifiedConnectionEnd> = counterparty_chain
                .query_connections(QueryConnectionsRequest {
                    pagination: Some(PageRequest::all()),
                })
                .map_err(ConnectionError::relayer)?;

            for conn in connections {
                if !conn
                    .connection_end
                    .client_id_matches(a_connection.counterparty().client_id())
                {
                    continue;
                }
                if let Some(remote_connection_id) =
                    conn.connection_end.counterparty().connection_id()
                {
                    if remote_connection_id == &connection.src_connection_id {
                        handshake_connection.b_side.connection_id = Some(conn.connection_id);
                        break;
                    }
                }
            }
        }

        Ok((handshake_connection, *a_connection.state()))
    }

    pub fn find(
        a_client: ForeignClient<ChainA, ChainB>,
        b_client: ForeignClient<ChainB, ChainA>,
        conn_end_a: &IdentifiedConnectionEnd,
    ) -> Result<Connection<ChainA, ChainB>, ConnectionError> {
        Self::validate_clients(&a_client, &b_client)?;

        // Validate the connection end
        if conn_end_a.end().client_id().ne(a_client.id()) {
            return Err(ConnectionError::connection_client_id_mismatch(
                conn_end_a.end().client_id().clone(),
                a_client.id().clone(),
            ));
        }
        if conn_end_a.end().counterparty().client_id() != b_client.id() {
            return Err(ConnectionError::connection_client_id_mismatch(
                conn_end_a.end().counterparty().client_id().clone(),
                b_client.id().clone(),
            ));
        }
        if !conn_end_a.end().state_matches(&State::Open) {
            return Err(ConnectionError::connection_not_open(
                *conn_end_a.end().state(),
            ));
        }
        let b_conn_id = conn_end_a
            .end()
            .counterparty()
            .connection_id()
            .cloned()
            .ok_or_else(|| {
                ConnectionError::missing_counterparty_connection_id_field(
                    conn_end_a.end().counterparty().clone(),
                )
            })?;

        let c = Connection {
            delay_period: conn_end_a.end().delay_period(),
            a_side: ConnectionSide {
                chain: a_client.dst_chain.clone(),
                client_id: a_client.id,
                connection_id: Some(conn_end_a.id().clone()),
            },
            b_side: ConnectionSide {
                chain: b_client.dst_chain.clone(),
                client_id: b_client.id,
                connection_id: Some(b_conn_id),
            },
        };

        Ok(c)
    }

    // Verifies that the two clients are mutually consistent, i.e., they serve the same two chains.
    fn validate_clients(
        a_client: &ForeignClient<ChainA, ChainB>,
        b_client: &ForeignClient<ChainB, ChainA>,
    ) -> Result<(), ConnectionError> {
        if a_client.src_chain().id() != b_client.dst_chain().id() {
            return Err(ConnectionError::chain_id_mismatch(
                a_client.src_chain().id(),
                b_client.dst_chain().id(),
            ));
        }

        if a_client.dst_chain().id() != b_client.src_chain().id() {
            return Err(ConnectionError::chain_id_mismatch(
                a_client.dst_chain().id(),
                b_client.src_chain().id(),
            ));
        }

        Ok(())
    }

    pub fn src_chain(&self) -> ChainA {
        self.a_side.chain.clone()
    }

    pub fn dst_chain(&self) -> ChainB {
        self.b_side.chain.clone()
    }

    pub fn a_chain(&self) -> ChainA {
        self.a_side.chain.clone()
    }

    pub fn b_chain(&self) -> ChainB {
        self.b_side.chain.clone()
    }

    pub fn src_client_id(&self) -> &ClientId {
        &self.a_side.client_id
    }

    pub fn dst_client_id(&self) -> &ClientId {
        &self.b_side.client_id
    }

    pub fn src_connection_id(&self) -> Option<&ConnectionId> {
        self.a_side.connection_id()
    }

    pub fn dst_connection_id(&self) -> Option<&ConnectionId> {
        self.b_side.connection_id()
    }

    pub fn a_connection_id(&self) -> Option<&ConnectionId> {
        self.a_side.connection_id()
    }
    pub fn b_connection_id(&self) -> Option<&ConnectionId> {
        self.b_side.connection_id()
    }

    fn a_connection(
        &self,
        connection_id: Option<&ConnectionId>,
    ) -> Result<ConnectionEnd, ConnectionError> {
        if let Some(id) = connection_id {
            self.a_chain()
                .query_connection(
                    QueryConnectionRequest {
                        connection_id: id.clone(),
                        height: HeightQuery::Latest,
                    },
                    IncludeProof::No,
                )
                .map(|(connection_end, _)| connection_end)
                .map_err(|e| ConnectionError::chain_query(self.a_chain().id(), e))
        } else {
            Ok(ConnectionEnd::default())
        }
    }

    fn b_connection(
        &self,
        connection_id: Option<&ConnectionId>,
    ) -> Result<ConnectionEnd, ConnectionError> {
        if let Some(id) = connection_id {
            self.b_chain()
                .query_connection(
                    QueryConnectionRequest {
                        connection_id: id.clone(),
                        height: HeightQuery::Latest,
                    },
                    IncludeProof::No,
                )
                .map(|(connection_end, _)| connection_end)
                .map_err(|e| ConnectionError::chain_query(self.b_chain().id(), e))
        } else {
            Ok(ConnectionEnd::default())
        }
    }

    /// Returns a `Duration` representing the maximum value among the
    /// [`ChainConfig.max_block_time`] for the two networks that
    /// this connection belongs to.
    fn max_block_times(&self) -> Result<Duration, ConnectionError> {
        let a_block_time = self
            .a_chain()
            .config()
            .map_err(ConnectionError::relayer)?
            .max_block_time;
        let b_block_time = self
            .b_chain()
            .config()
            .map_err(ConnectionError::relayer)?
            .max_block_time;
        Ok(a_block_time.max(b_block_time))
    }

    pub fn flipped(&self) -> Connection<ChainB, ChainA> {
        Connection {
            a_side: self.b_side.clone(),
            b_side: self.a_side.clone(),
            delay_period: self.delay_period,
        }
    }

    /// Queries the chains for latest connection end information. It verifies the relayer connection
    /// IDs and updates them if needed.
    /// Returns the states of the two connection ends.
    ///
    /// The relayer connection stores the connection identifiers on the two chains a and b.
    /// These identifiers need to be cross validated with the corresponding on-chain ones at some
    /// handshake steps.
    /// This is required because of crossing handshake messages in the presence of multiple relayers.
    ///
    /// Chain a is queried with the relayer's `a_side.connection_id` (`relayer_a_id`) with result
    /// `a_connection`. If the counterparty id of this connection, `a_counterparty_id`,
    /// is some id then it must match the relayer's `b_side.connection_id` (`relayer_b_id`).
    /// A similar check is done for the `b_side` of the connection.
    ///
    ///  a                                 relayer                                    b
    ///  |                     a_side -- connection -- b_side                         |
    ///  a_id _____________> relayer_a_id             relayer_b_id <______________> b_id
    ///  |                      \                                /                    |
    /// a_counterparty_id <_____________________________________/                     |
    ///                           \____________________________________>   b_counterparty_id
    ///
    /// Case 1 (fix connection ID):
    ///  a                                                      b
    ///  | <-- Init (r1)                                        |
    ///  | a_id = 1, a_counterparty_id = None                   |
    ///  |                                         Try (r2) --> |
    ///  |                    b_id = 100, b_counterparty_id = 1 |
    ///  |                                         Try (r1) --> |
    ///  |                    b_id = 101, b_counterparty_id = 1 |
    ///  | <-- Ack (r2)
    ///  | a_id = 1, a_counterparty_id = 100
    ///
    /// Here relayer r1 has a_side connection 1 and b_side connection 101
    /// while on chain a the counterparty of connection 1 is 100. r1 needs to update
    /// its b_side to 100
    ///
    /// Case 2 (update from None to some connection ID):
    ///  a                                                      b
    ///  | <-- Init (r1)                                        |
    ///  | a_id = 1, a_counterparty_id = None                   |
    ///  |                                         Try (r2) --> |
    ///  |                    b_id = 100, b_counterparty_id = 1 |
    ///  | <-- Ack (r2)
    ///  | a_id = 1, a_counterparty_id = 100
    ///
    /// Here relayer r1 has a_side connection 1 and b_side is unknown
    /// while on chain a the counterparty of connection 1 is 100. r1 needs to update
    /// its b_side to 100
    fn update_connection_and_query_states(&mut self) -> Result<(State, State), ConnectionError> {
        let relayer_a_id = self.a_side.connection_id();
        let relayer_b_id = self.b_side.connection_id().cloned();

        let a_connection = self.a_connection(relayer_a_id)?;
        let a_counterparty_id = a_connection.counterparty().connection_id();

        if a_counterparty_id.is_some() && a_counterparty_id != relayer_b_id.as_ref() {
            warn!(
                "updating the expected {:?} of side_b({}) since it is different than the \
                counterparty of {:?}: {:?}, on {}. This is typically caused by crossing handshake \
                messages in the presence of multiple relayers.",
                relayer_b_id,
                self.b_chain().id(),
                relayer_a_id,
                a_counterparty_id,
                self.a_chain().id(),
            );
            self.b_side.connection_id = a_counterparty_id.cloned();
        }

        let updated_relayer_b_id = self.b_side.connection_id();
        let b_connection = self.b_connection(updated_relayer_b_id)?;
        let b_counterparty_id = b_connection.counterparty().connection_id();

        if b_counterparty_id.is_some() && b_counterparty_id != relayer_a_id {
            if updated_relayer_b_id == relayer_b_id.as_ref() {
                warn!(
                    "updating the expected {:?} of side_b({}) since it is different than the \
                counterparty of {:?}: {:?}, on {}. This is typically caused by crossing handshake \
                messages in the presence of multiple relayers.",
                    relayer_a_id,
                    self.a_chain().id(),
                    updated_relayer_b_id,
                    b_counterparty_id,
                    self.b_chain().id(),
                );
                self.a_side.connection_id = b_counterparty_id.cloned();
            } else {
                panic!(
                    "mismatched connection ids in connection ends: {} - {:?} and {} - {:?}",
                    self.a_chain().id(),
                    a_connection,
                    self.b_chain().id(),
                    b_connection,
                );
            }
        }
        Ok((*a_connection.state(), *b_connection.state()))
    }

    /// Sends a connection open handshake message.
    /// The message sent depends on the chain status of the connection ends.
    fn do_conn_open_handshake(&mut self) -> Result<(), ConnectionError> {
        let (a_state, b_state) = self.update_connection_and_query_states()?;
        debug!(
            "do_conn_open_handshake with connection end states: {}, {}",
            a_state, b_state
        );

        match (a_state, b_state) {
            // send the Init message to chain a (source)
            (State::Uninitialized, State::Uninitialized) => {
                let event = self.flipped().build_conn_init_and_send().map_err(|e| {
                    error!("failed ConnOpenInit {:?}: {:?}", self.a_side, e);
                    e
                })?;
                let connection_id = extract_connection_id(&event)?;
                self.a_side.connection_id = Some(connection_id.clone());
            }

<<<<<<< HEAD
            // Continue loop if query error
            std::thread::sleep(Duration::from_secs(8));
            let a_connection_res = a_chain.query_connection(
                QueryConnectionRequest {
                    connection_id: src_connection_id.clone(),
                    height: Height::zero(),
                },
                IncludeProof::No,
            );
            if a_connection_res.is_err() {
                continue;
            }

            std::thread::sleep(Duration::from_secs(8));
            let b_connection_res = b_chain.query_connection(
                QueryConnectionRequest {
                    connection_id: dst_connection_id.clone(),
                    height: Height::zero(),
                },
                IncludeProof::No,
            );
            if b_connection_res.is_err() {
                continue;
=======
            // send the Try message to chain a (source)
            (State::Uninitialized, State::Init) | (State::Init, State::Init) => {
                let event = self.flipped().build_conn_try_and_send().map_err(|e| {
                    error!("failed ConnOpenTry {:?}: {:?}", self.a_side, e);
                    e
                })?;

                let connection_id = extract_connection_id(&event)?;
                self.a_side.connection_id = Some(connection_id.clone());
            }

            // send the Try message to chain b (destination)
            (State::Init, State::Uninitialized) => {
                let event = self.build_conn_try_and_send().map_err(|e| {
                    error!("failed ConnOpenTry {:?}: {:?}", self.b_side, e);
                    e
                })?;

                let connection_id = extract_connection_id(&event)?;
                self.b_side.connection_id = Some(connection_id.clone());
>>>>>>> baf0e3f6
            }

            // send the Ack message to chain a (source)
            (State::Init, State::TryOpen) | (State::TryOpen, State::TryOpen) => {
                self.flipped().build_conn_ack_and_send().map_err(|e| {
                    error!("failed ConnOpenAck {:?}: {:?}", self.a_side, e);
                    e
                })?;
            }

            // send the Ack message to chain b (destination)
            (State::TryOpen, State::Init) => {
                self.build_conn_ack_and_send().map_err(|e| {
                    error!("failed ConnOpenAck {:?}: {:?}", self.b_side, e);
                    e
                })?;
            }

            // send the Confirm message to chain b (destination)
            (State::Open, State::TryOpen) => {
                self.build_conn_confirm_and_send().map_err(|e| {
                    error!("failed ConnOpenConfirm {:?}: {:?}", self.b_side, e);
                    e
                })?;
            }

            // send the Confirm message to chain a (source)
            (State::TryOpen, State::Open) => {
                self.flipped().build_conn_confirm_and_send().map_err(|e| {
                    error!("failed ConnOpenConfirm {:?}: {:?}", self.a_side, e);
                    e
                })?;
            }

            (State::Open, State::Open) => {
                info!("connection handshake already finished for {:#?}\n", self);
                return Ok(());
            }

            (a_state, b_state) => {
                warn!(
                    "do_conn_open_handshake does not handle connection end state combination: \
                    {}-{}, {}-{}. will retry to account for RPC node data availability issues.",
                    self.a_chain().id(),
                    a_state,
                    self.b_chain().id(),
                    b_state
                );
            }
        }
        Err(ConnectionError::handshake_finalize())
    }

    /// Executes the connection handshake protocol (ICS003)
    fn handshake(&mut self) -> Result<(), ConnectionError> {
        let max_block_times = self.max_block_times()?;

        retry_with_index(handshake_retry::default_strategy(max_block_times), |_| {
            if let Err(e) = self.do_conn_open_handshake() {
                if e.is_expired_or_frozen_error() {
                    RetryResult::Err(e)
                } else {
                    RetryResult::Retry(e)
                }
            } else {
                RetryResult::Ok(())
            }
        })
        .map_err(|err| {
            error!(
                "failed to open connection after {} retries",
                retry_count(&err)
            );
            handshake_retry::from_retry_error(
                err,
                format!("failed to finish connection handshake for {:?}", self),
            )
        })?;

        Ok(())
    }

    pub fn counterparty_state(&self) -> Result<State, ConnectionError> {
        // Source connection ID must be specified
        let connection_id = self
            .src_connection_id()
            .ok_or_else(ConnectionError::missing_local_connection_id)?;

        let (connection_end, _) = self
            .src_chain()
            .query_connection(
                QueryConnectionRequest {
                    connection_id: connection_id.clone(),
                    height: HeightQuery::Latest,
                },
                IncludeProof::No,
            )
            .map_err(|e| ConnectionError::connection_query(connection_id.clone(), e))?;

        let connection = IdentifiedConnectionEnd {
            connection_end,
            connection_id: connection_id.clone(),
        };

        connection_state_on_destination(&connection, &self.dst_chain())
            .map_err(ConnectionError::supervisor)
    }

    pub fn handshake_step(
        &mut self,
        state: State,
    ) -> Result<(Option<IbcEvent>, Next), ConnectionError> {
        let event = match (state, self.counterparty_state()?) {
            (State::Init, State::Uninitialized) => Some(self.build_conn_try_and_send()?),
            (State::Init, State::Init) => Some(self.build_conn_try_and_send()?),
            (State::TryOpen, State::Init) => Some(self.build_conn_ack_and_send()?),
            (State::TryOpen, State::TryOpen) => Some(self.build_conn_ack_and_send()?),
            (State::Open, State::TryOpen) => Some(self.build_conn_confirm_and_send()?),
            (State::Open, State::Open) => return Ok((None, Next::Abort)),

            // If the counterparty state is already Open but current state is TryOpen,
            // return anyway as the final step is to be done by the counterparty worker.
            (State::TryOpen, State::Open) => return Ok((None, Next::Abort)),

            _ => None,
        };

        Ok((event, Next::Continue))
    }

    pub fn step_state(&mut self, state: State, index: u64) -> RetryResult<Next, u64> {
        match self.handshake_step(state) {
            Err(e) => {
                if e.is_expired_or_frozen_error() {
                    error!(
                        "failed to establish connection handshake on frozen client: {}",
                        e
                    );
                    RetryResult::Err(index)
                } else {
                    error!("failed {:?} with error {}", state, e);
                    RetryResult::Retry(index)
                }
            }
            Ok((Some(ev), handshake_completed)) => {
                info!(
                    "connection handshake step completed with events: {:#?}\n",
                    ev
                );
                RetryResult::Ok(handshake_completed)
            }
            Ok((None, handshake_completed)) => RetryResult::Ok(handshake_completed),
        }
    }

    pub fn step_event(&mut self, event: IbcEvent, index: u64) -> RetryResult<Next, u64> {
        let state = match event {
            IbcEvent::OpenInitConnection(_) => State::Init,
            IbcEvent::OpenTryConnection(_) => State::TryOpen,
            IbcEvent::OpenAckConnection(_) => State::Open,
            IbcEvent::OpenConfirmConnection(_) => State::Open,
            _ => State::Uninitialized,
        };

        self.step_state(state, index)
    }

    /// Retrieves the connection from destination and compares against the expected connection
    /// built from the message type (`msg_type`) and options (`opts`).
    /// If the expected and the destination connections are compatible, it returns the expected connection.
    fn validated_expected_connection(
        &self,
        msg_type: ConnectionMsgType,
    ) -> Result<ConnectionEnd, ConnectionError> {
        let dst_connection_id = self
            .dst_connection_id()
            .ok_or_else(ConnectionError::missing_counterparty_connection_id)?;

        let prefix = self
            .src_chain()
            .query_commitment_prefix()
            .map_err(|e| ConnectionError::chain_query(self.src_chain().id(), e))?;

        // If there is a connection present on the destination chain, it should look like this:
        let counterparty = Counterparty::new(
            self.src_client_id().clone(),
            self.src_connection_id().cloned(),
            prefix,
        );

        // The highest expected state, depends on the message type:
        let highest_state = match msg_type {
            ConnectionMsgType::OpenAck => State::TryOpen,
            ConnectionMsgType::OpenConfirm => State::TryOpen,
            _ => State::Uninitialized,
        };

        let versions = self
            .src_chain()
            .query_compatible_versions()
            .map_err(|e| ConnectionError::chain_query(self.src_chain().id(), e))?;

        let dst_expected_connection = ConnectionEnd::new(
            highest_state,
            self.dst_client_id().clone(),
            counterparty,
            versions,
            ZERO_DURATION,
        );

        // Retrieve existing connection if any
        let (dst_connection, _) = self
            .dst_chain()
            .query_connection(
                QueryConnectionRequest {
                    connection_id: dst_connection_id.clone(),
                    height: HeightQuery::Latest,
                },
                IncludeProof::No,
            )
            .map_err(|e| ConnectionError::chain_query(self.dst_chain().id(), e))?;

        // Check if a connection is expected to exist on destination chain
        // A connection must exist on destination chain for Ack and Confirm Tx-es to succeed
        if dst_connection.state_matches(&State::Uninitialized) {
            return Err(ConnectionError::missing_connection_id(
                self.dst_chain().id(),
            ));
        }

        check_destination_connection_state(
            dst_connection_id.clone(),
            dst_connection,
            dst_expected_connection.clone(),
        )?;

        Ok(dst_expected_connection)
    }

    pub fn build_update_client_on_src(&self, height: Height) -> Result<Vec<Any>, ConnectionError> {
        let client = self.restore_src_client();
        client.wait_and_build_update_client(height).map_err(|e| {
            ConnectionError::client_operation(
                self.src_client_id().clone(),
                self.src_chain().id(),
                e,
            )
        })
    }

    pub fn build_update_client_on_dst(&self, height: Height) -> Result<Vec<Any>, ConnectionError> {
        let client = self.restore_dst_client();
        client.wait_and_build_update_client(height).map_err(|e| {
            ConnectionError::client_operation(
                self.dst_client_id().clone(),
                self.dst_chain().id(),
                e,
            )
        })
    }

    pub fn build_conn_init(&self) -> Result<Vec<Any>, ConnectionError> {
        // Get signer
        let signer = self
            .dst_chain()
            .get_signer()
            .map_err(|e| ConnectionError::signer(self.dst_chain().id(), e))?;

        let prefix = self
            .src_chain()
            .query_commitment_prefix()
            .map_err(|e| ConnectionError::chain_query(self.src_chain().id(), e))?;

        let counterparty = Counterparty::new(self.src_client_id().clone(), None, prefix);

        let version = self
            .dst_chain()
            .query_compatible_versions()
            .map_err(|e| ConnectionError::chain_query(self.dst_chain().id(), e))?[0]
            .clone();

        // Build the domain type message
        let new_msg = MsgConnectionOpenInit {
            client_id: self.dst_client_id().clone(),
            counterparty,
            version: Some(version),
            delay_period: self.delay_period,
            signer,
        };

        Ok(vec![new_msg.to_any()])
    }

    pub fn build_conn_init_and_send(&self) -> Result<IbcEvent, ConnectionError> {
        let dst_msgs = self.build_conn_init()?;

        let tm = TrackedMsgs::new_static(dst_msgs, "ConnectionOpenInit");

        let events = self
            .dst_chain()
            .send_messages_and_wait_commit(tm)
            .map_err(|e| ConnectionError::submit(self.dst_chain().id(), e))?;

        // Find the relevant event for connection init
        let event = events
            .into_iter()
            .find(|event| {
                matches!(event, IbcEvent::OpenInitConnection(_))
                    || matches!(event, IbcEvent::ChainError(_))
            })
            .ok_or_else(ConnectionError::missing_connection_init_event)?;

        // TODO - make chainError an actual error
        match event {
            IbcEvent::OpenInitConnection(_) => {
                info!("🥂 {} => {:#?}\n", self.dst_chain().id(), event);
                Ok(event)
            }
            IbcEvent::ChainError(e) => Err(ConnectionError::tx_response(e)),
            _ => panic!("internal error"),
        }
    }

    /// Attempts to build a MsgConnOpenTry.
    pub fn build_conn_try(&self) -> Result<Vec<Any>, ConnectionError> {
        let src_connection_id = self
            .src_connection_id()
            .ok_or_else(ConnectionError::missing_local_connection_id)?;

        let (src_connection, _) = self
            .src_chain()
            .query_connection(
                QueryConnectionRequest {
                    connection_id: src_connection_id.clone(),
                    height: HeightQuery::Latest,
                },
                IncludeProof::No,
            )
            .map_err(|e| ConnectionError::chain_query(self.src_chain().id(), e))?;

        // TODO - check that the src connection is consistent with the try options

        // Cross-check the delay_period
        let delay = if src_connection.delay_period() != self.delay_period {
            warn!("`delay_period` for ConnectionEnd @{} is {}s; delay period on local Connection object is set to {}s",
                self.src_chain().id(), src_connection.delay_period().as_secs_f64(), self.delay_period.as_secs_f64());

            warn!(
                "Overriding delay period for local connection object to {}s",
                src_connection.delay_period().as_secs_f64()
            );

            src_connection.delay_period()
        } else {
            self.delay_period
        };

        // Build add send the message(s) for updating client on source
        // TODO - add check if update client is required
        let src_client_target_height = self
            .dst_chain()
            .query_latest_height()
            .map_err(|e| ConnectionError::chain_query(self.dst_chain().id(), e))?;

        let client_msgs = self.build_update_client_on_src(src_client_target_height)?;

        let tm =
            TrackedMsgs::new_static(client_msgs, "update client on source for ConnectionOpenTry");
        self.src_chain()
            .send_messages_and_wait_commit(tm)
            .map_err(|e| ConnectionError::submit(self.src_chain().id(), e))?;

        let query_height = self
            .src_chain()
            .query_latest_height()
            .map_err(|e| ConnectionError::chain_query(self.src_chain().id(), e))?;

        let (client_state, proofs) = self
            .src_chain()
            .build_connection_proofs_and_client_state(
                ConnectionMsgType::OpenTry,
                src_connection_id,
                self.src_client_id(),
                query_height,
            )
            .map_err(ConnectionError::connection_proof)?;

        // Build message(s) for updating client on destination
        let mut msgs = self.build_update_client_on_dst(proofs.height())?;

        let counterparty_versions = if src_connection.versions().is_empty() {
            self.src_chain()
                .query_compatible_versions()
                .map_err(|e| ConnectionError::chain_query(self.src_chain().id(), e))?
        } else {
            src_connection.versions().to_vec()
        };

        // Get signer
        let signer = self
            .dst_chain()
            .get_signer()
            .map_err(|e| ConnectionError::signer(self.dst_chain().id(), e))?;

        let prefix = self
            .src_chain()
            .query_commitment_prefix()
            .map_err(|e| ConnectionError::chain_query(self.src_chain().id(), e))?;

        let counterparty = Counterparty::new(
            self.src_client_id().clone(),
            self.src_connection_id().cloned(),
            prefix,
        );

        let previous_connection_id = if src_connection.counterparty().connection_id.is_none() {
            self.b_side.connection_id.clone()
        } else {
            src_connection.counterparty().connection_id.clone()
        };

        let new_msg = MsgConnectionOpenTry {
            client_id: self.dst_client_id().clone(),
            client_state,
            previous_connection_id,
            counterparty,
            counterparty_versions,
            proofs,
            delay_period: delay,
            signer,
        };

        msgs.push(new_msg.to_any());

        Ok(msgs)
    }

    pub fn build_conn_try_and_send(&self) -> Result<IbcEvent, ConnectionError> {
        let dst_msgs = self.build_conn_try()?;

        let tm = TrackedMsgs::new_static(dst_msgs, "ConnectionOpenTry");

        let events = self
            .dst_chain()
            .send_messages_and_wait_commit(tm)
            .map_err(|e| ConnectionError::submit(self.dst_chain().id(), e))?;

        // Find the relevant event for connection try transaction
        let event = events
            .into_iter()
            .find(|event| {
                matches!(event, IbcEvent::OpenTryConnection(_))
                    || matches!(event, IbcEvent::ChainError(_))
            })
            .ok_or_else(ConnectionError::missing_connection_try_event)?;

        match event {
            IbcEvent::OpenTryConnection(_) => {
                info!("🥂 {} => {:#?}\n", self.dst_chain().id(), event);
                Ok(event)
            }
            IbcEvent::ChainError(e) => Err(ConnectionError::tx_response(e)),
            _ => panic!("internal error"),
        }
    }

    /// Attempts to build a MsgConnOpenAck.
    pub fn build_conn_ack(&self) -> Result<Vec<Any>, ConnectionError> {
        let src_connection_id = self
            .src_connection_id()
            .ok_or_else(ConnectionError::missing_local_connection_id)?;

        let dst_connection_id = self
            .dst_connection_id()
            .ok_or_else(ConnectionError::missing_counterparty_connection_id)?;

        let _expected_dst_connection =
            self.validated_expected_connection(ConnectionMsgType::OpenAck)?;

        let (src_connection, _) = self
            .src_chain()
            .query_connection(
                QueryConnectionRequest {
                    connection_id: src_connection_id.clone(),
                    height: HeightQuery::Latest,
                },
                IncludeProof::No,
            )
            .map_err(|e| ConnectionError::chain_query(self.src_chain().id(), e))?;

        // TODO - check that the src connection is consistent with the ack options

        // Build add **send** the message(s) for updating client on source.
        // TODO - add check if it is required
        let src_client_target_height = self
            .dst_chain()
            .query_latest_height()
            .map_err(|e| ConnectionError::chain_query(self.dst_chain().id(), e))?;
        let client_msgs = self.build_update_client_on_src(src_client_target_height)?;

        let tm =
            TrackedMsgs::new_static(client_msgs, "update client on source for ConnectionOpenAck");

        self.src_chain()
            .send_messages_and_wait_commit(tm)
            .map_err(|e| ConnectionError::submit(self.src_chain().id(), e))?;

        let query_height = self
            .src_chain()
            .query_latest_height()
            .map_err(|e| ConnectionError::chain_query(self.src_chain().id(), e))?;

        let (client_state, proofs) = self
            .src_chain()
            .build_connection_proofs_and_client_state(
                ConnectionMsgType::OpenAck,
                src_connection_id,
                self.src_client_id(),
                query_height,
            )
            .map_err(ConnectionError::connection_proof)?;

        // Build message(s) for updating client on destination
        let mut msgs = self.build_update_client_on_dst(proofs.height())?;

        // Get signer
        let signer = self
            .dst_chain()
            .get_signer()
            .map_err(|e| ConnectionError::signer(self.dst_chain().id(), e))?;

        let new_msg = MsgConnectionOpenAck {
            connection_id: dst_connection_id.clone(),
            counterparty_connection_id: src_connection_id.clone(),
            client_state,
            proofs,
            version: src_connection.versions()[0].clone(),
            signer,
        };

        msgs.push(new_msg.to_any());
        Ok(msgs)
    }

    pub fn build_conn_ack_and_send(&self) -> Result<IbcEvent, ConnectionError> {
        let dst_msgs = self.build_conn_ack()?;

        let tm = TrackedMsgs::new_static(dst_msgs, "ConnectionOpenAck");

        let events = self
            .dst_chain()
            .send_messages_and_wait_commit(tm)
            .map_err(|e| ConnectionError::submit(self.dst_chain().id(), e))?;

        // Find the relevant event for connection ack
        let event = events
            .into_iter()
            .find(|event| {
                matches!(event, IbcEvent::OpenAckConnection(_))
                    || matches!(event, IbcEvent::ChainError(_))
            })
            .ok_or_else(ConnectionError::missing_connection_ack_event)?;

        match event {
            IbcEvent::OpenAckConnection(_) => {
                info!("🥂 {} => {:#?}\n", self.dst_chain().id(), event);
                Ok(event)
            }
            IbcEvent::ChainError(e) => Err(ConnectionError::tx_response(e)),
            _ => panic!("internal error"),
        }
    }

    /// Attempts to build a MsgConnOpenConfirm.
    pub fn build_conn_confirm(&self) -> Result<Vec<Any>, ConnectionError> {
        let src_connection_id = self
            .src_connection_id()
            .ok_or_else(ConnectionError::missing_local_connection_id)?;

        let dst_connection_id = self
            .dst_connection_id()
            .ok_or_else(ConnectionError::missing_counterparty_connection_id)?;

        let _expected_dst_connection =
            self.validated_expected_connection(ConnectionMsgType::OpenAck)?;

        let query_height = self
            .src_chain()
            .query_latest_height()
            .map_err(|e| ConnectionError::chain_query(self.src_chain().id(), e))?;

        let (_src_connection, _) = self
            .src_chain()
            .query_connection(
                QueryConnectionRequest {
                    connection_id: src_connection_id.clone(),
                    height: HeightQuery::Specific(query_height),
                },
                IncludeProof::No,
            )
            .map_err(|e| ConnectionError::connection_query(src_connection_id.clone(), e))?;

        // TODO - check that the src connection is consistent with the confirm options

        let (_, proofs) = self
            .src_chain()
            .build_connection_proofs_and_client_state(
                ConnectionMsgType::OpenConfirm,
                src_connection_id,
                self.src_client_id(),
                query_height,
            )
            .map_err(ConnectionError::connection_proof)?;

        // Build message(s) for updating client on destination
        let mut msgs = self.build_update_client_on_dst(proofs.height())?;

        // Get signer
        let signer = self
            .dst_chain()
            .get_signer()
            .map_err(|e| ConnectionError::signer(self.dst_chain().id(), e))?;

        let new_msg = MsgConnectionOpenConfirm {
            connection_id: dst_connection_id.clone(),
            proofs,
            signer,
        };

        msgs.push(new_msg.to_any());
        Ok(msgs)
    }

    pub fn build_conn_confirm_and_send(&self) -> Result<IbcEvent, ConnectionError> {
        let dst_msgs = self.build_conn_confirm()?;

        let tm = TrackedMsgs::new_static(dst_msgs, "ConnectionOpenConfirm");

        let events = self
            .dst_chain()
            .send_messages_and_wait_commit(tm)
            .map_err(|e| ConnectionError::submit(self.dst_chain().id(), e))?;

        // Find the relevant event for connection confirm
        let event = events
            .into_iter()
            .find(|event| {
                matches!(event, IbcEvent::OpenConfirmConnection(_))
                    || matches!(event, IbcEvent::ChainError(_))
            })
            .ok_or_else(ConnectionError::missing_connection_confirm_event)?;

        match event {
            IbcEvent::OpenConfirmConnection(_) => {
                info!("🥂 {} => {:#?}\n", self.dst_chain().id(), event);
                Ok(event)
            }
            IbcEvent::ChainError(e) => Err(ConnectionError::tx_response(e)),
            _ => panic!("internal error"),
        }
    }

    fn restore_src_client(&self) -> ForeignClient<ChainA, ChainB> {
        ForeignClient::restore(
            self.src_client_id().clone(),
            self.src_chain(),
            self.dst_chain(),
        )
    }

    fn restore_dst_client(&self) -> ForeignClient<ChainB, ChainA> {
        ForeignClient::restore(
            self.dst_client_id().clone(),
            self.dst_chain(),
            self.src_chain(),
        )
    }

    pub fn map_chain<ChainC: ChainHandle, ChainD: ChainHandle>(
        self,
        mapper_a: impl Fn(ChainA) -> ChainC,
        mapper_b: impl Fn(ChainB) -> ChainD,
    ) -> Connection<ChainC, ChainD> {
        Connection {
            delay_period: self.delay_period,
            a_side: self.a_side.map_chain(mapper_a),
            b_side: self.b_side.map_chain(mapper_b),
        }
    }
}

pub fn extract_connection_id(event: &IbcEvent) -> Result<&ConnectionId, ConnectionError> {
    match event {
        IbcEvent::OpenInitConnection(ev) => ev.connection_id(),
        IbcEvent::OpenTryConnection(ev) => ev.connection_id(),
        IbcEvent::OpenAckConnection(ev) => ev.connection_id(),
        IbcEvent::OpenConfirmConnection(ev) => ev.connection_id(),
        _ => None,
    }
    .ok_or_else(ConnectionError::missing_connection_id_from_event)
}

/// Enumeration of proof carrying ICS3 message, helper for relayer.
#[derive(Clone, Debug, PartialEq, Eq)]
pub enum ConnectionMsgType {
    OpenTry,
    OpenAck,
    OpenConfirm,
}

/// Verify that the destination connection exhibits the expected state.
fn check_destination_connection_state(
    connection_id: ConnectionId,
    existing_connection: ConnectionEnd,
    expected_connection: ConnectionEnd,
) -> Result<(), ConnectionError> {
    let good_client_ids = existing_connection.client_id() == expected_connection.client_id()
        && existing_connection.counterparty().client_id()
            == expected_connection.counterparty().client_id();

    let good_state = *existing_connection.state() as u32 <= *expected_connection.state() as u32;

    let good_connection_ids = existing_connection.counterparty().connection_id().is_none()
        || existing_connection.counterparty().connection_id()
            == expected_connection.counterparty().connection_id();

    let good_version = existing_connection.versions() == expected_connection.versions();

    let good_counterparty_prefix =
        existing_connection.counterparty().prefix() == expected_connection.counterparty().prefix();

    if good_state
        && good_client_ids
        && good_connection_ids
        && good_version
        && good_counterparty_prefix
    {
        Ok(())
    } else {
        Err(ConnectionError::connection_already_exists(connection_id))
    }
}<|MERGE_RESOLUTION|>--- conflicted
+++ resolved
@@ -573,31 +573,6 @@
                 self.a_side.connection_id = Some(connection_id.clone());
             }
 
-<<<<<<< HEAD
-            // Continue loop if query error
-            std::thread::sleep(Duration::from_secs(8));
-            let a_connection_res = a_chain.query_connection(
-                QueryConnectionRequest {
-                    connection_id: src_connection_id.clone(),
-                    height: Height::zero(),
-                },
-                IncludeProof::No,
-            );
-            if a_connection_res.is_err() {
-                continue;
-            }
-
-            std::thread::sleep(Duration::from_secs(8));
-            let b_connection_res = b_chain.query_connection(
-                QueryConnectionRequest {
-                    connection_id: dst_connection_id.clone(),
-                    height: Height::zero(),
-                },
-                IncludeProof::No,
-            );
-            if b_connection_res.is_err() {
-                continue;
-=======
             // send the Try message to chain a (source)
             (State::Uninitialized, State::Init) | (State::Init, State::Init) => {
                 let event = self.flipped().build_conn_try_and_send().map_err(|e| {
@@ -618,7 +593,6 @@
 
                 let connection_id = extract_connection_id(&event)?;
                 self.b_side.connection_id = Some(connection_id.clone());
->>>>>>> baf0e3f6
             }
 
             // send the Ack message to chain a (source)
