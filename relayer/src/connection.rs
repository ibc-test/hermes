--- conflicted
+++ resolved
@@ -2,7 +2,7 @@
 
 use ibc_proto::google::protobuf::Any;
 use serde::Serialize;
-use tracing::{debug, error, info, warn, trace};
+use tracing::{debug, error, info, trace, warn};
 
 use ibc::core::ics02_client::height::Height;
 use ibc::core::ics03_connection::connection::{
@@ -527,11 +527,7 @@
 
         let updated_relayer_b_id = self.b_side.connection_id();
         // Continue loop if query error
-<<<<<<< HEAD
         std::thread::sleep(Duration::from_secs(8));
-=======
-        std::thread::sleep(Duration::from_secs(6));
->>>>>>> 920dc5c4
         let b_connection = self.b_connection(updated_relayer_b_id)?;
         let b_counterparty_id = b_connection.counterparty().connection_id();
 
@@ -941,7 +937,11 @@
             )
             .map_err(|e| ConnectionError::chain_query(self.src_chain().id(), e))?;
 
-        trace!("[relay connection] build_conn_try src_connection_id :{:?} ,src_connection : {:?}",src_connection_id,src_connection);
+        trace!(
+            "[relay connection] build_conn_try src_connection_id :{:?} ,src_connection : {:?}",
+            src_connection_id,
+            src_connection
+        );
         // TODO - check that the src connection is consistent with the try options
 
         // Cross-check the delay_period
@@ -978,8 +978,15 @@
             .src_chain()
             .query_latest_height()
             .map_err(|e| ConnectionError::chain_query(self.src_chain().id(), e))?;
-        trace!("[relay connection] build_conn_try query_latest_height :{:?} ",query_height);
-        trace!("[relay connection] build_conn_try src_chain :{:?} ,dst_chain : {:?}",self.src_chain(),self.dst_chain());
+        trace!(
+            "[relay connection] build_conn_try query_latest_height :{:?} ",
+            query_height
+        );
+        trace!(
+            "[relay connection] build_conn_try src_chain :{:?} ,dst_chain : {:?}",
+            self.src_chain(),
+            self.dst_chain()
+        );
         let (client_state, proofs) = self
             .src_chain()
             .build_connection_proofs_and_client_state(
@@ -990,7 +997,10 @@
             )
             .map_err(ConnectionError::connection_proof)?;
 
-        tracing::trace!("[relay connection] build_conn_try proofs.height :{:?} ",proofs.height());
+        tracing::trace!(
+            "[relay connection] build_conn_try proofs.height :{:?} ",
+            proofs.height()
+        );
 
         // Build message(s) for updating client on destination
         let mut msgs = self.build_update_client_on_dst(proofs.height())?;
@@ -1051,7 +1061,10 @@
             .dst_chain()
             .send_messages_and_wait_commit(tm)
             .map_err(|e| ConnectionError::submit(self.dst_chain().id(), e))?;
-        tracing::trace!("relayer connection [build_conn_try_and_send] events : {:?}",events);
+        tracing::trace!(
+            "relayer connection [build_conn_try_and_send] events : {:?}",
+            events
+        );
 
         // Find the relevant event for connection try transaction
         let result = events
@@ -1061,7 +1074,10 @@
                     || matches!(event, IbcEvent::ChainError(_))
             })
             .ok_or_else(ConnectionError::missing_connection_try_event)?;
-        tracing::trace!("relayer connection [build_conn_try_and_send] result : {:?}",result);
+        tracing::trace!(
+            "relayer connection [build_conn_try_and_send] result : {:?}",
+            result
+        );
 
         match result {
             IbcEvent::OpenTryConnection(_) => {
@@ -1113,7 +1129,7 @@
         self.src_chain()
             .send_messages_and_wait_commit(tm)
             .map_err(|e| ConnectionError::submit(self.src_chain().id(), e))?;
-       
+
         let query_height = self
             .src_chain()
             .query_latest_height()
