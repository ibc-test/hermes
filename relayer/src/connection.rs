--- conflicted
+++ resolved
@@ -553,68 +553,6 @@
         Ok((*a_connection.state(), *b_connection.state()))
     }
 
-<<<<<<< HEAD
-        counter = 0;
-        while counter < MAX_RETRIES {
-            counter += 1;
-
-            let src_connection_id = self
-                .src_connection_id()
-                .ok_or_else(ConnectionError::missing_local_connection_id)?;
-            let dst_connection_id = self
-                .dst_connection_id()
-                .ok_or_else(ConnectionError::missing_counterparty_connection_id)?;
-
-            // Continue loop if query error
-            std::thread::sleep(Duration::from_secs(8));
-            let a_connection = a_chain.query_connection(src_connection_id, Height::zero());
-            if a_connection.is_err() {
-                continue;
-            }
-            std::thread::sleep(Duration::from_secs(8));
-            let b_connection = b_chain.query_connection(dst_connection_id, Height::zero());
-            if b_connection.is_err() {
-                continue;
-            }
-
-            match (a_connection.unwrap().state(), b_connection.unwrap().state()) {
-                // TODO
-                (State::Init, State::TryOpen) | (State::TryOpen, State::TryOpen) => {
-                    // Ack to a_chain
-                    match self.flipped().build_conn_ack_and_send() {
-                        Err(e) => error!("failed ConnAck {:?}: {}", self.a_side, e),
-                        Ok(event) => {
-                            println!("{}  {} => {:#?}\n", done, self.a_side.chain.id(), event)
-                        }
-                    }
-                }
-                (State::Open, State::TryOpen) => {
-                    // Confirm to b_chain
-                    match self.build_conn_confirm_and_send() {
-                        Err(e) => error!("failed ConnConfirm {:?}: {}", self.b_side, e),
-                        Ok(event) => {
-                            println!("{}  {} => {:#?}\n", done, self.b_side.chain.id(), event)
-                        }
-                    }
-                }
-                (State::TryOpen, State::Open) => {
-                    // Confirm to a_chain
-                    match self.flipped().build_conn_confirm_and_send() {
-                        Err(e) => error!("failed ConnConfirm {:?}: {}", self.a_side, e),
-                        Ok(event) => {
-                            println!("{}  {} => {:#?}\n", done, self.a_side.chain.id(), event)
-                        }
-                    }
-                }
-                (State::Open, State::Open) => {
-                    println!(
-                        "{0}{0}{0}  Connection handshake finished for [{1:#?}]\n",
-                        done, self
-                    );
-                    return Ok(());
-                }
-                _ => {}
-=======
     /// Sends a connection open handshake message.
     /// The message sent depends on the chain status of the connection ends.
     fn do_conn_open_handshake(&mut self) -> Result<(), ConnectionError> {
@@ -703,7 +641,6 @@
                     self.b_chain().id(),
                     b_state
                 );
->>>>>>> beb4642d
             }
         }
         Err(ConnectionError::handshake_finalize())
