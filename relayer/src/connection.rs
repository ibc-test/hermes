--- conflicted
+++ resolved
@@ -273,12 +273,7 @@
         a_to_b_client: ForeignClient<ChainB, ChainA>,
         delay_period: Duration,
     ) -> Result<Self, ConnectionError> {
-<<<<<<< HEAD
-        tracing::info!("In connection: [new]");
-        Self::validate_clients(&a_client, &b_client)?;
-=======
         Self::validate_clients(&b_to_a_client, &a_to_b_client)?;
->>>>>>> 1448a2bb
 
         // Validate the delay period against the upper bound
         if delay_period > MAX_PACKET_DELAY {
@@ -922,10 +917,7 @@
         );
         let client_msgs = self.build_update_client_on_src(src_client_target_height)?;
 
-<<<<<<< HEAD
-=======
         let tm = TrackedMsgs::new(client_msgs, "update client on source for ConnectionOpenTry");
->>>>>>> 1448a2bb
         self.src_chain()
             .send_messages_and_wait_commit(tm)
             .map_err(|e| ConnectionError::submit(self.src_chain().id(), e))?;
