--- conflicted
+++ resolved
@@ -1080,11 +1080,7 @@
 
         msgs.push(new_msg.to_any());
 
-<<<<<<< HEAD
-        Ok(msgs)
-=======
         Ok((msgs, src_client_target_height))
->>>>>>> 7683d434
     }
 
     pub fn build_conn_try_and_send(&self) -> Result<IbcEvent, ConnectionError> {
