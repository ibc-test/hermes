use core::time::Duration;

use ibc_proto::google::protobuf::Any;
use serde::Serialize;
use tracing::{debug, error, info, warn};

use ibc::core::ics02_client::height::Height;
use ibc::core::ics03_connection::connection::{
    ConnectionEnd, Counterparty, IdentifiedConnectionEnd, State,
};
use ibc::core::ics03_connection::msgs::conn_open_ack::MsgConnectionOpenAck;
use ibc::core::ics03_connection::msgs::conn_open_confirm::MsgConnectionOpenConfirm;
use ibc::core::ics03_connection::msgs::conn_open_init::MsgConnectionOpenInit;
use ibc::core::ics03_connection::msgs::conn_open_try::MsgConnectionOpenTry;
use ibc::core::ics24_host::identifier::{ClientId, ConnectionId};
use ibc::events::IbcEvent;
use ibc::timestamp::ZERO_DURATION;
use ibc::tx_msg::Msg;

use crate::chain::counterparty::connection_state_on_destination;
use crate::chain::handle::ChainHandle;
use crate::chain::requests::{
    IncludeProof, PageRequest, QueryConnectionRequest, QueryConnectionsRequest, QueryHeight,
};
use crate::chain::tracking::TrackedMsgs;
use crate::foreign_client::{ForeignClient, HasExpiredOrFrozenError};
use crate::object::Connection as WorkerConnectionObject;
use crate::util::retry::{retry_count, retry_with_index, RetryResult};
use crate::util::task::Next;

mod error;
pub use error::ConnectionError;

/// Maximum value allowed for packet delay on any new connection that the relayer establishes.
pub const MAX_PACKET_DELAY: Duration = Duration::from_secs(120);

mod handshake_retry {
    //! Provides utility methods and constants to configure the retry behavior
    //! for the connection handshake algorithm.

    use crate::connection::ConnectionError;
    use crate::util::retry::{clamp_total, ConstantGrowth};
    use core::time::Duration;

    /// Approximate number of retries per block.
    const PER_BLOCK_RETRIES: u32 = 10;

    /// Defines the increment in delay between subsequent retries.
    /// A value of `0` will make the retry delay constant.
    const DELAY_INCREMENT: u64 = 0;

    /// Maximum retry delay expressed in number of blocks
    const BLOCK_NUMBER_DELAY: u32 = 10;

    /// The default retry strategy.
    /// We retry with a constant backoff strategy. The strategy is parametrized by the
    /// maximum block time expressed as a `Duration`.
    pub fn default_strategy(max_block_times: Duration) -> impl Iterator<Item = Duration> {
        let retry_delay = max_block_times / PER_BLOCK_RETRIES;

        clamp_total(
            ConstantGrowth::new(retry_delay, Duration::from_secs(DELAY_INCREMENT)),
            retry_delay,
            max_block_times * BLOCK_NUMBER_DELAY,
        )
    }

    /// Translates from an error type that the `retry` mechanism threw into
    /// a crate specific error of [`ConnectionError`] type.
    pub fn from_retry_error(
        e: retry::Error<ConnectionError>,
        description: String,
    ) -> ConnectionError {
        match e {
            retry::Error::Operation {
                error: _,
                total_delay,
                tries,
            } => ConnectionError::max_retry(description, tries, total_delay),
            retry::Error::Internal(reason) => ConnectionError::retry_internal(reason),
        }
    }
}

#[derive(Clone, Debug)]
pub struct ConnectionSide<Chain: ChainHandle> {
    pub(crate) chain: Chain,
    client_id: ClientId,
    connection_id: Option<ConnectionId>,
}

impl<Chain: ChainHandle> ConnectionSide<Chain> {
    pub fn new(chain: Chain, client_id: ClientId, connection_id: Option<ConnectionId>) -> Self {
        Self {
            chain,
            client_id,
            connection_id,
        }
    }

    pub fn connection_id(&self) -> Option<&ConnectionId> {
        self.connection_id.as_ref()
    }

    pub fn map_chain<ChainB: ChainHandle>(
        self,
        mapper: impl FnOnce(Chain) -> ChainB,
    ) -> ConnectionSide<ChainB> {
        ConnectionSide {
            chain: mapper(self.chain),
            client_id: self.client_id,
            connection_id: self.connection_id,
        }
    }
}

impl<Chain: ChainHandle> Serialize for ConnectionSide<Chain> {
    fn serialize<S>(&self, serializer: S) -> Result<S::Ok, S::Error>
    where
        S: serde::Serializer,
    {
        #[derive(Debug, Serialize)]
        struct ConnectionSide<'a> {
            client_id: &'a ClientId,
            connection_id: &'a Option<ConnectionId>,
        }

        let value = ConnectionSide {
            client_id: &self.client_id,
            connection_id: &self.connection_id,
        };

        value.serialize(serializer)
    }
}

#[derive(Clone, Debug, Serialize)]
pub struct Connection<ChainA: ChainHandle, ChainB: ChainHandle> {
    pub delay_period: Duration,
    pub a_side: ConnectionSide<ChainA>,
    pub b_side: ConnectionSide<ChainB>,
}

impl<ChainA: ChainHandle, ChainB: ChainHandle> Connection<ChainA, ChainB> {
    /// Create a new connection, ensuring that the handshake has succeeded and the two connection
    /// ends exist on each side.
    pub fn new(
        b_to_a_client: ForeignClient<ChainA, ChainB>,
        a_to_b_client: ForeignClient<ChainB, ChainA>,
        delay_period: Duration,
    ) -> Result<Self, ConnectionError> {
        Self::validate_clients(&b_to_a_client, &a_to_b_client)?;

        // Validate the delay period against the upper bound
        if delay_period > MAX_PACKET_DELAY {
            return Err(ConnectionError::max_delay_period(
                delay_period,
                MAX_PACKET_DELAY,
            ));
        }

        let mut c = Self {
            delay_period,
            a_side: ConnectionSide::new(
                b_to_a_client.dst_chain(),
                b_to_a_client.id().clone(),
                Default::default(),
            ),
            b_side: ConnectionSide::new(
                a_to_b_client.dst_chain(),
                a_to_b_client.id().clone(),
                Default::default(),
            ),
        };

        c.handshake()?;

        Ok(c)
    }

    pub fn restore_from_event(
        chain: ChainA,
        counterparty_chain: ChainB,
        connection_open_event: IbcEvent,
    ) -> Result<Connection<ChainA, ChainB>, ConnectionError> {
        let connection_event_attributes = connection_open_event
            .connection_attributes()
            .ok_or_else(|| ConnectionError::invalid_event(connection_open_event.clone()))?;

        let connection_id = connection_event_attributes.connection_id.clone();

        let counterparty_connection_id = connection_event_attributes
            .counterparty_connection_id
            .clone();

        let client_id = connection_event_attributes.client_id.clone();
        let counterparty_client_id = connection_event_attributes.counterparty_client_id.clone();

        Ok(Connection {
            // The event does not include the connection delay.
            delay_period: Default::default(),
            a_side: ConnectionSide::new(chain, client_id, connection_id),
            b_side: ConnectionSide::new(
                counterparty_chain,
                counterparty_client_id,
                counterparty_connection_id,
            ),
        })
    }

    /// Recreates a 'Connection' object from the worker's object built from chain state scanning.
    /// The connection must exist on chain.
    pub fn restore_from_state(
        chain: ChainA,
        counterparty_chain: ChainB,
        connection: WorkerConnectionObject,
        height: Height,
    ) -> Result<(Connection<ChainA, ChainB>, State), ConnectionError> {
        let (a_connection, _) = chain
            .query_connection(
                QueryConnectionRequest {
                    connection_id: connection.src_connection_id.clone(),
                    height: QueryHeight::Specific(height),
                },
                IncludeProof::No,
            )
            .map_err(ConnectionError::relayer)?;

        let client_id = a_connection.client_id();
        let delay_period = a_connection.delay_period();

        let counterparty_connection_id = a_connection.counterparty().connection_id.clone();

        let counterparty_client_id = a_connection.counterparty().client_id();

        let mut handshake_connection = Connection {
            delay_period,
            a_side: ConnectionSide::new(
                chain,
                client_id.clone(),
                Some(connection.src_connection_id.clone()),
            ),
            b_side: ConnectionSide::new(
                counterparty_chain.clone(),
                counterparty_client_id.clone(),
                counterparty_connection_id.clone(),
            ),
        };

        if a_connection.state_matches(&State::Init) && counterparty_connection_id.is_none() {
            let connections: Vec<IdentifiedConnectionEnd> = counterparty_chain
                .query_connections(QueryConnectionsRequest {
                    pagination: Some(PageRequest::all()),
                })
                .map_err(ConnectionError::relayer)?;

            for conn in connections {
                if !conn
                    .connection_end
                    .client_id_matches(a_connection.counterparty().client_id())
                {
                    continue;
                }
                if let Some(remote_connection_id) =
                    conn.connection_end.counterparty().connection_id()
                {
                    if remote_connection_id == &connection.src_connection_id {
                        handshake_connection.b_side.connection_id = Some(conn.connection_id);
                        break;
                    }
                }
            }
        }

        Ok((handshake_connection, *a_connection.state()))
    }

    pub fn find(
        a_client: ForeignClient<ChainA, ChainB>,
        b_client: ForeignClient<ChainB, ChainA>,
        conn_end_a: &IdentifiedConnectionEnd,
    ) -> Result<Connection<ChainA, ChainB>, ConnectionError> {
        Self::validate_clients(&a_client, &b_client)?;

        // Validate the connection end
        if conn_end_a.end().client_id().ne(a_client.id()) {
            return Err(ConnectionError::connection_client_id_mismatch(
                conn_end_a.end().client_id().clone(),
                a_client.id().clone(),
            ));
        }
        if conn_end_a.end().counterparty().client_id() != b_client.id() {
            return Err(ConnectionError::connection_client_id_mismatch(
                conn_end_a.end().counterparty().client_id().clone(),
                b_client.id().clone(),
            ));
        }
        if !conn_end_a.end().state_matches(&State::Open) {
            return Err(ConnectionError::connection_not_open(
                *conn_end_a.end().state(),
            ));
        }
        let b_conn_id = conn_end_a
            .end()
            .counterparty()
            .connection_id()
            .cloned()
            .ok_or_else(|| {
                ConnectionError::missing_counterparty_connection_id_field(
                    conn_end_a.end().counterparty().clone(),
                )
            })?;

        let c = Connection {
            delay_period: conn_end_a.end().delay_period(),
            a_side: ConnectionSide {
                chain: a_client.dst_chain.clone(),
                client_id: a_client.id,
                connection_id: Some(conn_end_a.id().clone()),
            },
            b_side: ConnectionSide {
                chain: b_client.dst_chain.clone(),
                client_id: b_client.id,
                connection_id: Some(b_conn_id),
            },
        };

        Ok(c)
    }

    // Verifies that the two clients are mutually consistent, i.e., they serve the same two chains.
    fn validate_clients(
        a_client: &ForeignClient<ChainA, ChainB>,
        b_client: &ForeignClient<ChainB, ChainA>,
    ) -> Result<(), ConnectionError> {
        if a_client.src_chain().id() != b_client.dst_chain().id() {
            return Err(ConnectionError::chain_id_mismatch(
                a_client.src_chain().id(),
                b_client.dst_chain().id(),
            ));
        }

        if a_client.dst_chain().id() != b_client.src_chain().id() {
            return Err(ConnectionError::chain_id_mismatch(
                a_client.dst_chain().id(),
                b_client.src_chain().id(),
            ));
        }

        Ok(())
    }

    pub fn src_chain(&self) -> ChainA {
        self.a_side.chain.clone()
    }

    pub fn dst_chain(&self) -> ChainB {
        self.b_side.chain.clone()
    }

    pub fn a_chain(&self) -> ChainA {
        self.a_side.chain.clone()
    }

    pub fn b_chain(&self) -> ChainB {
        self.b_side.chain.clone()
    }

    pub fn src_client_id(&self) -> &ClientId {
        &self.a_side.client_id
    }

    pub fn dst_client_id(&self) -> &ClientId {
        &self.b_side.client_id
    }

    pub fn src_connection_id(&self) -> Option<&ConnectionId> {
        self.a_side.connection_id()
    }

    pub fn dst_connection_id(&self) -> Option<&ConnectionId> {
        self.b_side.connection_id()
    }

    pub fn a_connection_id(&self) -> Option<&ConnectionId> {
        self.a_side.connection_id()
    }
    pub fn b_connection_id(&self) -> Option<&ConnectionId> {
        self.b_side.connection_id()
    }

    fn a_connection(
        &self,
        connection_id: Option<&ConnectionId>,
    ) -> Result<ConnectionEnd, ConnectionError> {
        if let Some(id) = connection_id {
            self.a_chain()
                .query_connection(
                    QueryConnectionRequest {
                        connection_id: id.clone(),
                        height: QueryHeight::Latest,
                    },
                    IncludeProof::No,
                )
                .map(|(connection_end, _)| connection_end)
                .map_err(|e| ConnectionError::chain_query(self.a_chain().id(), e))
        } else {
            Ok(ConnectionEnd::default())
        }
    }

    fn b_connection(
        &self,
        connection_id: Option<&ConnectionId>,
    ) -> Result<ConnectionEnd, ConnectionError> {
        if let Some(id) = connection_id {
            self.b_chain()
                .query_connection(
                    QueryConnectionRequest {
                        connection_id: id.clone(),
                        height: QueryHeight::Latest,
                    },
                    IncludeProof::No,
                )
                .map(|(connection_end, _)| connection_end)
                .map_err(|e| ConnectionError::chain_query(self.b_chain().id(), e))
        } else {
            Ok(ConnectionEnd::default())
        }
    }

    /// Returns a `Duration` representing the maximum value among the
    /// [`ChainConfig.max_block_time`] for the two networks that
    /// this connection belongs to.
    fn max_block_times(&self) -> Result<Duration, ConnectionError> {
        let a_block_time = self
            .a_chain()
            .config()
            .map_err(ConnectionError::relayer)?
            .max_block_time;
        let b_block_time = self
            .b_chain()
            .config()
            .map_err(ConnectionError::relayer)?
            .max_block_time;
        Ok(a_block_time.max(b_block_time))
    }

    pub fn flipped(&self) -> Connection<ChainB, ChainA> {
        Connection {
            a_side: self.b_side.clone(),
            b_side: self.a_side.clone(),
            delay_period: self.delay_period,
        }
    }

    /// Queries the chains for latest connection end information. It verifies the relayer connection
    /// IDs and updates them if needed.
    /// Returns the states of the two connection ends.
    ///
    /// The relayer connection stores the connection identifiers on the two chains a and b.
    /// These identifiers need to be cross validated with the corresponding on-chain ones at some
    /// handshake steps.
    /// This is required because of crossing handshake messages in the presence of multiple relayers.
    ///
    /// Chain a is queried with the relayer's `a_side.connection_id` (`relayer_a_id`) with result
    /// `a_connection`. If the counterparty id of this connection, `a_counterparty_id`,
    /// is some id then it must match the relayer's `b_side.connection_id` (`relayer_b_id`).
    /// A similar check is done for the `b_side` of the connection.
    ///
    ///  a                                 relayer                                    b
    ///  |                     a_side -- connection -- b_side                         |
    ///  a_id _____________> relayer_a_id             relayer_b_id <______________> b_id
    ///  |                      \                                /                    |
    /// a_counterparty_id <_____________________________________/                     |
    ///                           \____________________________________>   b_counterparty_id
    ///
    /// Case 1 (fix connection ID):
    ///  a                                                      b
    ///  | <-- Init (r1)                                        |
    ///  | a_id = 1, a_counterparty_id = None                   |
    ///  |                                         Try (r2) --> |
    ///  |                    b_id = 100, b_counterparty_id = 1 |
    ///  |                                         Try (r1) --> |
    ///  |                    b_id = 101, b_counterparty_id = 1 |
    ///  | <-- Ack (r2)
    ///  | a_id = 1, a_counterparty_id = 100
    ///
    /// Here relayer r1 has a_side connection 1 and b_side connection 101
    /// while on chain a the counterparty of connection 1 is 100. r1 needs to update
    /// its b_side to 100
    ///
    /// Case 2 (update from None to some connection ID):
    ///  a                                                      b
    ///  | <-- Init (r1)                                        |
    ///  | a_id = 1, a_counterparty_id = None                   |
    ///  |                                         Try (r2) --> |
    ///  |                    b_id = 100, b_counterparty_id = 1 |
    ///  | <-- Ack (r2)
    ///  | a_id = 1, a_counterparty_id = 100
    ///
    /// Here relayer r1 has a_side connection 1 and b_side is unknown
    /// while on chain a the counterparty of connection 1 is 100. r1 needs to update
    /// its b_side to 100
    fn update_connection_and_query_states(&mut self) -> Result<(State, State), ConnectionError> {
        let relayer_a_id = self.a_side.connection_id();
        let relayer_b_id = self.b_side.connection_id().cloned();

        // Continue loop if query error
        std::thread::sleep(Duration::from_secs(8));
        let a_connection = self.a_connection(relayer_a_id)?;
        let a_counterparty_id = a_connection.counterparty().connection_id();

        if a_counterparty_id.is_some() && a_counterparty_id != relayer_b_id.as_ref() {
            warn!(
                "updating the expected {:?} of side_b({}) since it is different than the \
                counterparty of {:?}: {:?}, on {}. This is typically caused by crossing handshake \
                messages in the presence of multiple relayers.",
                relayer_b_id,
                self.b_chain().id(),
                relayer_a_id,
                a_counterparty_id,
                self.a_chain().id(),
            );
            self.b_side.connection_id = a_counterparty_id.cloned();
        }

        let updated_relayer_b_id = self.b_side.connection_id();
        // Continue loop if query error
        std::thread::sleep(Duration::from_secs(8));
        let b_connection = self.b_connection(updated_relayer_b_id)?;
        let b_counterparty_id = b_connection.counterparty().connection_id();

        if b_counterparty_id.is_some() && b_counterparty_id != relayer_a_id {
            if updated_relayer_b_id == relayer_b_id.as_ref() {
                warn!(
                    "updating the expected {:?} of side_a({}) since it is different than the \
                counterparty of {:?}: {:?}, on {}. This is typically caused by crossing handshake \
                messages in the presence of multiple relayers.",
                    relayer_a_id,
                    self.a_chain().id(),
                    updated_relayer_b_id,
                    b_counterparty_id,
                    self.b_chain().id(),
                );
                self.a_side.connection_id = b_counterparty_id.cloned();
            } else {
                panic!(
                    "mismatched connection ids in connection ends: {} - {:?} and {} - {:?}",
                    self.a_chain().id(),
                    a_connection,
                    self.b_chain().id(),
                    b_connection,
                );
            }
        }
        Ok((*a_connection.state(), *b_connection.state()))
    }

    /// Sends a connection open handshake message.
    /// The message sent depends on the chain status of the connection ends.
    fn do_conn_open_handshake(&mut self) -> Result<(), ConnectionError> {
        let (a_state, b_state) = self.update_connection_and_query_states()?;
        debug!(
            "do_conn_open_handshake with connection end states: {}, {}",
            a_state, b_state
        );

        match (a_state, b_state) {
            // send the Init message to chain a (source)
            (State::Uninitialized, State::Uninitialized) => {
                let event = self.flipped().build_conn_init_and_send().map_err(|e| {
                    error!("failed ConnOpenInit {:?}: {:?}", self.a_side, e);
                    e
                })?;
                let connection_id = extract_connection_id(&event)?;
                self.a_side.connection_id = Some(connection_id.clone());
            }

            // send the Try message to chain a (source)
            (State::Uninitialized, State::Init) | (State::Init, State::Init) => {
                let event = self.flipped().build_conn_try_and_send().map_err(|e| {
                    error!("failed ConnOpenTry {:?}: {:?}", self.a_side, e);
                    e
                })?;

                let connection_id = extract_connection_id(&event)?;
                self.a_side.connection_id = Some(connection_id.clone());
            }

            // send the Try message to chain b (destination)
            (State::Init, State::Uninitialized) => {
                let event = self.build_conn_try_and_send().map_err(|e| {
                    error!("failed ConnOpenTry {:?}: {:?}", self.b_side, e);
                    e
                })?;

                let connection_id = extract_connection_id(&event)?;
                self.b_side.connection_id = Some(connection_id.clone());
            }

            // send the Ack message to chain a (source)
            (State::Init, State::TryOpen) | (State::TryOpen, State::TryOpen) => {
                self.flipped().build_conn_ack_and_send().map_err(|e| {
                    error!("failed ConnOpenAck {:?}: {:?}", self.a_side, e);
                    e
                })?;
            }

            // send the Ack message to chain b (destination)
            (State::TryOpen, State::Init) => {
                self.build_conn_ack_and_send().map_err(|e| {
                    error!("failed ConnOpenAck {:?}: {:?}", self.b_side, e);
                    e
                })?;
            }

            // send the Confirm message to chain b (destination)
            (State::Open, State::TryOpen) => {
                self.build_conn_confirm_and_send().map_err(|e| {
                    error!("failed ConnOpenConfirm {:?}: {:?}", self.b_side, e);
                    e
                })?;
            }

            // send the Confirm message to chain a (source)
            (State::TryOpen, State::Open) => {
                self.flipped().build_conn_confirm_and_send().map_err(|e| {
                    error!("failed ConnOpenConfirm {:?}: {:?}", self.a_side, e);
                    e
                })?;
            }

            (State::Open, State::Open) => {
                info!("connection handshake already finished for {:#?}\n", self);
                return Ok(());
            }

            (a_state, b_state) => {
                warn!(
                    "do_conn_open_handshake does not handle connection end state combination: \
                    {}-{}, {}-{}. will retry to account for RPC node data availability issues.",
                    self.a_chain().id(),
                    a_state,
                    self.b_chain().id(),
                    b_state
                );
            }
        }
        Err(ConnectionError::handshake_finalize())
    }

    /// Executes the connection handshake protocol (ICS003)
    fn handshake(&mut self) -> Result<(), ConnectionError> {
        let max_block_times = self.max_block_times()?;

        retry_with_index(handshake_retry::default_strategy(max_block_times), |_| {
            if let Err(e) = self.do_conn_open_handshake() {
                if e.is_expired_or_frozen_error() {
                    RetryResult::Err(e)
                } else {
                    RetryResult::Retry(e)
                }
            } else {
                RetryResult::Ok(())
            }
        })
        .map_err(|err| {
            error!(
                "failed to open connection after {} retries",
                retry_count(&err)
            );
            handshake_retry::from_retry_error(
                err,
                format!("failed to finish connection handshake for {:?}", self),
            )
        })?;

        Ok(())
    }

    pub fn counterparty_state(&self) -> Result<State, ConnectionError> {
        // Source connection ID must be specified
        let connection_id = self
            .src_connection_id()
            .ok_or_else(ConnectionError::missing_local_connection_id)?;

        let (connection_end, _) = self
            .src_chain()
            .query_connection(
                QueryConnectionRequest {
                    connection_id: connection_id.clone(),
                    height: QueryHeight::Latest,
                },
                IncludeProof::No,
            )
            .map_err(|e| ConnectionError::connection_query(connection_id.clone(), e))?;

        let connection = IdentifiedConnectionEnd {
            connection_end,
            connection_id: connection_id.clone(),
        };

        connection_state_on_destination(&connection, &self.dst_chain())
            .map_err(ConnectionError::supervisor)
    }

    pub fn handshake_step(
        &mut self,
        state: State,
    ) -> Result<(Option<IbcEvent>, Next), ConnectionError> {
        let event = match (state, self.counterparty_state()?) {
            (State::Init, State::Uninitialized) => Some(self.build_conn_try_and_send()?),
            (State::Init, State::Init) => Some(self.build_conn_try_and_send()?),
            (State::TryOpen, State::Init) => Some(self.build_conn_ack_and_send()?),
            (State::TryOpen, State::TryOpen) => Some(self.build_conn_ack_and_send()?),
            (State::Open, State::TryOpen) => Some(self.build_conn_confirm_and_send()?),
            (State::Open, State::Open) => return Ok((None, Next::Abort)),

            // If the counterparty state is already Open but current state is TryOpen,
            // return anyway as the final step is to be done by the counterparty worker.
            (State::TryOpen, State::Open) => return Ok((None, Next::Abort)),

            _ => None,
        };

        Ok((event, Next::Continue))
    }

    pub fn step_state(&mut self, state: State, index: u64) -> RetryResult<Next, u64> {
        match self.handshake_step(state) {
            Err(e) => {
                if e.is_expired_or_frozen_error() {
                    error!(
                        "failed to establish connection handshake on frozen client: {}",
                        e
                    );
                    RetryResult::Err(index)
                } else {
                    error!("failed {:?} with error {}", state, e);
                    RetryResult::Retry(index)
                }
            }
            Ok((Some(ev), handshake_completed)) => {
                info!(
                    "connection handshake step completed with events: {:#?}\n",
                    ev
                );
                RetryResult::Ok(handshake_completed)
            }
            Ok((None, handshake_completed)) => RetryResult::Ok(handshake_completed),
        }
    }

    pub fn step_event(&mut self, event: IbcEvent, index: u64) -> RetryResult<Next, u64> {
        let state = match event {
            IbcEvent::OpenInitConnection(_) => State::Init,
            IbcEvent::OpenTryConnection(_) => State::TryOpen,
            IbcEvent::OpenAckConnection(_) => State::Open,
            IbcEvent::OpenConfirmConnection(_) => State::Open,
            _ => State::Uninitialized,
        };

        self.step_state(state, index)
    }

    /// Retrieves the connection from destination and compares against the expected connection
    /// built from the message type (`msg_type`) and options (`opts`).
    /// If the expected and the destination connections are compatible, it returns the expected connection.
    fn validated_expected_connection(
        &self,
        msg_type: ConnectionMsgType,
    ) -> Result<ConnectionEnd, ConnectionError> {
        let dst_connection_id = self
            .dst_connection_id()
            .ok_or_else(ConnectionError::missing_counterparty_connection_id)?;

        let prefix = self
            .src_chain()
            .query_commitment_prefix()
            .map_err(|e| ConnectionError::chain_query(self.src_chain().id(), e))?;

        // If there is a connection present on the destination chain, it should look like this:
        let counterparty = Counterparty::new(
            self.src_client_id().clone(),
            self.src_connection_id().cloned(),
            prefix,
        );

        // The highest expected state, depends on the message type:
        let highest_state = match msg_type {
            ConnectionMsgType::OpenAck => State::TryOpen,
            ConnectionMsgType::OpenConfirm => State::TryOpen,
            _ => State::Uninitialized,
        };

        let versions = self
            .src_chain()
            .query_compatible_versions()
            .map_err(|e| ConnectionError::chain_query(self.src_chain().id(), e))?;

        let dst_expected_connection = ConnectionEnd::new(
            highest_state,
            self.dst_client_id().clone(),
            counterparty,
            versions,
            ZERO_DURATION,
        );

        // Retrieve existing connection if any
        let (dst_connection, _) = self
            .dst_chain()
            .query_connection(
                QueryConnectionRequest {
                    connection_id: dst_connection_id.clone(),
                    height: QueryHeight::Latest,
                },
                IncludeProof::No,
            )
            .map_err(|e| ConnectionError::chain_query(self.dst_chain().id(), e))?;

        // Check if a connection is expected to exist on destination chain
        // A connection must exist on destination chain for Ack and Confirm Tx-es to succeed
        if dst_connection.state_matches(&State::Uninitialized) {
            return Err(ConnectionError::missing_connection_id(
                self.dst_chain().id(),
            ));
        }

        check_destination_connection_state(
            dst_connection_id.clone(),
            dst_connection,
            dst_expected_connection.clone(),
        )?;

        Ok(dst_expected_connection)
    }

    pub fn build_update_client_on_src(&self, height: Height) -> Result<Vec<Any>, ConnectionError> {
        let client = self.restore_src_client();
<<<<<<< HEAD
        client.wait_and_build_update_client(height).map_err(|e| {
=======
        tracing::trace!(target:"ibc-rs","relayer connection [build_update_client_on_src] src client : {:?}",client);

        client.build_update_client(height).map_err(|e| {
>>>>>>> a04e670e
            ConnectionError::client_operation(
                self.src_client_id().clone(),
                self.src_chain().id(),
                e,
            )
        })
    }

    pub fn build_update_client_on_dst(&self, height: Height) -> Result<Vec<Any>, ConnectionError> {
        let client = self.restore_dst_client();
<<<<<<< HEAD
        client.wait_and_build_update_client(height).map_err(|e| {
=======
        tracing::trace!(target:"ibc-rs","relayer connection [build_update_client_on_dst] dst client : {:?}",client);

        client.build_update_client(height).map_err(|e| {
>>>>>>> a04e670e
            ConnectionError::client_operation(
                self.dst_client_id().clone(),
                self.dst_chain().id(),
                e,
            )
        })
    }

    pub fn build_conn_init(&self) -> Result<Vec<Any>, ConnectionError> {
        // Get signer
        let signer = self
            .dst_chain()
            .get_signer()
            .map_err(|e| ConnectionError::signer(self.dst_chain().id(), e))?;

        let prefix = self
            .src_chain()
            .query_commitment_prefix()
            .map_err(|e| ConnectionError::chain_query(self.src_chain().id(), e))?;

        let counterparty = Counterparty::new(self.src_client_id().clone(), None, prefix);

        let version = self
            .dst_chain()
            .query_compatible_versions()
            .map_err(|e| ConnectionError::chain_query(self.dst_chain().id(), e))?[0]
            .clone();

        // Build the domain type message
        let new_msg = MsgConnectionOpenInit {
            client_id: self.dst_client_id().clone(),
            counterparty,
            version: Some(version),
            delay_period: self.delay_period,
            signer,
        };

        Ok(vec![new_msg.to_any()])
    }

    pub fn build_conn_init_and_send(&self) -> Result<IbcEvent, ConnectionError> {
        let dst_msgs = self.build_conn_init()?;

        let tm = TrackedMsgs::new_static(dst_msgs, "ConnectionOpenInit");

        let events = self
            .dst_chain()
            .send_messages_and_wait_commit(tm)
            .map_err(|e| ConnectionError::submit(self.dst_chain().id(), e))?;

        // Find the relevant event for connection init
        let result = events
            .into_iter()
            .find(|event| {
                matches!(event, IbcEvent::OpenInitConnection(_))
                    || matches!(event, IbcEvent::ChainError(_))
            })
            .ok_or_else(ConnectionError::missing_connection_init_event)?;

        // TODO - make chainError an actual error
        match result {
            IbcEvent::OpenInitConnection(_) => {
                info!("🥂 {} => {:#?}\n", self.dst_chain().id(), result);
                Ok(result)
            }
            IbcEvent::ChainError(e) => Err(ConnectionError::tx_response(e)),
            _ => Err(ConnectionError::invalid_event(result)),
        }
    }

    /// Attempts to build a MsgConnOpenTry.
    pub fn build_conn_try(&self) -> Result<Vec<Any>, ConnectionError> {
        let src_connection_id = self
            .src_connection_id()
            .ok_or_else(ConnectionError::missing_local_connection_id)?;
<<<<<<< HEAD

        let (src_connection, _) = self
=======
        let src_connection = self
>>>>>>> a04e670e
            .src_chain()
            .query_connection(
                QueryConnectionRequest {
                    connection_id: src_connection_id.clone(),
                    height: QueryHeight::Latest,
                },
                IncludeProof::No,
            )
            .map_err(|e| ConnectionError::chain_query(self.src_chain().id(), e))?;

        tracing::trace!(target:"ibc-rs","[relay connection] build_conn_try src_connection_id :{:?} ,src_connection : {:?}",src_connection_id,src_connection);
        // TODO - check that the src connection is consistent with the try options

        // Cross-check the delay_period
        let delay = if src_connection.delay_period() != self.delay_period {
            warn!("`delay_period` for ConnectionEnd @{} is {}s; delay period on local Connection object is set to {}s",
                self.src_chain().id(), src_connection.delay_period().as_secs_f64(), self.delay_period.as_secs_f64());

            warn!(
                "Overriding delay period for local connection object to {}s",
                src_connection.delay_period().as_secs_f64()
            );

            src_connection.delay_period()
        } else {
            self.delay_period
        };

        // Build add send the message(s) for updating client on source
        // TODO - add check if update client is required
        let src_client_target_height = self
            .dst_chain()
            .query_latest_height()
            .map_err(|e| ConnectionError::chain_query(self.dst_chain().id(), e))?;

        let client_msgs = self.build_update_client_on_src(src_client_target_height)?;
        // tracing::trace!(target:"ibc-rs","[relay connection] build_update_client_on_src msgs : {:?}",client_msgs);

        let tm =
            TrackedMsgs::new_static(client_msgs, "update client on source for ConnectionOpenTry");
        self.src_chain()
            .send_messages_and_wait_commit(tm)
            .map_err(|e| ConnectionError::submit(self.src_chain().id(), e))?;
        //TODO: wait for update client msg into block
        // std::thread::sleep(Duration::from_secs(5));

        let query_height = self
            .src_chain()
            .query_latest_height()
            .map_err(|e| ConnectionError::chain_query(self.src_chain().id(), e))?;
        tracing::trace!(target:"ibc-rs","[relay connection] build_conn_try query_latest_height :{:?} ",query_height);
        tracing::trace!(target:"ibc-rs","[relay connection] build_conn_try src_chain :{:?} ,dst_chain : {:?}",self.src_chain(),self.dst_chain());
        let (client_state, proofs) = self
            .src_chain()
            .build_connection_proofs_and_client_state(
                ConnectionMsgType::OpenTry,
                src_connection_id,
                self.src_client_id(),
                query_height,
            )
            .map_err(ConnectionError::connection_proof)?;

        // tracing::trace!(target:"ibc-rs","[relay connection] build_conn_try client_state : {:?}",client_state);
        tracing::trace!(target:"ibc-rs","[relay connection] build_conn_try proofs.height :{:?} ",proofs.height());

        // Build message(s) for updating client on destination
        let mut msgs = self.build_update_client_on_dst(proofs.height())?;
        // tracing::trace!(target:"ibc-rs","[relay connection] build_update_client_on_dst msgs : {:?}",msgs);

        // let tm = TrackedMsgs::new(msgs, "update client on destination for ConnectionOpenTry");
        // self.dst_chain()
        //     .send_messages_and_wait_commit(tm)
        //     .map_err(|e| ConnectionError::submit(self.src_chain().id(), e))?;
        // //TODO: wait for update client msg into block
        // std::thread::sleep(Duration::from_secs(5));

        let counterparty_versions = if src_connection.versions().is_empty() {
            self.src_chain()
                .query_compatible_versions()
                .map_err(|e| ConnectionError::chain_query(self.src_chain().id(), e))?
        } else {
            src_connection.versions().to_vec()
        };

        // Get signer
        let signer = self
            .dst_chain()
            .get_signer()
            .map_err(|e| ConnectionError::signer(self.dst_chain().id(), e))?;

        let prefix = self
            .src_chain()
            .query_commitment_prefix()
            .map_err(|e| ConnectionError::chain_query(self.src_chain().id(), e))?;

        let counterparty = Counterparty::new(
            self.src_client_id().clone(),
            self.src_connection_id().cloned(),
            prefix,
        );

        let previous_connection_id = if src_connection.counterparty().connection_id.is_none() {
            self.b_side.connection_id.clone()
        } else {
            src_connection.counterparty().connection_id.clone()
        };

        let new_msg = MsgConnectionOpenTry {
            client_id: self.dst_client_id().clone(),
            client_state,
            previous_connection_id,
            counterparty,
            counterparty_versions,
            proofs,
            delay_period: delay,
            signer,
        };

        msgs.push(new_msg.to_any());
        Ok(msgs)
        // Ok(vec![new_msg.to_any()])
    }

    pub fn build_conn_try_and_send(&self) -> Result<IbcEvent, ConnectionError> {
        let dst_msgs = self.build_conn_try()?;

        let tm = TrackedMsgs::new_static(dst_msgs, "ConnectionOpenTry");

        let events = self
            .dst_chain()
            .send_messages_and_wait_commit(tm)
            .map_err(|e| ConnectionError::submit(self.dst_chain().id(), e))?;
        tracing::trace!(target:"ibc-rs","relayer connection [build_conn_try_and_send] events : {:?}",events);

        // Find the relevant event for connection try transaction
        let result = events
            .into_iter()
            .find(|event| {
                matches!(event, IbcEvent::OpenTryConnection(_))
                    || matches!(event, IbcEvent::ChainError(_))
            })
            .ok_or_else(ConnectionError::missing_connection_try_event)?;
        tracing::trace!(target:"ibc-rs","relayer connection [build_conn_try_and_send] result : {:?}",result);

        match result {
            IbcEvent::OpenTryConnection(_) => {
                info!("🥂 {} => {:#?}\n", self.dst_chain().id(), result);
                Ok(result)
            }
            IbcEvent::ChainError(e) => Err(ConnectionError::tx_response(e)),
            _ => Err(ConnectionError::invalid_event(result)),
        }
    }

    /// Attempts to build a MsgConnOpenAck.
    pub fn build_conn_ack(&self) -> Result<Vec<Any>, ConnectionError> {
        let src_connection_id = self
            .src_connection_id()
            .ok_or_else(ConnectionError::missing_local_connection_id)?;

        let dst_connection_id = self
            .dst_connection_id()
            .ok_or_else(ConnectionError::missing_counterparty_connection_id)?;

        let _expected_dst_connection =
            self.validated_expected_connection(ConnectionMsgType::OpenAck)?;

        let (src_connection, _) = self
            .src_chain()
            .query_connection(
                QueryConnectionRequest {
                    connection_id: src_connection_id.clone(),
                    height: QueryHeight::Latest,
                },
                IncludeProof::No,
            )
            .map_err(|e| ConnectionError::chain_query(self.src_chain().id(), e))?;

        // TODO - check that the src connection is consistent with the ack options

        // Build add **send** the message(s) for updating client on source.
        // TODO - add check if it is required
        let src_client_target_height = self
            .dst_chain()
            .query_latest_height()
            .map_err(|e| ConnectionError::chain_query(self.dst_chain().id(), e))?;
        let client_msgs = self.build_update_client_on_src(src_client_target_height)?;

        let tm =
            TrackedMsgs::new_static(client_msgs, "update client on source for ConnectionOpenAck");

        self.src_chain()
            .send_messages_and_wait_commit(tm)
            .map_err(|e| ConnectionError::submit(self.src_chain().id(), e))?;
        //TODO: wait for update client msg into block
        // std::thread::sleep(Duration::from_secs(5));

        let query_height = self
            .src_chain()
            .query_latest_height()
            .map_err(|e| ConnectionError::chain_query(self.src_chain().id(), e))?;

        let (client_state, proofs) = self
            .src_chain()
            .build_connection_proofs_and_client_state(
                ConnectionMsgType::OpenAck,
                src_connection_id,
                self.src_client_id(),
                query_height,
            )
            .map_err(ConnectionError::connection_proof)?;

        // Build message(s) for updating client on destination
        let mut msgs = self.build_update_client_on_dst(proofs.height())?;
        // let tm = TrackedMsgs::new(msgs, "update client on destination for ConnectionOpenAck");
        // self.dst_chain()
        //     .send_messages_and_wait_commit(tm)
        //     .map_err(|e| ConnectionError::submit(self.src_chain().id(), e))?;
        // //TODO: wait for update client msg into block
        // std::thread::sleep(Duration::from_secs(5));

        // Get signer
        let signer = self
            .dst_chain()
            .get_signer()
            .map_err(|e| ConnectionError::signer(self.dst_chain().id(), e))?;

        let new_msg = MsgConnectionOpenAck {
            connection_id: dst_connection_id.clone(),
            counterparty_connection_id: src_connection_id.clone(),
            client_state,
            proofs,
            version: src_connection.versions()[0].clone(),
            signer,
        };

        msgs.push(new_msg.to_any());
        Ok(msgs)
        // Ok(vec![new_msg.to_any()])
    }

    pub fn build_conn_ack_and_send(&self) -> Result<IbcEvent, ConnectionError> {
        let dst_msgs = self.build_conn_ack()?;

        let tm = TrackedMsgs::new_static(dst_msgs, "ConnectionOpenAck");

        let events = self
            .dst_chain()
            .send_messages_and_wait_commit(tm)
            .map_err(|e| ConnectionError::submit(self.dst_chain().id(), e))?;

        // Find the relevant event for connection ack
        let result = events
            .into_iter()
            .find(|event| {
                matches!(event, IbcEvent::OpenAckConnection(_))
                    || matches!(event, IbcEvent::ChainError(_))
            })
            .ok_or_else(ConnectionError::missing_connection_ack_event)?;

        match result {
            IbcEvent::OpenAckConnection(_) => {
                info!("🥂 {} => {:#?}\n", self.dst_chain().id(), result);
                Ok(result)
            }
            IbcEvent::ChainError(e) => Err(ConnectionError::tx_response(e)),
            _ => Err(ConnectionError::invalid_event(result)),
        }
    }

    /// Attempts to build a MsgConnOpenConfirm.
    pub fn build_conn_confirm(&self) -> Result<Vec<Any>, ConnectionError> {
        let src_connection_id = self
            .src_connection_id()
            .ok_or_else(ConnectionError::missing_local_connection_id)?;

        let dst_connection_id = self
            .dst_connection_id()
            .ok_or_else(ConnectionError::missing_counterparty_connection_id)?;

        let _expected_dst_connection =
            self.validated_expected_connection(ConnectionMsgType::OpenAck)?;

        let query_height = self
            .src_chain()
            .query_latest_height()
            .map_err(|e| ConnectionError::chain_query(self.src_chain().id(), e))?;

        let (_src_connection, _) = self
            .src_chain()
            .query_connection(
                QueryConnectionRequest {
                    connection_id: src_connection_id.clone(),
                    height: QueryHeight::Specific(query_height),
                },
                IncludeProof::No,
            )
            .map_err(|e| ConnectionError::connection_query(src_connection_id.clone(), e))?;

        // TODO - check that the src connection is consistent with the confirm options

        let (_, proofs) = self
            .src_chain()
            .build_connection_proofs_and_client_state(
                ConnectionMsgType::OpenConfirm,
                src_connection_id,
                self.src_client_id(),
                query_height,
            )
            .map_err(ConnectionError::connection_proof)?;

        // Build message(s) for updating client on destination
        let mut msgs = self.build_update_client_on_dst(proofs.height())?;
        // let tm = TrackedMsgs::new(
        //     msgs,
        //     "update client on destination for ConnectionOpenConfirm",
        // );
        // self.dst_chain()
        //     .send_messages_and_wait_commit(tm)
        //     .map_err(|e| ConnectionError::submit(self.src_chain().id(), e))?;
        // //TODO: wait for update client msg into block
        // std::thread::sleep(Duration::from_secs(5));

        // Get signer
        let signer = self
            .dst_chain()
            .get_signer()
            .map_err(|e| ConnectionError::signer(self.dst_chain().id(), e))?;

        let new_msg = MsgConnectionOpenConfirm {
            connection_id: dst_connection_id.clone(),
            proofs,
            signer,
        };

        msgs.push(new_msg.to_any());
        Ok(msgs)
        // Ok(vec![new_msg.to_any()])
    }

    pub fn build_conn_confirm_and_send(&self) -> Result<IbcEvent, ConnectionError> {
        let dst_msgs = self.build_conn_confirm()?;

        let tm = TrackedMsgs::new_static(dst_msgs, "ConnectionOpenConfirm");

        let events = self
            .dst_chain()
            .send_messages_and_wait_commit(tm)
            .map_err(|e| ConnectionError::submit(self.dst_chain().id(), e))?;

        // Find the relevant event for connection confirm
        let result = events
            .into_iter()
            .find(|event| {
                matches!(event, IbcEvent::OpenConfirmConnection(_))
                    || matches!(event, IbcEvent::ChainError(_))
            })
            .ok_or_else(ConnectionError::missing_connection_confirm_event)?;

        match result {
            IbcEvent::OpenConfirmConnection(_) => {
                info!("🥂 {} => {:#?}\n", self.dst_chain().id(), result);
                Ok(result)
            }
            IbcEvent::ChainError(e) => Err(ConnectionError::tx_response(e)),
            _ => Err(ConnectionError::invalid_event(result)),
        }
    }

    fn restore_src_client(&self) -> ForeignClient<ChainA, ChainB> {
        ForeignClient::restore(
            self.src_client_id().clone(),
            self.src_chain(),
            self.dst_chain(),
        )
    }

    fn restore_dst_client(&self) -> ForeignClient<ChainB, ChainA> {
        ForeignClient::restore(
            self.dst_client_id().clone(),
            self.dst_chain(),
            self.src_chain(),
        )
    }

    pub fn map_chain<ChainC: ChainHandle, ChainD: ChainHandle>(
        self,
        mapper_a: impl Fn(ChainA) -> ChainC,
        mapper_b: impl Fn(ChainB) -> ChainD,
    ) -> Connection<ChainC, ChainD> {
        Connection {
            delay_period: self.delay_period,
            a_side: self.a_side.map_chain(mapper_a),
            b_side: self.b_side.map_chain(mapper_b),
        }
    }
}

pub fn extract_connection_id(event: &IbcEvent) -> Result<&ConnectionId, ConnectionError> {
    match event {
        IbcEvent::OpenInitConnection(ev) => ev.connection_id(),
        IbcEvent::OpenTryConnection(ev) => ev.connection_id(),
        IbcEvent::OpenAckConnection(ev) => ev.connection_id(),
        IbcEvent::OpenConfirmConnection(ev) => ev.connection_id(),
        _ => None,
    }
    .ok_or_else(ConnectionError::missing_connection_id_from_event)
}

/// Enumeration of proof carrying ICS3 message, helper for relayer.
#[derive(Clone, Debug, PartialEq, Eq)]
pub enum ConnectionMsgType {
    OpenTry,
    OpenAck,
    OpenConfirm,
}

/// Verify that the destination connection exhibits the expected state.
fn check_destination_connection_state(
    connection_id: ConnectionId,
    existing_connection: ConnectionEnd,
    expected_connection: ConnectionEnd,
) -> Result<(), ConnectionError> {
    let good_client_ids = existing_connection.client_id() == expected_connection.client_id()
        && existing_connection.counterparty().client_id()
            == expected_connection.counterparty().client_id();

    let good_state = *existing_connection.state() as u32 <= *expected_connection.state() as u32;

    let good_connection_ids = existing_connection.counterparty().connection_id().is_none()
        || existing_connection.counterparty().connection_id()
            == expected_connection.counterparty().connection_id();

    let good_version = existing_connection.versions() == expected_connection.versions();

    let good_counterparty_prefix =
        existing_connection.counterparty().prefix() == expected_connection.counterparty().prefix();

    if good_state
        && good_client_ids
        && good_connection_ids
        && good_version
        && good_counterparty_prefix
    {
        Ok(())
    } else {
        Err(ConnectionError::connection_already_exists(connection_id))
    }
}<|MERGE_RESOLUTION|>--- conflicted
+++ resolved
@@ -838,13 +838,7 @@
 
     pub fn build_update_client_on_src(&self, height: Height) -> Result<Vec<Any>, ConnectionError> {
         let client = self.restore_src_client();
-<<<<<<< HEAD
         client.wait_and_build_update_client(height).map_err(|e| {
-=======
-        tracing::trace!(target:"ibc-rs","relayer connection [build_update_client_on_src] src client : {:?}",client);
-
-        client.build_update_client(height).map_err(|e| {
->>>>>>> a04e670e
             ConnectionError::client_operation(
                 self.src_client_id().clone(),
                 self.src_chain().id(),
@@ -855,13 +849,7 @@
 
     pub fn build_update_client_on_dst(&self, height: Height) -> Result<Vec<Any>, ConnectionError> {
         let client = self.restore_dst_client();
-<<<<<<< HEAD
         client.wait_and_build_update_client(height).map_err(|e| {
-=======
-        tracing::trace!(target:"ibc-rs","relayer connection [build_update_client_on_dst] dst client : {:?}",client);
-
-        client.build_update_client(height).map_err(|e| {
->>>>>>> a04e670e
             ConnectionError::client_operation(
                 self.dst_client_id().clone(),
                 self.dst_chain().id(),
@@ -937,12 +925,8 @@
         let src_connection_id = self
             .src_connection_id()
             .ok_or_else(ConnectionError::missing_local_connection_id)?;
-<<<<<<< HEAD
 
         let (src_connection, _) = self
-=======
-        let src_connection = self
->>>>>>> a04e670e
             .src_chain()
             .query_connection(
                 QueryConnectionRequest {
