--- conflicted
+++ resolved
@@ -329,22 +329,9 @@
             );
 
             false
-<<<<<<< HEAD
         }*/
-=======
-        }
         Err(e) if e.log_as_debug() => {
             debug!(
-                "denying relaying on object {}, caused by: {}",
-                object.short_name(),
-                e
-            );
-
-            false
-        }
->>>>>>> 817aaa36
-        Err(e) => {
-            warn!(
                 "denying relaying on object {}, caused by: {}",
                 object.short_name(),
                 e
