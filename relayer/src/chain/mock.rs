use alloc::sync::Arc;
use core::ops::Add;
use core::time::Duration;
use ibc::core::ics02_client::events::UpdateClient;
use ibc::core::ics02_client::misbehaviour::MisbehaviourEvidence;
use ibc::core::ics23_commitment::merkle::MerkleProof;

use crossbeam_channel as channel;
use tendermint_testgen::light_block::TmLightBlock;
use tokio::runtime::Runtime;

use ibc::clients::ics07_tendermint::client_state::{
    AllowUpdate, ClientState as TendermintClientState,
};
use ibc::clients::ics07_tendermint::consensus_state::ConsensusState as TendermintConsensusState;
use ibc::clients::ics07_tendermint::header::Header as TendermintHeader;
use ibc::clients::ics10_grandpa::header::Header as GPheader;
use ibc::clients::ics10_grandpa::help::MmrRoot;
use ibc::core::ics02_client::client_consensus::{AnyConsensusState, AnyConsensusStateWithHeight};
use ibc::core::ics02_client::client_state::{AnyClientState, IdentifiedAnyClientState};
use ibc::core::ics03_connection::connection::{ConnectionEnd, IdentifiedConnectionEnd};
use ibc::core::ics04_channel::channel::{ChannelEnd, IdentifiedChannelEnd};
use ibc::core::ics04_channel::context::ChannelReader;
use ibc::core::ics04_channel::packet::Sequence;
use ibc::core::ics23_commitment::{commitment::CommitmentPrefix, specs::ProofSpecs};
use ibc::core::ics24_host::identifier::{ChainId, ClientId, ConnectionId};
use ibc::events::IbcEvent;
use ibc::mock::context::MockContext;
use ibc::mock::host::HostType;
use ibc::relayer::ics18_relayer::context::Ics18Context;
use ibc::signer::Signer;
use ibc::test_utils::get_dummy_account_id;
use ibc::Height;

use crate::account::Balance;
use crate::chain::client::ClientSettings;
use crate::chain::endpoint::{ChainEndpoint, ChainStatus, HealthCheck};
use crate::chain::requests::{
    QueryChannelClientStateRequest, QueryChannelRequest, QueryClientStatesRequest,
};
use crate::config::ChainConfig;
use crate::denom::DenomTrace;
use crate::error::Error;
use crate::event::beefy_monitor::{BeefyReceiver, BeefySender};
use crate::event::monitor::{EventReceiver, EventSender, TxMonitorCmd};
use crate::event::IbcEventWithHeight;
use crate::keyring::{KeyEntry, KeyRing};
use crate::light_client::Verified;
use crate::light_client::{mock::LightClient as MockLightClient, LightClient};

use super::requests::{
    IncludeProof, QueryBlockRequest, QueryChannelsRequest, QueryClientConnectionsRequest,
    QueryClientStateRequest, QueryConnectionChannelsRequest, QueryConnectionRequest,
    QueryConnectionsRequest, QueryConsensusStateRequest, QueryConsensusStatesRequest,
    QueryHostConsensusStateRequest, QueryNextSequenceReceiveRequest,
    QueryPacketAcknowledgementRequest, QueryPacketAcknowledgementsRequest,
    QueryPacketCommitmentRequest, QueryPacketCommitmentsRequest, QueryPacketReceiptRequest,
    QueryTxRequest, QueryUnreceivedAcksRequest, QueryUnreceivedPacketsRequest,
    QueryUpgradedClientStateRequest, QueryUpgradedConsensusStateRequest,
};
use super::tracking::TrackedMsgs;

/// The representation of a mocked chain as the relayer sees it.
/// The relayer runtime and the light client will engage with the MockChain to query/send tx; the
/// primary interface for doing so is captured by `ICS18Context` which this struct can access via
/// the `context` field.
pub struct MockChain {
    config: ChainConfig,
    context: MockContext,
    light_client: MockLightClient,

    // keep a reference to event sender to prevent it from being dropped
    #[allow(dead_code)]
    event_sender: EventSender,

    event_receiver: EventReceiver,

    // keep a reference to beefy sender to prevent it from being dropped
    _beefy_sender: BeefySender,
    beefy_receiver: BeefyReceiver,
}

impl MockChain {
    fn trusting_period(&self) -> Duration {
        self.config
            .trusting_period
            .unwrap_or_else(|| Duration::from_secs(14 * 24 * 60 * 60)) // 14 days
    }
}

impl ChainEndpoint for MockChain {
    type LightBlock = TmLightBlock;
    type Header = TendermintHeader;
    type ConsensusState = TendermintConsensusState;
    type ClientState = TendermintClientState;

    fn bootstrap(config: ChainConfig, _rt: Arc<Runtime>) -> Result<Self, Error> {
<<<<<<< HEAD
        let (sender, receiver) = channel::unbounded();
        let (beefy_sender, beefy_receiver) = channel::unbounded();

        Ok(MockChain {
            config: config.clone(),
            context: MockContext::new(
                config.id.clone(),
                HostType::SyntheticTendermint,
                50,
                Height::new(config.id.version(), 20).unwrap(),
            ),
            _event_sender: sender,
            event_receiver: receiver,
            _beefy_sender: beefy_sender,
            beefy_receiver: beefy_receiver,
=======
        let (event_sender, event_receiver) = channel::unbounded();

        let context = MockContext::new(
            config.id.clone(),
            HostType::SyntheticTendermint,
            50,
            Height::new(config.id.version(), 20).unwrap(),
        );

        let light_client = MockLightClient::new(config.id.clone());

        Ok(MockChain {
            config,
            light_client,
            context,
            event_sender,
            event_receiver,
>>>>>>> 7683d434
        })
    }

    fn init_event_monitor(
        &self,
        _rt: Arc<Runtime>,
    ) -> Result<(EventReceiver, TxMonitorCmd), Error> {
        let (tx, _) = crossbeam_channel::unbounded();
        Ok((self.event_receiver.clone(), tx))
    }

    fn init_beefy_monitor(&self, rt: Arc<Runtime>) -> Result<(BeefyReceiver, TxMonitorCmd), Error> {
        let (tx, _) = crossbeam_channel::unbounded();
        Ok((self.beefy_receiver.clone(), tx))
    }

    fn id(&self) -> &ChainId {
        &self.config.id
    }

    fn health_check(&self) -> Result<HealthCheck, Error> {
        Ok(HealthCheck::Healthy)
    }

    fn shutdown(self) -> Result<(), Error> {
        Ok(())
    }

    fn keybase(&self) -> &KeyRing {
        unimplemented!()
    }

    fn keybase_mut(&mut self) -> &mut KeyRing {
        unimplemented!()
    }

    fn verify_header(
        &mut self,
        trusted: Height,
        target: Height,
        client_state: &AnyClientState,
    ) -> Result<Self::LightBlock, Error> {
        self.light_client
            .verify(trusted, target, client_state)
            .map(|v| v.target)
    }

    /// Given a client update event that includes the header used in a client update,
    /// look for misbehaviour by fetching a header at same or latest height.
    fn check_misbehaviour(
        &mut self,
        update: &UpdateClient,
        client_state: &AnyClientState,
    ) -> Result<Option<MisbehaviourEvidence>, Error> {
        self.light_client.check_misbehaviour(update, client_state)
    }

    fn send_messages_and_wait_commit(
        &mut self,
        tracked_msgs: TrackedMsgs,
    ) -> Result<Vec<IbcEventWithHeight>, Error> {
        // Use the ICS18Context interface to submit the set of messages.
        let events = self.context.send(tracked_msgs.msgs).map_err(Error::ics18)?;

        Ok(events
            .into_iter()
            .map(|ev| IbcEventWithHeight::new(ev, Height::new(0, 1).unwrap()))
            .collect())
    }

    fn send_messages_and_wait_check_tx(
        &mut self,
        _tracked_msgs: TrackedMsgs,
    ) -> Result<Vec<tendermint_rpc::endpoint::broadcast::tx_sync::Response>, Error> {
        todo!()
    }

    fn get_signer(&mut self) -> Result<Signer, Error> {
        Ok(get_dummy_account_id())
    }

    fn config(&self) -> ChainConfig {
        self.config.clone()
    }

    fn get_key(&mut self) -> Result<KeyEntry, Error> {
        unimplemented!()
    }

    fn add_key(&mut self, _key_name: &str, _key: KeyEntry) -> Result<(), Error> {
        unimplemented!()
    }

    fn ibc_version(&self) -> Result<Option<semver::Version>, Error> {
        Ok(Some(semver::Version::new(3, 0, 0)))
    }

    fn query_balance(&self, _key_name: Option<String>) -> Result<Balance, Error> {
        unimplemented!()
    }

    fn query_denom_trace(&self, _hash: String) -> Result<DenomTrace, Error> {
        unimplemented!()
    }

    fn query_commitment_prefix(&self) -> Result<CommitmentPrefix, Error> {
        unimplemented!()
    }

    fn query_application_status(&self) -> Result<ChainStatus, Error> {
        Ok(ChainStatus {
            height: self.context.host_height(),
            timestamp: self.context.host_timestamp(),
        })
    }

    fn query_clients(
        &self,
        _request: QueryClientStatesRequest,
    ) -> Result<Vec<IdentifiedAnyClientState>, Error> {
        unimplemented!()
    }

    fn query_client_state(
        &self,
        request: QueryClientStateRequest,
        _include_proof: IncludeProof,
    ) -> Result<(AnyClientState, Option<MerkleProof>), Error> {
        // TODO: unclear what are the scenarios where we need to take height into account.
        let client_state = self
            .context
            .query_client_full_state(&request.client_id)
            .ok_or_else(Error::empty_response_value)?;

        Ok((client_state, None))
    }

    fn query_upgraded_client_state(
        &self,
        _request: QueryUpgradedClientStateRequest,
    ) -> Result<(AnyClientState, MerkleProof), Error> {
        unimplemented!()
    }

    fn query_connection(
        &self,
        _request: QueryConnectionRequest,
        _include_proof: IncludeProof,
    ) -> Result<(ConnectionEnd, Option<MerkleProof>), Error> {
        unimplemented!()
    }

    fn query_client_connections(
        &self,
        _request: QueryClientConnectionsRequest,
    ) -> Result<Vec<ConnectionId>, Error> {
        unimplemented!()
    }

    fn query_connections(
        &self,
        _request: QueryConnectionsRequest,
    ) -> Result<Vec<IdentifiedConnectionEnd>, Error> {
        unimplemented!()
    }

    fn query_connection_channels(
        &self,
        _request: QueryConnectionChannelsRequest,
    ) -> Result<Vec<IdentifiedChannelEnd>, Error> {
        unimplemented!()
    }

    fn query_channels(
        &self,
        _request: QueryChannelsRequest,
    ) -> Result<Vec<IdentifiedChannelEnd>, Error> {
        unimplemented!()
    }

    fn query_channel(
        &self,
        _request: QueryChannelRequest,
        _include_proof: IncludeProof,
    ) -> Result<(ChannelEnd, Option<MerkleProof>), Error> {
        unimplemented!()
    }

    fn query_channel_client_state(
        &self,
        _request: QueryChannelClientStateRequest,
    ) -> Result<Option<IdentifiedAnyClientState>, Error> {
        unimplemented!()
    }

    fn query_packet_commitment(
        &self,
        _request: QueryPacketCommitmentRequest,
        _include_proof: IncludeProof,
    ) -> Result<(Vec<u8>, Option<MerkleProof>), Error> {
        unimplemented!()
    }

    fn query_packet_commitments(
        &self,
        _request: QueryPacketCommitmentsRequest,
    ) -> Result<(Vec<Sequence>, Height), Error> {
        unimplemented!()
    }

    fn query_packet_receipt(
        &self,
        _request: QueryPacketReceiptRequest,
        _include_proof: IncludeProof,
    ) -> Result<(Vec<u8>, Option<MerkleProof>), Error> {
        unimplemented!()
    }

    fn query_unreceived_packets(
        &self,
        _request: QueryUnreceivedPacketsRequest,
    ) -> Result<Vec<Sequence>, Error> {
        unimplemented!()
    }

    fn query_packet_acknowledgement(
        &self,
        _request: QueryPacketAcknowledgementRequest,
        _include_proof: IncludeProof,
    ) -> Result<(Vec<u8>, Option<MerkleProof>), Error> {
        unimplemented!()
    }

    fn query_packet_acknowledgements(
        &self,
        _request: QueryPacketAcknowledgementsRequest,
    ) -> Result<(Vec<Sequence>, Height), Error> {
        unimplemented!()
    }

    fn query_unreceived_acknowledgements(
        &self,
        _request: QueryUnreceivedAcksRequest,
    ) -> Result<Vec<Sequence>, Error> {
        unimplemented!()
    }

    fn query_next_sequence_receive(
        &self,
        _request: QueryNextSequenceReceiveRequest,
        _include_proof: IncludeProof,
    ) -> Result<(Sequence, Option<MerkleProof>), Error> {
        unimplemented!()
    }

    fn query_txs(&self, _request: QueryTxRequest) -> Result<Vec<IbcEventWithHeight>, Error> {
        unimplemented!()
    }

    fn query_blocks(
        &self,
        _request: QueryBlockRequest,
    ) -> Result<(Vec<IbcEvent>, Vec<IbcEvent>), Error> {
        unimplemented!()
    }

    fn query_host_consensus_state(
        &self,
        _request: QueryHostConsensusStateRequest,
    ) -> Result<Self::ConsensusState, Error> {
        unimplemented!()
    }

    fn build_client_state(
        &self,
        height: Height,
        settings: ClientSettings,
    ) -> Result<Self::ClientState, Error> {
        let ClientSettings::Tendermint(settings) = settings;
        let trusting_period = settings
            .trusting_period
            .unwrap_or_else(|| self.trusting_period());

        let client_state = TendermintClientState::new(
            self.id().clone(),
            settings.trust_threshold,
            trusting_period,
            self.trusting_period().add(Duration::from_secs(1000)),
            settings.max_clock_drift,
            height,
            ProofSpecs::default(),
            vec!["upgrade/upgradedClient".to_string()],
            AllowUpdate {
                after_expiry: false,
                after_misbehaviour: false,
            },
        )
        .map_err(Error::ics07)?;

        Ok(client_state)
    }

    fn build_consensus_state(
        &self,
        light_block: Self::LightBlock,
    ) -> Result<Self::ConsensusState, Error> {
        Ok(Self::ConsensusState::from(light_block.signed_header.header))
    }

    fn build_header(
        &mut self,
        trusted_height: Height,
        target_height: Height,
        client_state: &AnyClientState,
    ) -> Result<(Self::Header, Vec<Self::Header>), Error> {
        let succ_trusted = self.light_client.fetch(trusted_height.increment())?;

        let Verified { target, supporting } =
            self.light_client
                .verify(trusted_height, target_height, client_state)?;

        let target_header = Self::Header {
            signed_header: target.signed_header,
            validator_set: target.validators,
            trusted_height,
            trusted_validator_set: succ_trusted.validators.clone(),
        };

        let supporting_headers = supporting
            .into_iter()
            .map(|h| Self::Header {
                signed_header: h.signed_header,
                validator_set: h.validators,
                trusted_height,
                trusted_validator_set: succ_trusted.validators.clone(),
            })
            .collect();

        Ok((target_header, supporting_headers))
    }

    fn query_consensus_states(
        &self,
        request: QueryConsensusStatesRequest,
    ) -> Result<Vec<AnyConsensusStateWithHeight>, Error> {
        Ok(self.context.consensus_states(&request.client_id))
    }

    fn query_consensus_state(
        &self,
        request: QueryConsensusStateRequest,
        include_proof: IncludeProof,
    ) -> Result<(AnyConsensusState, Option<MerkleProof>), Error> {
        // IncludeProof::Yes not implemented
        assert!(matches!(include_proof, IncludeProof::No));

        let consensus_states = self.context.consensus_states(&request.client_id);
        let consensus_state = consensus_states
            .into_iter()
            .find(|s| s.height == request.consensus_height)
            .ok_or_else(|| Error::query("Invalid consensus height".into()))?
            .consensus_state;
        Ok((consensus_state, None))
    }

    fn query_upgraded_consensus_state(
        &self,
        _request: QueryUpgradedConsensusStateRequest,
    ) -> Result<(AnyConsensusState, MerkleProof), Error> {
        unimplemented!()
    }

    fn websocket_url(&self) -> Result<String, Error> {
        todo!()
    }

    fn update_mmr_root(&mut self, client_id: ClientId, header: GPheader) -> Result<(), Error> {
        todo!()
    }
}

// For integration tests with the modules
#[cfg(test)]
pub mod test_utils {
    use core::str::FromStr;
    use core::time::Duration;

    use ibc::core::ics24_host::identifier::ChainId;

    use crate::{
        chain::ChainType,
        config::{AddressType, ChainConfig, GasPrice, PacketFilter},
    };

    /// Returns a very minimal chain configuration, to be used in initializing `MockChain`s.
    pub fn get_basic_chain_config(id: &str) -> ChainConfig {
        ChainConfig {
            id: ChainId::from_str(id).unwrap(),
            r#type: ChainType::Mock,
            rpc_addr: "http://127.0.0.1:26656".parse().unwrap(),
            grpc_addr: "http://127.0.0.1:9090".parse().unwrap(),
            websocket_addr: "ws://127.0.0.1:26656/websocket".parse().unwrap(),
            rpc_timeout: crate::config::default::rpc_timeout(),
            account_prefix: "".to_string(),
            key_name: "".to_string(),
            store_prefix: "".to_string(),
            default_gas: None,
            key_store_type: Default::default(),
            max_gas: None,
            gas_price: GasPrice::new(0.001, "uatom".to_string()),
            gas_adjustment: None,
            gas_multiplier: None,
            fee_granter: None,
            max_msg_num: Default::default(),
            max_tx_size: Default::default(),
            clock_drift: Duration::from_secs(5),
            max_block_time: Duration::from_secs(10),
            trusting_period: Some(Duration::from_secs(14 * 24 * 60 * 60)), // 14 days
            trust_threshold: Default::default(),
            packet_filter: PacketFilter::default(),
            address_type: AddressType::default(),
            memo_prefix: Default::default(),
            proof_specs: Default::default(),
            extension_options: Default::default(),
            sequential_batch_tx: false,
        }
    }
}<|MERGE_RESOLUTION|>--- conflicted
+++ resolved
@@ -95,23 +95,6 @@
     type ClientState = TendermintClientState;
 
     fn bootstrap(config: ChainConfig, _rt: Arc<Runtime>) -> Result<Self, Error> {
-<<<<<<< HEAD
-        let (sender, receiver) = channel::unbounded();
-        let (beefy_sender, beefy_receiver) = channel::unbounded();
-
-        Ok(MockChain {
-            config: config.clone(),
-            context: MockContext::new(
-                config.id.clone(),
-                HostType::SyntheticTendermint,
-                50,
-                Height::new(config.id.version(), 20).unwrap(),
-            ),
-            _event_sender: sender,
-            event_receiver: receiver,
-            _beefy_sender: beefy_sender,
-            beefy_receiver: beefy_receiver,
-=======
         let (event_sender, event_receiver) = channel::unbounded();
 
         let context = MockContext::new(
@@ -129,7 +112,6 @@
             context,
             event_sender,
             event_receiver,
->>>>>>> 7683d434
         })
     }
 
