--- conflicted
+++ resolved
@@ -414,13 +414,7 @@
         &self,
         request: QueryConsensusStatesRequest,
     ) -> Result<Vec<AnyConsensusStateWithHeight>, Error> {
-<<<<<<< HEAD
-        Ok(self
-            .context
-            .consensus_states(&request.client_id.parse().unwrap())) //todo unwrap
-=======
         Ok(self.context.consensus_states(&request.client_id))
->>>>>>> beb4642d
     }
 
     fn query_consensus_state(
@@ -434,16 +428,10 @@
         let consensus_states = self.context.consensus_states(&request.client_id);
         let consensus_state = consensus_states
             .into_iter()
-<<<<<<< HEAD
-            .find(|s| s.height == consensus_height)
-            .unwrap() //todo
-            .consensus_state)
-=======
             .find(|s| s.height == request.consensus_height)
             .ok_or_else(|| Error::query("Invalid consensus height".into()))?
             .consensus_state;
         Ok((consensus_state, None))
->>>>>>> beb4642d
     }
 
     fn query_upgraded_consensus_state(
