--- conflicted
+++ resolved
@@ -98,7 +98,6 @@
         rt: Arc<TokioRuntime>,
     ) -> Result<(EventReceiver, TxMonitorCmd), Error>;
 
-<<<<<<< HEAD
     fn init_beefy_monitor(
         &self,
         rt: Arc<TokioRuntime>,
@@ -107,8 +106,6 @@
     /// Returns the chain's identifier
     fn id(&self) -> &ChainId;
 
-=======
->>>>>>> 7683d434
     /// Shutdown the chain runtime
     fn shutdown(self) -> Result<(), Error>;
 
