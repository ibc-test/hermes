use alloc::sync::Arc;
use std::thread;

use crossbeam_channel as channel;
use tokio::runtime::Runtime as TokioRuntime;
use tracing::error;

use ibc::{
    core::{
        ics02_client::{
            client_consensus::{AnyConsensusState, AnyConsensusStateWithHeight, ConsensusState},
            client_state::{AnyClientState, ClientState, IdentifiedAnyClientState},
            events::UpdateClient,
            header::{AnyHeader, Header},
            misbehaviour::MisbehaviourEvidence,
        },
        ics03_connection::{
            connection::{ConnectionEnd, IdentifiedConnectionEnd},
            version::Version,
        },
        ics04_channel::{
            channel::{ChannelEnd, IdentifiedChannelEnd},
            packet::{PacketMsgType, Sequence},
        },
        ics23_commitment::commitment::CommitmentPrefix,
        ics24_host::identifier::{ChannelId, ClientId, ConnectionId, PortId},
    },
    events::IbcEvent,
    proofs::Proofs,
    query::{QueryBlockRequest, QueryTxRequest},
    signer::Signer,
    Height,
};
use ibc_proto::ibc::core::{
    channel::v1::{
        PacketState, QueryChannelClientStateRequest, QueryChannelsRequest,
        QueryConnectionChannelsRequest, QueryNextSequenceReceiveRequest,
        QueryPacketAcknowledgementsRequest, QueryPacketCommitmentsRequest,
        QueryUnreceivedAcksRequest, QueryUnreceivedPacketsRequest,
    },
    client::v1::{QueryClientStatesRequest, QueryConsensusStatesRequest},
    commitment::v1::MerkleProof,
    connection::v1::{QueryClientConnectionsRequest, QueryConnectionsRequest},
};

use crate::{
    chain::StatusResponse,
    config::ChainConfig,
    connection::ConnectionMsgType,
    error::Error,
    event::{
        bus::EventBus,
        monitor::{EventBatch, EventReceiver, MonitorCmd, Result as MonitorResult, TxMonitorCmd},
    },
    keyring::KeyEntry,
    light_client::LightClient,
};

use super::{
    handle::{ChainHandle, ChainRequest, ReplyTo, Subscription},
    tx::TrackedMsgs,
    ChainEndpoint, HealthCheck,
};
use ibc::ics24_host::identifier::ChainId;
use std::thread::sleep;

pub struct Threads {
    pub chain_runtime: thread::JoinHandle<()>,
    pub event_monitor: Option<thread::JoinHandle<()>>,
}

#[derive(Debug)]
pub enum EventMonitorCtrl {
    None {
        /// Empty channel for when the None case
        never: EventReceiver,
    },
    Live {
        /// Receiver channel from the event bus
        event_receiver: EventReceiver,

        /// Sender channel to terminate the event monitor
        tx_monitor_cmd: TxMonitorCmd,
    },
}

impl EventMonitorCtrl {
    pub fn none() -> Self {
        Self::None {
            never: channel::never(),
        }
    }

    pub fn live(event_receiver: EventReceiver, tx_monitor_cmd: TxMonitorCmd) -> Self {
        Self::Live {
            event_receiver,
            tx_monitor_cmd,
        }
    }

    pub fn enable(&mut self, event_receiver: EventReceiver, tx_monitor_cmd: TxMonitorCmd) {
        *self = Self::live(event_receiver, tx_monitor_cmd);
    }

    pub fn recv(&self) -> &EventReceiver {
        match self {
            Self::None { ref never } => never,
            Self::Live {
                ref event_receiver, ..
            } => event_receiver,
        }
    }

    pub fn shutdown(&self) -> Result<(), Error> {
        match self {
            Self::None { .. } => Ok(()),
            Self::Live {
                ref tx_monitor_cmd, ..
            } => tx_monitor_cmd
                .send(MonitorCmd::Shutdown)
                .map_err(Error::send),
        }
    }

    pub fn is_live(&self) -> bool {
        matches!(self, Self::Live { .. })
    }
}

pub struct ChainRuntime<Endpoint: ChainEndpoint> {
    /// The specific chain this runtime runs against
    chain: Endpoint,

    /// The sender side of a channel to this runtime. Any `ChainHandle` can use this to send
    /// chain requests to this runtime
    request_sender: channel::Sender<ChainRequest>,

    /// The receiving side of a channel to this runtime. The runtime consumes chain requests coming
    /// in through this channel.
    request_receiver: channel::Receiver<ChainRequest>,

    /// An event bus, for broadcasting events that this runtime receives (via `event_receiver`) to subscribers
    event_bus: EventBus<Arc<MonitorResult<EventBatch>>>,

    /// Interface to the event monitor
    event_monitor_ctrl: EventMonitorCtrl,

    /// A handle to the light client
    light_client: Endpoint::LightClient,

    #[allow(dead_code)]
    rt: Arc<TokioRuntime>, // Making this future-proof, so we keep the runtime around.
}

impl<Endpoint> ChainRuntime<Endpoint>
where
    Endpoint: ChainEndpoint + Send + 'static,
{
    /// Spawns a new runtime for a specific Chain implementation.
    pub fn spawn<Handle: ChainHandle>(
        config: ChainConfig,
        rt: Arc<TokioRuntime>,
    ) -> Result<Handle, Error> {
        tracing::info!("in runtime: [spawn]");

        // Similar to `from_config`.
        let chain = Endpoint::bootstrap(config, rt.clone())?;

        // Start the light client
        let light_client = chain.init_light_client()?;

        // Instantiate & spawn the runtime
        let (handle, _) = Self::init(chain, light_client, rt);

        Ok(handle)
    }

    /// Initializes a runtime for a given chain, and spawns the associated thread
    fn init<Handle: ChainHandle>(
        chain: Endpoint,
        light_client: Endpoint::LightClient,
        rt: Arc<TokioRuntime>,
    ) -> (Handle, thread::JoinHandle<()>) {
<<<<<<< HEAD
        tracing::info!("in runtime: [init]");

        let chain_runtime = Self::new(chain, light_client, event_receiver, tx_monitor_cmd, rt);
=======
        let chain_runtime = Self::new(chain, light_client, rt);
>>>>>>> 1448a2bb

        // Get a handle to the runtime
        let handle: Handle = chain_runtime.handle();

        // Spawn the runtime & return
        let id = handle.id();
        tracing::info!("in runtime: [init] >> id: {}", id);
        let thread = thread::spawn(move || {
            if let Err(e) = chain_runtime.run() {
                error!("failed to start runtime for chain '{}': {}", id, e);
            }
        });

        (handle, thread)
    }

    /// Basic constructor
<<<<<<< HEAD
    fn new(
        chain: Endpoint,
        light_client: Endpoint::LightClient,
        event_receiver: EventReceiver,
        tx_monitor_cmd: TxMonitorCmd,
        rt: Arc<TokioRuntime>,
    ) -> Self {
        tracing::info!("in runtime: [new]");

=======
    fn new(chain: Endpoint, light_client: Endpoint::LightClient, rt: Arc<TokioRuntime>) -> Self {
>>>>>>> 1448a2bb
        let (request_sender, request_receiver) = channel::unbounded::<ChainRequest>();

        Self {
            rt,
            chain,
            request_sender,
            request_receiver,
            event_bus: EventBus::new(),
            event_monitor_ctrl: EventMonitorCtrl::none(),
            light_client,
        }
    }

    pub fn handle<Handle: ChainHandle>(&self) -> Handle {
        let chain_id = ChainEndpoint::id(&self.chain).clone();
        let sender = self.request_sender.clone();

        Handle::new(chain_id, sender)
    }

    fn run(mut self) -> Result<(), Error> {
        tracing::info!("in runtime: [run]");
        use core::time::Duration;
        loop {
<<<<<<< HEAD
            match self.request_receiver.try_recv() {
                Ok(ChainRequest::Shutdown { reply_to }) => {
                    self.tx_monitor_cmd
                        .send(MonitorCmd::Shutdown)
                        .map_err(Error::send)?;

                    let res = self.chain.shutdown();
                    reply_to.send(res).map_err(Error::send)?;

                    break;
                }

                Ok(ChainRequest::HealthCheck { reply_to }) => self.health_check(reply_to)?,

                Ok(ChainRequest::Subscribe { reply_to }) => self.subscribe(reply_to)?,

                Ok(ChainRequest::SendMessagesAndWaitCommit {
                    proto_msgs,
                    reply_to,
                }) => self.send_messages_and_wait_commit(proto_msgs, reply_to)?,

                Ok(ChainRequest::SendMessagesAndWaitCheckTx {
                    proto_msgs,
                    reply_to,
                }) => self.send_messages_and_wait_check_tx(proto_msgs, reply_to)?,

                Ok(ChainRequest::Signer { reply_to }) => {
                    tracing::info!("in Runtime: [Run] >> get_signer");
                    self.get_signer(reply_to)?
                }

                Ok(ChainRequest::Key { reply_to }) => self.get_key(reply_to)?,

                Ok(ChainRequest::ModuleVersion { port_id, reply_to }) => {
                    self.module_version(port_id, reply_to)?
                }

                Ok(ChainRequest::BuildHeader {
                    trusted_height,
                    target_height,
                    client_state,
                    reply_to,
                }) => self.build_header(trusted_height, target_height, client_state, reply_to)?,

                Ok(ChainRequest::BuildClientState { height, reply_to }) => {
                    self.build_client_state(height, reply_to)?
                }

                Ok(ChainRequest::BuildConsensusState {
                    trusted,
                    target,
                    client_state,
                    reply_to,
                }) => self.build_consensus_state(trusted, target, client_state, reply_to)?,

                Ok(ChainRequest::BuildMisbehaviour {
                    client_state,
                    update_event,
                    reply_to,
                }) => self.check_misbehaviour(update_event, client_state, reply_to)?,

                Ok(ChainRequest::BuildConnectionProofsAndClientState {
                    message_type,
                    connection_id,
                    client_id,
                    height,
                    reply_to,
                }) => self.build_connection_proofs_and_client_state(
                    message_type,
                    connection_id,
                    client_id,
                    height,
                    reply_to,
                )?,

                Ok(ChainRequest::BuildChannelProofs {
                    port_id,
                    channel_id,
                    height,
                    reply_to,
                }) => self.build_channel_proofs(port_id, channel_id, height, reply_to)?,

                Ok(ChainRequest::QueryLatestHeight { reply_to }) => {
                    self.query_latest_height(reply_to)?
                }

                Ok(ChainRequest::QueryClients { request, reply_to }) => {
                    self.query_clients(request, reply_to)?
                }

                Ok(ChainRequest::QueryClientConnections { request, reply_to }) => {
                    self.query_client_connections(request, reply_to)?
                }

                Ok(ChainRequest::QueryClientState {
                    client_id,
                    height,
                    reply_to,
                }) => self.query_client_state(client_id, height, reply_to)?,

                Ok(ChainRequest::QueryConsensusStates { request, reply_to }) => {
                    self.query_consensus_states(request, reply_to)?
                }

                Ok(ChainRequest::QueryConsensusState {
                    client_id,
                    consensus_height,
                    query_height,
                    reply_to,
                }) => {
                    self.query_consensus_state(client_id, consensus_height, query_height, reply_to)?
                }

                Ok(ChainRequest::QueryUpgradedClientState { height, reply_to }) => {
                    self.query_upgraded_client_state(height, reply_to)?
                }

                Ok(ChainRequest::QueryUpgradedConsensusState { height, reply_to }) => {
                    self.query_upgraded_consensus_state(height, reply_to)?
                }

                Ok(ChainRequest::QueryCommitmentPrefix { reply_to }) => {
                    self.query_commitment_prefix(reply_to)?
                }

                Ok(ChainRequest::QueryCompatibleVersions { reply_to }) => {
                    self.query_compatible_versions(reply_to)?
                }

                Ok(ChainRequest::QueryConnection {
                    connection_id,
                    height,
                    reply_to,
                }) => self.query_connection(connection_id, height, reply_to)?,

                Ok(ChainRequest::QueryConnections { request, reply_to }) => {
                    self.query_connections(request, reply_to)?
                }

                Ok(ChainRequest::QueryConnectionChannels { request, reply_to }) => {
                    self.query_connection_channels(request, reply_to)?
                }

                Ok(ChainRequest::QueryChannels { request, reply_to }) => {
                    self.query_channels(request, reply_to)?
                }

                Ok(ChainRequest::QueryChannel {
                    port_id,
                    channel_id,
                    height,
                    reply_to,
                }) => self.query_channel(port_id, channel_id, height, reply_to)?,

                Ok(ChainRequest::QueryChannelClientState { request, reply_to }) => {
                    self.query_channel_client_state(request, reply_to)?
                }

                Ok(ChainRequest::ProvenClientState {
                    client_id,
                    height,
                    reply_to,
                }) => self.proven_client_state(client_id, height, reply_to)?,

                Ok(ChainRequest::ProvenConnection {
                    connection_id,
                    height,
                    reply_to,
                }) => self.proven_connection(connection_id, height, reply_to)?,

                Ok(ChainRequest::ProvenClientConsensus {
                    client_id,
                    consensus_height,
                    height,
                    reply_to,
                }) => {
                    self.proven_client_consensus(client_id, consensus_height, height, reply_to)?
                }

                Ok(ChainRequest::BuildPacketProofs {
                    packet_type,
                    port_id,
                    channel_id,
                    sequence,
                    height,
                    reply_to,
                }) => self.build_packet_proofs(
                    packet_type,
                    port_id,
                    channel_id,
                    sequence,
                    height,
                    reply_to,
                )?,

                Ok(ChainRequest::QueryPacketCommitments { request, reply_to }) => {
                    self.query_packet_commitments(request, reply_to)?
                }

                Ok(ChainRequest::QueryUnreceivedPackets { request, reply_to }) => {
                    self.query_unreceived_packets(request, reply_to)?
                }

                Ok(ChainRequest::QueryPacketAcknowledgement { request, reply_to }) => {
                    self.query_packet_acknowledgements(request, reply_to)?
                }

                Ok(ChainRequest::QueryUnreceivedAcknowledgement { request, reply_to }) => {
                    self.query_unreceived_acknowledgement(request, reply_to)?
                }

                Ok(ChainRequest::QueryNextSequenceReceive { request, reply_to }) => {
                    self.query_next_sequence_receive(request, reply_to)?
                }

                Ok(ChainRequest::QueryPacketEventData { request, reply_to }) => {
                    self.query_txs(request, reply_to)?
                }

                Ok(ChainRequest::WebSocketUrl { reply_to }) => self.websocket_url(reply_to)?,

                Ok(ChainRequest::UpdateMmrRoot {
                    src_chain_websocket_url,
                    dst_chain_websocket_url,
                    reply_to,
                }) => self.update_mmr_root(
                    src_chain_websocket_url,
                    dst_chain_websocket_url,
                    reply_to,
                )?,

                Err(e) => {
                    // error!("received error via chain request channel: {}", e);
                    sleep(Duration::from_millis(200));
                }
            };

            loop {
                if self.event_receiver.len() == 0 {
                    break;
                }

                tracing::trace!(
                    "in runtime: [run] -- relayer_process_channel_events 2) len: {:?}",
                    self.event_receiver.len()
                );
                match self.event_receiver.try_recv() {
                    Ok(event_batch) => {
                        tracing::trace!("in runtime: [run] -- relayer_process_channel_events 3) event_batch: {:?}, len: {:?}",
                                        event_batch, self.event_receiver.len());
                        self.event_bus.broadcast(Arc::new(event_batch));
                    }
                    Err(e) => {
                        // error!("received error via event bus: {}", e);
                        // return Err(Error::channel_receive(e));
=======
            channel::select! {
                recv(self.event_monitor_ctrl.recv()) -> event_batch => {
                    match event_batch {
                        Ok(event_batch) => {
                            self.event_bus
                                .broadcast(Arc::new(event_batch));
                        },
                        Err(e) => {
                            error!("received error via event bus: {}", e);
                            return Err(Error::channel_receive(e));
                        },
                    }
                },
                recv(self.request_receiver) -> event => {
                    match event {
                        Ok(ChainRequest::Shutdown { reply_to }) => {
                            self.event_monitor_ctrl.shutdown()?;

                            let res = self.chain.shutdown();
                            reply_to.send(res)
                                .map_err(Error::send)?;

                            break;
                        }

                        Ok(ChainRequest::HealthCheck { reply_to }) => {
                            self.health_check(reply_to)?
                        },

                        Ok(ChainRequest::Subscribe { reply_to }) => {
                            self.subscribe(reply_to)?
                        },

                        Ok(ChainRequest::SendMessagesAndWaitCommit { tracked_msgs, reply_to }) => {
                            self.send_messages_and_wait_commit(tracked_msgs, reply_to)?
                        },

                        Ok(ChainRequest::SendMessagesAndWaitCheckTx { tracked_msgs, reply_to }) => {
                            self.send_messages_and_wait_check_tx(tracked_msgs, reply_to)?
                        },

                        Ok(ChainRequest::Signer { reply_to }) => {
                            self.get_signer(reply_to)?
                        }

                        Ok(ChainRequest::Config { reply_to }) => {
                            self.get_config(reply_to)?
                        }

                        Ok(ChainRequest::GetKey { reply_to }) => {
                            self.get_key(reply_to)?
                        }

                        Ok(ChainRequest::AddKey { key_name, key, reply_to }) => {
                            self.add_key(key_name, key, reply_to)?
                        }

                        Ok(ChainRequest::IbcVersion { reply_to }) => {
                            self.ibc_version(reply_to)?
                        }


                        Ok(ChainRequest::BuildHeader { trusted_height, target_height, client_state, reply_to }) => {
                            self.build_header(trusted_height, target_height, client_state, reply_to)?
                        }

                        Ok(ChainRequest::BuildClientState { height, dst_config, reply_to }) => {
                            self.build_client_state(height, dst_config, reply_to)?
                        }

                        Ok(ChainRequest::BuildConsensusState { trusted, target, client_state, reply_to }) => {
                            self.build_consensus_state(trusted, target, client_state, reply_to)?
                        }

                       Ok(ChainRequest::BuildMisbehaviour { client_state, update_event, reply_to }) => {
                            self.check_misbehaviour(update_event, client_state, reply_to)?
                        }

                        Ok(ChainRequest::BuildConnectionProofsAndClientState { message_type, connection_id, client_id, height, reply_to }) => {
                            self.build_connection_proofs_and_client_state(message_type, connection_id, client_id, height, reply_to)?
                        },

                        Ok(ChainRequest::BuildChannelProofs { port_id, channel_id, height, reply_to }) => {
                            self.build_channel_proofs(port_id, channel_id, height, reply_to)?
                        },

                        Ok(ChainRequest::QueryStatus { reply_to }) => {
                            self.query_status(reply_to)?
                        }

                        Ok(ChainRequest::QueryClients { request, reply_to }) => {
                            self.query_clients(request, reply_to)?
                        },

                        Ok(ChainRequest::QueryClientConnections { request, reply_to }) => {
                            self.query_client_connections(request, reply_to)?
                        },

                        Ok(ChainRequest::QueryClientState { client_id, height, reply_to }) => {
                            self.query_client_state(client_id, height, reply_to)?
                        },

                        Ok(ChainRequest::QueryConsensusStates { request, reply_to }) => {
                            self.query_consensus_states(request, reply_to)?
                        },

                        Ok(ChainRequest::QueryConsensusState { client_id, consensus_height, query_height, reply_to }) => {
                            self.query_consensus_state(client_id, consensus_height, query_height, reply_to)?
                        },

                        Ok(ChainRequest::QueryUpgradedClientState { height, reply_to }) => {
                            self.query_upgraded_client_state(height, reply_to)?
                        }

                       Ok(ChainRequest::QueryUpgradedConsensusState { height, reply_to }) => {
                            self.query_upgraded_consensus_state(height, reply_to)?
                        }

                        Ok(ChainRequest::QueryCommitmentPrefix { reply_to }) => {
                            self.query_commitment_prefix(reply_to)?
                        },

                        Ok(ChainRequest::QueryCompatibleVersions { reply_to }) => {
                            self.query_compatible_versions(reply_to)?
                        },

                        Ok(ChainRequest::QueryConnection { connection_id, height, reply_to }) => {
                            self.query_connection(connection_id, height, reply_to)?
                        },

                        Ok(ChainRequest::QueryConnections { request, reply_to }) => {
                            self.query_connections(request, reply_to)?
                        },

                        Ok(ChainRequest::QueryConnectionChannels { request, reply_to }) => {
                            self.query_connection_channels(request, reply_to)?
                        },

                        Ok(ChainRequest::QueryChannels { request, reply_to }) => {
                            self.query_channels(request, reply_to)?
                        },

                        Ok(ChainRequest::QueryChannel { port_id, channel_id, height, reply_to }) => {
                            self.query_channel(port_id, channel_id, height, reply_to)?
                        },

                        Ok(ChainRequest::QueryChannelClientState { request, reply_to }) => {
                            self.query_channel_client_state(request, reply_to)?
                        },

                        Ok(ChainRequest::ProvenClientState { client_id, height, reply_to }) => {
                            self.proven_client_state(client_id, height, reply_to)?
                        },

                        Ok(ChainRequest::ProvenConnection { connection_id, height, reply_to }) => {
                            self.proven_connection(connection_id, height, reply_to)?
                        },

                        Ok(ChainRequest::ProvenClientConsensus { client_id, consensus_height, height, reply_to }) => {
                            self.proven_client_consensus(client_id, consensus_height, height, reply_to)?
                        },

                        Ok(ChainRequest::BuildPacketProofs { packet_type, port_id, channel_id, sequence, height, reply_to }) => {
                            self.build_packet_proofs(packet_type, port_id, channel_id, sequence, height, reply_to)?
                        },

                        Ok(ChainRequest::QueryPacketCommitments { request, reply_to }) => {
                            self.query_packet_commitments(request, reply_to)?
                        },

                        Ok(ChainRequest::QueryUnreceivedPackets { request, reply_to }) => {
                            self.query_unreceived_packets(request, reply_to)?
                        },

                        Ok(ChainRequest::QueryPacketAcknowledgement { request, reply_to }) => {
                            self.query_packet_acknowledgements(request, reply_to)?
                        },

                        Ok(ChainRequest::QueryUnreceivedAcknowledgement { request, reply_to }) => {
                            self.query_unreceived_acknowledgement(request, reply_to)?
                        },

                        Ok(ChainRequest::QueryNextSequenceReceive { request, reply_to }) => {
                            self.query_next_sequence_receive(request, reply_to)?
                        },

                        Ok(ChainRequest::QueryPacketEventDataFromTxs { request, reply_to }) => {
                            self.query_txs(request, reply_to)?
                        },

                        Ok(ChainRequest::QueryPacketEventDataFromBlocks { request, reply_to }) => {
                            self.query_blocks(request, reply_to)?
                        },

                        Err(e) => error!("received error via chain request channel: {}", e),
>>>>>>> 1448a2bb
                    }
                };
            }
        }

        Ok(())
    }

    fn health_check(&mut self, reply_to: ReplyTo<HealthCheck>) -> Result<(), Error> {
        let result = self.chain.health_check();
        reply_to.send(result).map_err(Error::send)
    }

    fn subscribe(&mut self, reply_to: ReplyTo<Subscription>) -> Result<(), Error> {
<<<<<<< HEAD
        tracing::info!("In runtime: [subscribe]");
        tracing::info!(
            "In runtime: [subscribe] reply_to event batch: {:?}",
            reply_to
        );
=======
        if !self.event_monitor_ctrl.is_live() {
            self.enable_event_monitor()?;
        }

>>>>>>> 1448a2bb
        let subscription = self.event_bus.subscribe();
        reply_to.send(Ok(subscription)).map_err(Error::send)
    }

    fn enable_event_monitor(&mut self) -> Result<(), Error> {
        let (event_receiver, tx_monitor_cmd) = self.chain.init_event_monitor(self.rt.clone())?;

        self.event_monitor_ctrl
            .enable(event_receiver, tx_monitor_cmd);

        Ok(())
    }

    fn send_messages_and_wait_commit(
        &mut self,
        tracked_msgs: TrackedMsgs,
        reply_to: ReplyTo<Vec<IbcEvent>>,
    ) -> Result<(), Error> {
<<<<<<< HEAD
        tracing::info!("In Runtime: [send_msgs]");
        let result = self.chain.send_messages_and_wait_commit(proto_msgs);
=======
        let result = self.chain.send_messages_and_wait_commit(tracked_msgs);
>>>>>>> 1448a2bb
        reply_to.send(result).map_err(Error::send)
    }

    fn send_messages_and_wait_check_tx(
        &mut self,
        tracked_msgs: TrackedMsgs,
        reply_to: ReplyTo<Vec<tendermint_rpc::endpoint::broadcast::tx_sync::Response>>,
    ) -> Result<(), Error> {
        let result = self.chain.send_messages_and_wait_check_tx(tracked_msgs);
        reply_to.send(result).map_err(Error::send)
    }

<<<<<<< HEAD
    fn query_latest_height(&self, reply_to: ReplyTo<Height>) -> Result<(), Error> {
        tracing::info!("In Runtime: [query_latest_height]");
        let latest_height = self.chain.query_latest_height();
        reply_to.send(latest_height).map_err(Error::send)
=======
    fn query_status(&self, reply_to: ReplyTo<StatusResponse>) -> Result<(), Error> {
        let latest_timestamp = self.chain.query_status();
        reply_to.send(latest_timestamp).map_err(Error::send)
>>>>>>> 1448a2bb
    }

    fn get_signer(&mut self, reply_to: ReplyTo<Signer>) -> Result<(), Error> {
        tracing::info!("In Runtime: [get_signer]");
        let result = self.chain.get_signer();
        reply_to.send(result).map_err(Error::send)
    }

    fn get_config(&self, reply_to: ReplyTo<ChainConfig>) -> Result<(), Error> {
        let result = Ok(self.chain.config());
        reply_to.send(result).map_err(Error::send)
    }

    fn get_key(&mut self, reply_to: ReplyTo<KeyEntry>) -> Result<(), Error> {
        tracing::info!("In Runtime: [get_key]");
        let result = self.chain.get_key();
        reply_to.send(result).map_err(Error::send)
    }

<<<<<<< HEAD
    fn module_version(&self, port_id: PortId, reply_to: ReplyTo<String>) -> Result<(), Error> {
        tracing::info!("In Runtime: [module_version]");
        let result = self.chain.query_module_version(&port_id);
        reply_to.send(Ok(result)).map_err(Error::send)
=======
    fn add_key(
        &mut self,
        key_name: String,
        key: KeyEntry,
        reply_to: ReplyTo<()>,
    ) -> Result<(), Error> {
        let result = self.chain.add_key(&key_name, key);
        reply_to.send(result).map_err(Error::send)
    }

    fn ibc_version(&mut self, reply_to: ReplyTo<Option<semver::Version>>) -> Result<(), Error> {
        let result = self.chain.ibc_version();
        reply_to.send(result).map_err(Error::send)
>>>>>>> 1448a2bb
    }

    fn build_header(
        &mut self,
        trusted_height: Height,
        target_height: Height,
        client_state: AnyClientState,
        reply_to: ReplyTo<(AnyHeader, Vec<AnyHeader>)>,
    ) -> Result<(), Error> {
        tracing::info!("In Runtime: [build_header]");
        let result = self
            .chain
            .build_header(
                trusted_height,
                target_height,
                &client_state,
                &mut self.light_client,
            )
            .map(|(header, support)| {
                let header = header.wrap_any();
                let support = support.into_iter().map(|h| h.wrap_any()).collect();
                (header, support)
            });

        reply_to.send(result).map_err(Error::send)
    }

    /// Constructs a client state for the given height
    fn build_client_state(
        &self,
        height: Height,
        dst_config: ChainConfig,
        reply_to: ReplyTo<AnyClientState>,
    ) -> Result<(), Error> {
        tracing::info!("In Runtime: [build_client_state]");
        let client_state = self
            .chain
            .build_client_state(height, dst_config)
            .map(|cs| cs.wrap_any());
        tracing::info!(
            "In runtime: [build client state] >> client_state: [{:?}]",
            client_state
        );

        reply_to.send(client_state).map_err(Error::send)
    }

    /// Constructs a consensus state for the given height
    fn build_consensus_state(
        &mut self,
        trusted: Height,
        target: Height,
        client_state: AnyClientState,
        reply_to: ReplyTo<AnyConsensusState>,
    ) -> Result<(), Error> {
        tracing::info!("In Runtime: [build_consensus_state]");
        let verified = self.light_client.verify(trusted, target, &client_state)?;

        let consensus_state = self
            .chain
            .build_consensus_state(verified.target)
            .map(|cs| cs.wrap_any());
        tracing::info!(
            "In runtime: [build_conesnsus_state] >> consensus_state: [{:?}]",
            consensus_state
        );

        reply_to.send(consensus_state).map_err(Error::send)
    }

    /// Constructs AnyMisbehaviour for the update event
    fn check_misbehaviour(
        &mut self,
        update_event: UpdateClient,
        client_state: AnyClientState,
        reply_to: ReplyTo<Option<MisbehaviourEvidence>>,
    ) -> Result<(), Error> {
        tracing::info!("In Runtime: [check_misbehaviour]");
        let misbehaviour = self
            .light_client
            .check_misbehaviour(update_event, &client_state);

        reply_to.send(misbehaviour).map_err(Error::send)
    }

    fn build_connection_proofs_and_client_state(
        &self,
        message_type: ConnectionMsgType,
        connection_id: ConnectionId,
        client_id: ClientId,
        height: Height,
        reply_to: ReplyTo<(Option<AnyClientState>, Proofs)>,
    ) -> Result<(), Error> {
        tracing::info!("In Runtime: [build_connection_proofs_and_client_state]");
        let result = self.chain.build_connection_proofs_and_client_state(
            message_type,
            &connection_id,
            &client_id,
            height,
        );

        let result = result
            .map(|(opt_client_state, proofs)| (opt_client_state.map(|cs| cs.wrap_any()), proofs));

        reply_to.send(result).map_err(Error::send)
    }

    fn query_clients(
        &self,
        request: QueryClientStatesRequest,
        reply_to: ReplyTo<Vec<IdentifiedAnyClientState>>,
    ) -> Result<(), Error> {
        tracing::info!("In Runtime: [query_clients]");
        let result = self.chain.query_clients(request);
        reply_to.send(result).map_err(Error::send)
    }

    fn query_client_connections(
        &self,
        request: QueryClientConnectionsRequest,
        reply_to: ReplyTo<Vec<ConnectionId>>,
    ) -> Result<(), Error> {
        tracing::info!("In Runtime: [query_client_connections]");
        let result = self.chain.query_client_connections(request);
        reply_to.send(result).map_err(Error::send)
    }

    fn query_client_state(
        &self,
        client_id: ClientId,
        height: Height,
        reply_to: ReplyTo<AnyClientState>,
    ) -> Result<(), Error> {
        tracing::info!("In Runtime: [query_client_state]");
        let client_state = self
            .chain
            .query_client_state(&client_id, height)
            .map(|cs| cs.wrap_any());

        reply_to.send(client_state).map_err(Error::send)
    }

    fn query_upgraded_client_state(
        &self,
        height: Height,
        reply_to: ReplyTo<(AnyClientState, MerkleProof)>,
    ) -> Result<(), Error> {
        tracing::info!("In Runtime: [query_upgraded_client_state]");
        let result = self
            .chain
            .query_upgraded_client_state(height)
            .map(|(cl, proof)| (cl.wrap_any(), proof));

        reply_to.send(result).map_err(Error::send)
    }

    fn query_consensus_states(
        &self,
        request: QueryConsensusStatesRequest,
        reply_to: ReplyTo<Vec<AnyConsensusStateWithHeight>>,
    ) -> Result<(), Error> {
        tracing::info!("In Runtime: [query_conesensus_states]");
        let consensus_states = self.chain.query_consensus_states(request);
        reply_to.send(consensus_states).map_err(Error::send)
    }

    fn query_consensus_state(
        &self,
        client_id: ClientId,
        consensus_height: Height,
        query_height: Height,
        reply_to: ReplyTo<AnyConsensusState>,
    ) -> Result<(), Error> {
        tracing::info!("In Runtime: [query_consensus_state]");
        let consensus_state =
            self.chain
                .query_consensus_state(client_id, consensus_height, query_height);

        reply_to.send(consensus_state).map_err(Error::send)
    }

    fn query_upgraded_consensus_state(
        &self,
        height: Height,
        reply_to: ReplyTo<(AnyConsensusState, MerkleProof)>,
    ) -> Result<(), Error> {
        tracing::info!("In Runtime: [query_upgraded_consensus_state]");
        let result = self
            .chain
            .query_upgraded_consensus_state(height)
            .map(|(cs, proof)| (cs.wrap_any(), proof));

        reply_to.send(result).map_err(Error::send)
    }

    fn query_commitment_prefix(&self, reply_to: ReplyTo<CommitmentPrefix>) -> Result<(), Error> {
        tracing::info!("In Runtime: [query_commitment_prefix]");
        let prefix = self.chain.query_commitment_prefix();
        reply_to.send(prefix).map_err(Error::send)
    }

    fn query_compatible_versions(&self, reply_to: ReplyTo<Vec<Version>>) -> Result<(), Error> {
        tracing::info!("In Runtime: [query_compatible_versions]");
        let versions = self.chain.query_compatible_versions();
        reply_to.send(versions).map_err(Error::send)
    }

    fn query_connection(
        &self,
        connection_id: ConnectionId,
        height: Height,
        reply_to: ReplyTo<ConnectionEnd>,
    ) -> Result<(), Error> {
        tracing::info!("In Runtime: [query_connection]");
        let connection_end = self.chain.query_connection(&connection_id, height);
        reply_to.send(connection_end).map_err(Error::send)
    }

    fn query_connections(
        &self,
        request: QueryConnectionsRequest,
        reply_to: ReplyTo<Vec<IdentifiedConnectionEnd>>,
    ) -> Result<(), Error> {
        tracing::info!("In Runtime: [query_connections]");
        let result = self.chain.query_connections(request);
        reply_to.send(result).map_err(Error::send)
    }

    fn query_connection_channels(
        &self,
        request: QueryConnectionChannelsRequest,
        reply_to: ReplyTo<Vec<IdentifiedChannelEnd>>,
    ) -> Result<(), Error> {
        tracing::info!("In Runtime: [query_connection_channels]");
        let result = self.chain.query_connection_channels(request);
        reply_to.send(result).map_err(Error::send)
    }

    fn query_channels(
        &self,
        request: QueryChannelsRequest,
        reply_to: ReplyTo<Vec<IdentifiedChannelEnd>>,
    ) -> Result<(), Error> {
        tracing::info!("In Runtime: [qeury_channels]");
        let result = self.chain.query_channels(request);
        reply_to.send(result).map_err(Error::send)
    }

    fn query_channel(
        &self,
        port_id: PortId,
        channel_id: ChannelId,
        height: Height,
        reply_to: ReplyTo<ChannelEnd>,
    ) -> Result<(), Error> {
        tracing::info!("In Runtime: [query_channel]");
        let result = self.chain.query_channel(&port_id, &channel_id, height);
        reply_to.send(result).map_err(Error::send)
    }

    fn query_channel_client_state(
        &self,
        request: QueryChannelClientStateRequest,
        reply_to: ReplyTo<Option<IdentifiedAnyClientState>>,
    ) -> Result<(), Error> {
        tracing::info!("In Runtime: [query_channel_client_state]");
        let result = self.chain.query_channel_client_state(request);
        reply_to.send(result).map_err(Error::send)
    }

    fn proven_client_state(
        &self,
        client_id: ClientId,
        height: Height,
        reply_to: ReplyTo<(AnyClientState, MerkleProof)>,
    ) -> Result<(), Error> {
        tracing::info!("In Runtime: [query_client_state]");
        let result = self
            .chain
            .proven_client_state(&client_id, height)
            .map(|(cs, mp)| (cs.wrap_any(), mp));

        reply_to.send(result).map_err(Error::send)
    }

    fn proven_connection(
        &self,
        connection_id: ConnectionId,
        height: Height,
        reply_to: ReplyTo<(ConnectionEnd, MerkleProof)>,
    ) -> Result<(), Error> {
        tracing::info!("In Runtime: [proven_connection]");
        let result = self.chain.proven_connection(&connection_id, height);
        reply_to.send(result).map_err(Error::send)
    }

    fn proven_client_consensus(
        &self,
        client_id: ClientId,
        consensus_height: Height,
        height: Height,
        reply_to: ReplyTo<(AnyConsensusState, MerkleProof)>,
    ) -> Result<(), Error> {
        tracing::info!("In Runtime: [proven_client_consensus]");
        let result = self
            .chain
            .proven_client_consensus(&client_id, consensus_height, height)
            .map(|(cs, mp)| (cs.wrap_any(), mp));

        reply_to.send(result).map_err(Error::send)
    }

    fn build_channel_proofs(
        &self,
        port_id: PortId,
        channel_id: ChannelId,
        height: Height,
        reply_to: ReplyTo<Proofs>,
    ) -> Result<(), Error> {
        tracing::info!("In Runtime: [build_channel_proofs]");
        let result = self
            .chain
            .build_channel_proofs(&port_id, &channel_id, height);

        reply_to.send(result).map_err(Error::send)
    }

    fn build_packet_proofs(
        &self,
        packet_type: PacketMsgType,
        port_id: PortId,
        channel_id: ChannelId,
        sequence: Sequence,
        height: Height,
        reply_to: ReplyTo<(Vec<u8>, Proofs)>,
    ) -> Result<(), Error> {
        tracing::info!("In Runtime: [build_packet_proofs]");
        let result =
            self.chain
                .build_packet_proofs(packet_type, port_id, channel_id, sequence, height);

        reply_to.send(result).map_err(Error::send)
    }

    fn query_packet_commitments(
        &self,
        request: QueryPacketCommitmentsRequest,
        reply_to: ReplyTo<(Vec<PacketState>, Height)>,
    ) -> Result<(), Error> {
        tracing::info!("In Runtime: [query_packet_commitments]");
        let result = self.chain.query_packet_commitments(request);
        reply_to.send(result).map_err(Error::send)
    }

    fn query_unreceived_packets(
        &self,
        request: QueryUnreceivedPacketsRequest,
        reply_to: ReplyTo<Vec<u64>>,
    ) -> Result<(), Error> {
        tracing::info!("In Runtime: [query_unreceived_packets]");
        let result = self.chain.query_unreceived_packets(request);
        reply_to.send(result).map_err(Error::send)
    }

    fn query_packet_acknowledgements(
        &self,
        request: QueryPacketAcknowledgementsRequest,
        reply_to: ReplyTo<(Vec<PacketState>, Height)>,
    ) -> Result<(), Error> {
        tracing::info!("In Runtime: [qeury_packet_acknowledgements]");
        let result = self.chain.query_packet_acknowledgements(request);
        reply_to.send(result).map_err(Error::send)
    }

    fn query_unreceived_acknowledgement(
        &self,
        request: QueryUnreceivedAcksRequest,
        reply_to: ReplyTo<Vec<u64>>,
    ) -> Result<(), Error> {
        tracing::info!("In Runtime: [query_unreceived_acknowledgement]");
        let result = self.chain.query_unreceived_acknowledgements(request);
        reply_to.send(result).map_err(Error::send)
    }

    fn query_next_sequence_receive(
        &self,
        request: QueryNextSequenceReceiveRequest,
        reply_to: ReplyTo<Sequence>,
    ) -> Result<(), Error> {
        tracing::info!("In Runtime: [query_next_sequence_receive]");
        let result = self.chain.query_next_sequence_receive(request);
        reply_to.send(result).map_err(Error::send)
    }

    fn query_txs(
        &self,
        request: QueryTxRequest,
        reply_to: ReplyTo<Vec<IbcEvent>>,
    ) -> Result<(), Error> {
        tracing::info!("In runtime: [query_txs]");
        let result = self.chain.query_txs(request);
        reply_to.send(result).map_err(Error::send)
    }

<<<<<<< HEAD
    fn websocket_url(&self, reply_to: ReplyTo<String>) -> Result<(), Error> {
        tracing::info!("in runtime: [websocket_url]");
        let result = self.chain.websocket_url();
        reply_to.send(result).map_err(Error::send)
    }

    fn update_mmr_root(
        &self,
        src_chain_websocket_url: String,
        dst_chain_websocket_url: String,
        reply_to: ReplyTo<()>,
    ) -> Result<(), Error> {
        tracing::info!("in runtime: [update_update_mmr_root]");
        let result = self
            .chain
            .update_mmr_root(src_chain_websocket_url, dst_chain_websocket_url);
        reply_to.send(result).map_err(Error::send)
=======
    fn query_blocks(
        &self,
        request: QueryBlockRequest,
        reply_to: ReplyTo<(Vec<IbcEvent>, Vec<IbcEvent>)>,
    ) -> Result<(), Error> {
        let result = self.chain.query_blocks(request);

        reply_to.send(result).map_err(Error::send)?;

        Ok(())
>>>>>>> 1448a2bb
    }
}<|MERGE_RESOLUTION|>--- conflicted
+++ resolved
@@ -181,13 +181,8 @@
         light_client: Endpoint::LightClient,
         rt: Arc<TokioRuntime>,
     ) -> (Handle, thread::JoinHandle<()>) {
-<<<<<<< HEAD
-        tracing::info!("in runtime: [init]");
-
-        let chain_runtime = Self::new(chain, light_client, event_receiver, tx_monitor_cmd, rt);
-=======
+
         let chain_runtime = Self::new(chain, light_client, rt);
->>>>>>> 1448a2bb
 
         // Get a handle to the runtime
         let handle: Handle = chain_runtime.handle();
@@ -205,19 +200,7 @@
     }
 
     /// Basic constructor
-<<<<<<< HEAD
-    fn new(
-        chain: Endpoint,
-        light_client: Endpoint::LightClient,
-        event_receiver: EventReceiver,
-        tx_monitor_cmd: TxMonitorCmd,
-        rt: Arc<TokioRuntime>,
-    ) -> Self {
-        tracing::info!("in runtime: [new]");
-
-=======
     fn new(chain: Endpoint, light_client: Endpoint::LightClient, rt: Arc<TokioRuntime>) -> Self {
->>>>>>> 1448a2bb
         let (request_sender, request_receiver) = channel::unbounded::<ChainRequest>();
 
         Self {
@@ -242,263 +225,6 @@
         tracing::info!("in runtime: [run]");
         use core::time::Duration;
         loop {
-<<<<<<< HEAD
-            match self.request_receiver.try_recv() {
-                Ok(ChainRequest::Shutdown { reply_to }) => {
-                    self.tx_monitor_cmd
-                        .send(MonitorCmd::Shutdown)
-                        .map_err(Error::send)?;
-
-                    let res = self.chain.shutdown();
-                    reply_to.send(res).map_err(Error::send)?;
-
-                    break;
-                }
-
-                Ok(ChainRequest::HealthCheck { reply_to }) => self.health_check(reply_to)?,
-
-                Ok(ChainRequest::Subscribe { reply_to }) => self.subscribe(reply_to)?,
-
-                Ok(ChainRequest::SendMessagesAndWaitCommit {
-                    proto_msgs,
-                    reply_to,
-                }) => self.send_messages_and_wait_commit(proto_msgs, reply_to)?,
-
-                Ok(ChainRequest::SendMessagesAndWaitCheckTx {
-                    proto_msgs,
-                    reply_to,
-                }) => self.send_messages_and_wait_check_tx(proto_msgs, reply_to)?,
-
-                Ok(ChainRequest::Signer { reply_to }) => {
-                    tracing::info!("in Runtime: [Run] >> get_signer");
-                    self.get_signer(reply_to)?
-                }
-
-                Ok(ChainRequest::Key { reply_to }) => self.get_key(reply_to)?,
-
-                Ok(ChainRequest::ModuleVersion { port_id, reply_to }) => {
-                    self.module_version(port_id, reply_to)?
-                }
-
-                Ok(ChainRequest::BuildHeader {
-                    trusted_height,
-                    target_height,
-                    client_state,
-                    reply_to,
-                }) => self.build_header(trusted_height, target_height, client_state, reply_to)?,
-
-                Ok(ChainRequest::BuildClientState { height, reply_to }) => {
-                    self.build_client_state(height, reply_to)?
-                }
-
-                Ok(ChainRequest::BuildConsensusState {
-                    trusted,
-                    target,
-                    client_state,
-                    reply_to,
-                }) => self.build_consensus_state(trusted, target, client_state, reply_to)?,
-
-                Ok(ChainRequest::BuildMisbehaviour {
-                    client_state,
-                    update_event,
-                    reply_to,
-                }) => self.check_misbehaviour(update_event, client_state, reply_to)?,
-
-                Ok(ChainRequest::BuildConnectionProofsAndClientState {
-                    message_type,
-                    connection_id,
-                    client_id,
-                    height,
-                    reply_to,
-                }) => self.build_connection_proofs_and_client_state(
-                    message_type,
-                    connection_id,
-                    client_id,
-                    height,
-                    reply_to,
-                )?,
-
-                Ok(ChainRequest::BuildChannelProofs {
-                    port_id,
-                    channel_id,
-                    height,
-                    reply_to,
-                }) => self.build_channel_proofs(port_id, channel_id, height, reply_to)?,
-
-                Ok(ChainRequest::QueryLatestHeight { reply_to }) => {
-                    self.query_latest_height(reply_to)?
-                }
-
-                Ok(ChainRequest::QueryClients { request, reply_to }) => {
-                    self.query_clients(request, reply_to)?
-                }
-
-                Ok(ChainRequest::QueryClientConnections { request, reply_to }) => {
-                    self.query_client_connections(request, reply_to)?
-                }
-
-                Ok(ChainRequest::QueryClientState {
-                    client_id,
-                    height,
-                    reply_to,
-                }) => self.query_client_state(client_id, height, reply_to)?,
-
-                Ok(ChainRequest::QueryConsensusStates { request, reply_to }) => {
-                    self.query_consensus_states(request, reply_to)?
-                }
-
-                Ok(ChainRequest::QueryConsensusState {
-                    client_id,
-                    consensus_height,
-                    query_height,
-                    reply_to,
-                }) => {
-                    self.query_consensus_state(client_id, consensus_height, query_height, reply_to)?
-                }
-
-                Ok(ChainRequest::QueryUpgradedClientState { height, reply_to }) => {
-                    self.query_upgraded_client_state(height, reply_to)?
-                }
-
-                Ok(ChainRequest::QueryUpgradedConsensusState { height, reply_to }) => {
-                    self.query_upgraded_consensus_state(height, reply_to)?
-                }
-
-                Ok(ChainRequest::QueryCommitmentPrefix { reply_to }) => {
-                    self.query_commitment_prefix(reply_to)?
-                }
-
-                Ok(ChainRequest::QueryCompatibleVersions { reply_to }) => {
-                    self.query_compatible_versions(reply_to)?
-                }
-
-                Ok(ChainRequest::QueryConnection {
-                    connection_id,
-                    height,
-                    reply_to,
-                }) => self.query_connection(connection_id, height, reply_to)?,
-
-                Ok(ChainRequest::QueryConnections { request, reply_to }) => {
-                    self.query_connections(request, reply_to)?
-                }
-
-                Ok(ChainRequest::QueryConnectionChannels { request, reply_to }) => {
-                    self.query_connection_channels(request, reply_to)?
-                }
-
-                Ok(ChainRequest::QueryChannels { request, reply_to }) => {
-                    self.query_channels(request, reply_to)?
-                }
-
-                Ok(ChainRequest::QueryChannel {
-                    port_id,
-                    channel_id,
-                    height,
-                    reply_to,
-                }) => self.query_channel(port_id, channel_id, height, reply_to)?,
-
-                Ok(ChainRequest::QueryChannelClientState { request, reply_to }) => {
-                    self.query_channel_client_state(request, reply_to)?
-                }
-
-                Ok(ChainRequest::ProvenClientState {
-                    client_id,
-                    height,
-                    reply_to,
-                }) => self.proven_client_state(client_id, height, reply_to)?,
-
-                Ok(ChainRequest::ProvenConnection {
-                    connection_id,
-                    height,
-                    reply_to,
-                }) => self.proven_connection(connection_id, height, reply_to)?,
-
-                Ok(ChainRequest::ProvenClientConsensus {
-                    client_id,
-                    consensus_height,
-                    height,
-                    reply_to,
-                }) => {
-                    self.proven_client_consensus(client_id, consensus_height, height, reply_to)?
-                }
-
-                Ok(ChainRequest::BuildPacketProofs {
-                    packet_type,
-                    port_id,
-                    channel_id,
-                    sequence,
-                    height,
-                    reply_to,
-                }) => self.build_packet_proofs(
-                    packet_type,
-                    port_id,
-                    channel_id,
-                    sequence,
-                    height,
-                    reply_to,
-                )?,
-
-                Ok(ChainRequest::QueryPacketCommitments { request, reply_to }) => {
-                    self.query_packet_commitments(request, reply_to)?
-                }
-
-                Ok(ChainRequest::QueryUnreceivedPackets { request, reply_to }) => {
-                    self.query_unreceived_packets(request, reply_to)?
-                }
-
-                Ok(ChainRequest::QueryPacketAcknowledgement { request, reply_to }) => {
-                    self.query_packet_acknowledgements(request, reply_to)?
-                }
-
-                Ok(ChainRequest::QueryUnreceivedAcknowledgement { request, reply_to }) => {
-                    self.query_unreceived_acknowledgement(request, reply_to)?
-                }
-
-                Ok(ChainRequest::QueryNextSequenceReceive { request, reply_to }) => {
-                    self.query_next_sequence_receive(request, reply_to)?
-                }
-
-                Ok(ChainRequest::QueryPacketEventData { request, reply_to }) => {
-                    self.query_txs(request, reply_to)?
-                }
-
-                Ok(ChainRequest::WebSocketUrl { reply_to }) => self.websocket_url(reply_to)?,
-
-                Ok(ChainRequest::UpdateMmrRoot {
-                    src_chain_websocket_url,
-                    dst_chain_websocket_url,
-                    reply_to,
-                }) => self.update_mmr_root(
-                    src_chain_websocket_url,
-                    dst_chain_websocket_url,
-                    reply_to,
-                )?,
-
-                Err(e) => {
-                    // error!("received error via chain request channel: {}", e);
-                    sleep(Duration::from_millis(200));
-                }
-            };
-
-            loop {
-                if self.event_receiver.len() == 0 {
-                    break;
-                }
-
-                tracing::trace!(
-                    "in runtime: [run] -- relayer_process_channel_events 2) len: {:?}",
-                    self.event_receiver.len()
-                );
-                match self.event_receiver.try_recv() {
-                    Ok(event_batch) => {
-                        tracing::trace!("in runtime: [run] -- relayer_process_channel_events 3) event_batch: {:?}, len: {:?}",
-                                        event_batch, self.event_receiver.len());
-                        self.event_bus.broadcast(Arc::new(event_batch));
-                    }
-                    Err(e) => {
-                        // error!("received error via event bus: {}", e);
-                        // return Err(Error::channel_receive(e));
-=======
             channel::select! {
                 recv(self.event_monitor_ctrl.recv()) -> event_batch => {
                     match event_batch {
@@ -692,9 +418,19 @@
                         Ok(ChainRequest::QueryPacketEventDataFromBlocks { request, reply_to }) => {
                             self.query_blocks(request, reply_to)?
                         },
+                        Ok(ChainRequest::WebSocketUrl { reply_to }) => {self.websocket_url(reply_to)?},
+
+                        Ok(ChainRequest::UpdateMmrRoot {
+                            src_chain_websocket_url,
+                            dst_chain_websocket_url,
+                            reply_to,
+                        }) => {self.update_mmr_root(
+                            src_chain_websocket_url,
+                            dst_chain_websocket_url,
+                            reply_to,
+                        )?},
 
                         Err(e) => error!("received error via chain request channel: {}", e),
->>>>>>> 1448a2bb
                     }
                 };
             }
@@ -709,18 +445,10 @@
     }
 
     fn subscribe(&mut self, reply_to: ReplyTo<Subscription>) -> Result<(), Error> {
-<<<<<<< HEAD
-        tracing::info!("In runtime: [subscribe]");
-        tracing::info!(
-            "In runtime: [subscribe] reply_to event batch: {:?}",
-            reply_to
-        );
-=======
         if !self.event_monitor_ctrl.is_live() {
             self.enable_event_monitor()?;
         }
 
->>>>>>> 1448a2bb
         let subscription = self.event_bus.subscribe();
         reply_to.send(Ok(subscription)).map_err(Error::send)
     }
@@ -739,12 +467,7 @@
         tracked_msgs: TrackedMsgs,
         reply_to: ReplyTo<Vec<IbcEvent>>,
     ) -> Result<(), Error> {
-<<<<<<< HEAD
-        tracing::info!("In Runtime: [send_msgs]");
-        let result = self.chain.send_messages_and_wait_commit(proto_msgs);
-=======
         let result = self.chain.send_messages_and_wait_commit(tracked_msgs);
->>>>>>> 1448a2bb
         reply_to.send(result).map_err(Error::send)
     }
 
@@ -757,16 +480,10 @@
         reply_to.send(result).map_err(Error::send)
     }
 
-<<<<<<< HEAD
-    fn query_latest_height(&self, reply_to: ReplyTo<Height>) -> Result<(), Error> {
-        tracing::info!("In Runtime: [query_latest_height]");
-        let latest_height = self.chain.query_latest_height();
-        reply_to.send(latest_height).map_err(Error::send)
-=======
+
     fn query_status(&self, reply_to: ReplyTo<StatusResponse>) -> Result<(), Error> {
         let latest_timestamp = self.chain.query_status();
         reply_to.send(latest_timestamp).map_err(Error::send)
->>>>>>> 1448a2bb
     }
 
     fn get_signer(&mut self, reply_to: ReplyTo<Signer>) -> Result<(), Error> {
@@ -786,12 +503,6 @@
         reply_to.send(result).map_err(Error::send)
     }
 
-<<<<<<< HEAD
-    fn module_version(&self, port_id: PortId, reply_to: ReplyTo<String>) -> Result<(), Error> {
-        tracing::info!("In Runtime: [module_version]");
-        let result = self.chain.query_module_version(&port_id);
-        reply_to.send(Ok(result)).map_err(Error::send)
-=======
     fn add_key(
         &mut self,
         key_name: String,
@@ -805,7 +516,6 @@
     fn ibc_version(&mut self, reply_to: ReplyTo<Option<semver::Version>>) -> Result<(), Error> {
         let result = self.chain.ibc_version();
         reply_to.send(result).map_err(Error::send)
->>>>>>> 1448a2bb
     }
 
     fn build_header(
@@ -1210,7 +920,6 @@
         reply_to.send(result).map_err(Error::send)
     }
 
-<<<<<<< HEAD
     fn websocket_url(&self, reply_to: ReplyTo<String>) -> Result<(), Error> {
         tracing::info!("in runtime: [websocket_url]");
         let result = self.chain.websocket_url();
@@ -1228,7 +937,10 @@
             .chain
             .update_mmr_root(src_chain_websocket_url, dst_chain_websocket_url);
         reply_to.send(result).map_err(Error::send)
-=======
+
+        Ok(())
+    }
+
     fn query_blocks(
         &self,
         request: QueryBlockRequest,
@@ -1239,6 +951,5 @@
         reply_to.send(result).map_err(Error::send)?;
 
         Ok(())
->>>>>>> 1448a2bb
     }
 }