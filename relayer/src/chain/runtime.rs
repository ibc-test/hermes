--- conflicted
+++ resolved
@@ -47,7 +47,6 @@
 };
 
 use super::{
-<<<<<<< HEAD
     client::ClientSettings,
     endpoint::{ChainEndpoint, ChainStatus, HealthCheck},
     handle::{ChainHandle, ChainRequest, ReplyTo, Subscription},
@@ -63,11 +62,6 @@
         QueryUpgradedClientStateRequest, QueryUpgradedConsensusStateRequest,
     },
     tracking::TrackedMsgs,
-=======
-    handle::{BeefySubscription, ChainHandle, ChainRequest, ReplyTo, Subscription},
-    tx::TrackedMsgs,
-    ChainEndpoint, HealthCheck,
->>>>>>> a04e670e
 };
 use ibc::clients::ics10_grandpa::header::Header as GPheader;
 use ibc::clients::ics10_grandpa::help::MmrRoot;
@@ -312,11 +306,7 @@
 
                         Ok(ChainRequest::IbcVersion { reply_to }) => {
                             self.ibc_version(reply_to)?
-<<<<<<< HEAD
-                        },
-=======
-                        }
->>>>>>> a04e670e
+                        },
 
                         Ok(ChainRequest::BuildHeader { trusted_height, target_height, client_state, reply_to }) => {
                             self.build_header(trusted_height, target_height, client_state, reply_to)?
@@ -458,10 +448,9 @@
                         Ok(ChainRequest::QueryPacketEventDataFromBlocks { request, reply_to }) => {
                             self.query_blocks(request, reply_to)?
                         },
-<<<<<<< HEAD
-=======
-                        Ok(ChainRequest::WebSocketUrl { reply_to }) => {
-                            self.websocket_url(reply_to)?
+
+                        Ok(ChainRequest::QueryHostConsensusState { request, reply_to }) => {
+                            self.query_host_consensus_state(request, reply_to)?
                         },
 
                         Ok(ChainRequest::UpdateMmrRoot { client_id,header, reply_to }) => {
@@ -477,10 +466,9 @@
                             );
                             self.update_mmr_root(client_id,header,reply_to,)?
                         },
->>>>>>> a04e670e
-
-                        Ok(ChainRequest::QueryHostConsensusState { request, reply_to }) => {
-                            self.query_host_consensus_state(request, reply_to)?
+
+                        Ok(ChainRequest::QueryHostConsensusState { height, reply_to }) => {
+                            self.query_host_consensus_state(height, reply_to)?
                         },
 
                         Err(e) => error!("received error via chain request channel: {}", e),
@@ -515,7 +503,7 @@
     }
 
     /// only for sustrate app chain
-    fn subscribe_beefy(&mut self, reply_to: ReplyTo<BeefySubscription>) -> Result<(), Error> {
+    fn subscribe_beefy(&mut self, reply_to: ReplyTo<Subscription>) -> Result<(), Error> {
         if !self.beefy_monitor_ctrl.is_live() {
             self.enable_beefy_monitor()?;
         }
@@ -961,8 +949,6 @@
         reply_to.send(result).map_err(Error::send)
     }
 
-<<<<<<< HEAD
-=======
     fn websocket_url(&self, reply_to: ReplyTo<String>) -> Result<(), Error> {
         let result = self.chain.websocket_url();
         reply_to.send(result).map_err(Error::send)
@@ -978,7 +964,6 @@
         reply_to.send(result).map_err(Error::send)
     }
 
->>>>>>> a04e670e
     fn query_blocks(
         &self,
         request: QueryBlockRequest,
