--- conflicted
+++ resolved
@@ -708,7 +708,6 @@
         // TODO - do a real chain query
         Ok(CommitmentPrefix::try_from(
             self.config().store_prefix.as_bytes().to_vec(),
-<<<<<<< HEAD
         ).unwrap())
     }
 
@@ -739,37 +738,6 @@
     //     let latest_height = Height::new(0, height.unwrap());
     //     Ok(latest_height)
     // }
-=======
-        ))
-    }
-
-    fn query_latest_height(&self) -> Result<ICSHeight, Error> {
-        tracing::info!("in Substrate: [query_latest_height]");
-
-        let result = retry_with_index(Fixed::from_millis(100), |current_try| {
-            if current_try > MAX_QUERY_TIMES {
-                return RetryResult::Err("did not succeed within tries");
-            }
-
-            let result = async {
-                let client = ClientBuilder::new()
-                    .set_url(&self.websocket_url.clone())
-                    .build::<ibc_node::DefaultConfig>()
-                    .await
-                    .unwrap();
-                self.get_latest_height(client).await
-            };
-
-            match self.block_on(result) {
-                Ok(v) => RetryResult::Ok(v),
-                Err(e) => RetryResult::Retry("Fail to retry"),
-            }
-        });
-
-        let latest_height = Height::new(0, result.unwrap());
-        Ok(latest_height)
-    }
->>>>>>> f85e1408
 
     fn query_clients(
         &self,
@@ -1239,7 +1207,6 @@
         });
 
 
-<<<<<<< HEAD
         let height = retry_with_index(Fixed::from_millis(100), |current_try| {
             if current_try > MAX_QUERY_TIMES {
                 return RetryResult::Err("did not succeed within tries");
@@ -1264,10 +1231,7 @@
 
         let latest_height = Height::new(0, height.unwrap());
 
-        Ok((packet_commitments, latest_height))
-=======
         Ok((result.unwrap(), last_height))
->>>>>>> f85e1408
     }
 
     fn query_unreceived_packets(
@@ -1319,7 +1283,7 @@
             request
         );
 
-        let result = retry_with_index(Fixed::from_millis(100), |current_try| {
+        let packet_acknowledgements = retry_with_index(Fixed::from_millis(100), |current_try| {
             if current_try > MAX_QUERY_TIMES {
                 return RetryResult::Err("did not succeed within tries");
             }
@@ -1364,11 +1328,8 @@
 
         let latest_height = Height::new(0, height.unwrap());
 
-<<<<<<< HEAD
-        Ok((packet_acknowledgements, latest_height))
-=======
-        Ok((result.unwrap(), last_height))
->>>>>>> f85e1408
+        Ok((packet_acknowledgements.unwrap(), latest_height))
+
     }
 
     fn query_unreceived_acknowledgements(
