use super::client::ClientSettings;
use crate::config::ChainConfig;
use crate::error::Error;
// use crate::event::monitor::{EventMonitor, EventReceiver, TxMonitorCmd};
use crate::event::beefy_monitor::{BeefyMonitor, BeefyReceiver};
use crate::event::substrate_mointor::{EventMonitor, EventReceiver, TxMonitorCmd};
use crate::keyring::{KeyEntry, KeyRing};
use crate::light_client::grandpa::LightClient as GPLightClient;
use crate::util::retry::{retry_with_index, RetryResult};

use crate::chain::endpoint::ChainEndpoint;
use crate::chain::endpoint::ChainStatus;
use crate::chain::endpoint::HealthCheck;
use crate::chain::requests::QueryPacketEventDataRequest;
use crate::chain::requests::QueryTxRequest;
use crate::chain::requests::{
    IncludeProof, QueryBlockRequest, QueryClientStateRequest, QueryHeight,
    QueryHostConsensusStateRequest, QueryPacketAcknowledgementRequest,
    QueryPacketCommitmentRequest, QueryPacketReceiptRequest, QueryUpgradedClientStateRequest,
    QueryUpgradedConsensusStateRequest,
};
use crate::chain::tracking::{TrackedMsgs, TrackingId};
use alloc::sync::Arc;
use codec::{Decode, Encode};
use core::fmt::Debug;
use core::{future::Future, str::FromStr, time::Duration};
<<<<<<< HEAD
use ibc::core::ics04_channel::events::WriteAcknowledgement;
=======
use ibc::core::ics02_client::msgs::update_client::MsgUpdateAnyClient;
use ibc::tx_msg::Msg;

use crate::chain::QueryResponse;
use crate::connection::ConnectionMsgType;
use crate::light_client::Verified;
>>>>>>> a04e670e
use ibc::{
    clients::{
        ics07_tendermint::header::Header as tHeader,
        ics10_grandpa::{
            client_state::ClientState as GPClientState,
            consensus_state::ConsensusState as GPConsensusState,
            header::Header as GPHeader,
            help::{BlockHeader, MmrLeaf, MmrLeafProof},
        },
    },
    core::{
        ics02_client::{
            client_consensus::{AnyConsensusState, AnyConsensusStateWithHeight},
            client_state::{AnyClientState, IdentifiedAnyClientState},
            client_type::ClientType,
        },
        ics03_connection::connection::{ConnectionEnd, Counterparty, IdentifiedConnectionEnd},
        ics04_channel::{
            channel::{ChannelEnd, IdentifiedChannelEnd},
            packet::{Packet, PacketMsgType, Receipt, Sequence},
        },
        ics23_commitment::commitment::CommitmentPrefix,
        ics24_host::identifier::{ChainId, ChannelId, ClientId, ConnectionId, PortId},
    },
    events::{IbcEvent, WithBlockDataType},
    signer::Signer,
    Height, Height as ICSHeight,
};
use subxt::rpc::ClientT;

<<<<<<< HEAD
use crate::chain::requests::QueryChannelClientStateRequest;
use crate::chain::requests::QueryChannelRequest;
use crate::chain::requests::QueryChannelsRequest;
use crate::chain::requests::QueryClientConnectionsRequest;
use crate::chain::requests::QueryClientStatesRequest;
use crate::chain::requests::QueryConnectionChannelsRequest;
use crate::chain::requests::QueryConnectionRequest;
use crate::chain::requests::QueryConnectionsRequest;
use crate::chain::requests::QueryConsensusStateRequest;
use crate::chain::requests::QueryConsensusStatesRequest;
use crate::chain::requests::QueryNextSequenceReceiveRequest;
use crate::chain::requests::QueryPacketAcknowledgementsRequest;
use crate::chain::requests::QueryPacketCommitmentsRequest;
use crate::chain::requests::QueryUnreceivedAcksRequest;
use crate::chain::requests::QueryUnreceivedPacketsRequest;
use ibc::core::ics23_commitment::merkle::MerkleProof;
use ibc_proto::google::protobuf::Any;
use ibc_proto::ibc::core::channel::v1::PacketState;

=======
use ibc::clients::ics10_grandpa::help::SignedCommitment;
use ibc::clients::ics10_grandpa::help::ValidatorMerkleProof;
use ibc::core::ics23_commitment::commitment::CommitmentRoot;
use ibc_proto::google::protobuf::Any;
use ibc_proto::ibc::core::{
    channel::v1::{
        PacketState, QueryChannelClientStateRequest, QueryChannelsRequest,
        QueryConnectionChannelsRequest, QueryNextSequenceReceiveRequest,
        QueryPacketAcknowledgementsRequest, QueryPacketCommitmentsRequest,
        QueryUnreceivedAcksRequest, QueryUnreceivedPacketsRequest,
    },
    client::v1::{QueryClientStatesRequest, QueryConsensusStatesRequest},
    commitment::v1::MerkleProof,
    connection::v1::{QueryClientConnectionsRequest, QueryConnectionsRequest},
};
>>>>>>> a04e670e
use jsonrpsee::rpc_params;
use octopusxt::MyConfig;
use retry::delay::Fixed;
use semver::Version;
use sp_core::ByteArray;
use std::thread::{self, sleep};
use subxt::{
    self, rpc::NumberOrHex, storage::StorageEntry, storage::StorageKeyPrefix, BlockNumber, Client,
    ClientBuilder, PairSigner,
};

use tendermint::abci::{Code, Log};

use crate::account::Balance;
use crate::denom::DenomTrace;
use anyhow::Result;
use beefy_light_client::{commitment, mmr};
use ibc::clients::ics10_grandpa::help::Commitment;
<<<<<<< HEAD
=======
use ibc::clients::ics10_grandpa::help::MmrRoot;
// use jsonrpsee::types::to_json_value;
use ibc::core::ics04_channel::channel::QueryPacketEventDataRequest;
>>>>>>> a04e670e
use ibc::core::ics04_channel::events::SendPacket;
use ibc::core::ics24_host::path::{
    AcksPath, ChannelEndsPath, ClientConsensusStatePath, ClientStatePath, CommitmentsPath,
    ConnectionsPath, ReceiptsPath, SeqRecvsPath,
};
use ics23::InnerOp;
use octopusxt::ibc_node::ibc::storage;
use octopusxt::ibc_node::RuntimeApi;
use octopusxt::update_client_state::update_client_state;
use octopusxt::SubstrateNodeTemplateExtrinsicParams;

use serde::{Deserialize, Serialize};
use sp_core::sr25519;
use sp_core::{hexdisplay::HexDisplay, Bytes, Pair, H256};
use sp_runtime::{traits::IdentifyAccount, AccountId32, MultiSigner};
use tendermint::abci::transaction;
use tendermint::time::Time;
use tendermint_light_client::types::Validator;
use tendermint_proto::Protobuf;
use tendermint_rpc::endpoint::broadcast::tx_sync::Response as TxResponse;
use tokio::runtime::Runtime as TokioRuntime;

const MAX_QUERY_TIMES: u64 = 100;
pub const REVISION_NUMBER: u64 = 8888;

/// A struct used to start a Substrate chain instance in relayer
#[derive(Debug)]
pub struct SubstrateChain {
    config: ChainConfig,
    websocket_url: String,
    keybase: KeyRing,
    rt: Arc<TokioRuntime>,
}

impl SubstrateChain {
    pub fn config(&self) -> &ChainConfig {
        &self.config
    }

    /// Run a future to completion on the Tokio runtime.
    fn block_on<F: Future>(&self, f: F) -> F::Output {
        self.rt.block_on(f)
    }

    fn get_client(&self) -> Result<Client<MyConfig>> {
        let client = async {
            ClientBuilder::new()
                .set_url(&self.websocket_url.clone())
                .build::<MyConfig>()
                .await
                .map_err(|_| {
                    anyhow::anyhow!(format!("{:?}", Error::substrate_client_builder_error()))
                })
        };

        self.block_on(client)
    }

    fn retry_wapper<O, Op>(&self, operation: Op) -> Result<O, retry::Error<String>>
    where
        Op: FnOnce() -> Result<O> + Copy,
    {
        retry_with_index(Fixed::from_millis(200), |current_try| {
            if current_try > MAX_QUERY_TIMES {
                return RetryResult::Err("did not succeed within tries".to_string());
            }

            let result = operation();

            match result {
                Ok(v) => RetryResult::Ok(v),
                Err(_) => RetryResult::Retry("Fail to retry".to_string()),
            }
        })
    }

    /// Subscribe Events
    fn subscribe_ibc_events(&self) -> Result<Vec<IbcEvent>> {
        tracing::trace!("in substrate: [subscribe_ibc_events]");

        let client = self.get_client()?;

        self.block_on(octopusxt::subscribe_ibc_event(client))
    }

    /// get latest block height
    fn get_latest_height(&self) -> Result<u64> {
        tracing::trace!("in substrate: [get_latest_height]");

        let client = self.get_client()?;

        self.block_on(octopusxt::get_latest_height(client))
    }

    /// get connectionEnd by connection_identifier
    fn query_connection_end(&self, connection_identifier: &ConnectionId) -> Result<ConnectionEnd> {
        tracing::trace!("in substrate: [query_connection_end]");

        let client = self.get_client()?;

        self.block_on(octopusxt::query_connection_end(
            connection_identifier,
            client,
        ))
    }

    /// query channelEnd  by port_identifier, and channel_identifier
    fn query_channel_end(&self, port_id: &PortId, channel_id: &ChannelId) -> Result<ChannelEnd> {
        tracing::trace!("in substrate: [query_channel_end]");

        let client = self.get_client()?;

        self.block_on(octopusxt::query_channel_end(port_id, channel_id, client))
    }

    /// get packet receipt by port_id, channel_id and sequence
    fn _get_packet_receipt(
        &self,
        port_id: &PortId,
        channel_id: &ChannelId,
        seq: &Sequence,
    ) -> Result<Receipt> {
        tracing::trace!("in substrate: [get_packet_receipt]");

        let client = self.get_client()?;

        self.block_on(octopusxt::get_packet_receipt(
            port_id, channel_id, seq, client,
        ))
    }

    /// get send packet event by port_id, channel_id and sequence
    fn get_send_packet_event(
        &self,
        port_id: &PortId,
        channel_id: &ChannelId,
        seq: &Sequence,
    ) -> Result<Packet> {
        tracing::trace!("in substrate: [get_send_packet_event]");

        let client = self.get_client()?;

        self.block_on(octopusxt::get_send_packet_event(
            port_id, channel_id, seq, client,
        ))
    }

    // TODO(davirain) need add query height
    /// get client_state by client_id
    fn query_client_state(&self, client_id: &ClientId) -> Result<AnyClientState> {
        tracing::trace!("in substrate: [query_client_state]");

        let client = self.get_client()?;

        self.block_on(octopusxt::query_client_state(client_id, client))
    }

    // TODO(davirain) need add query height
    /// Performs a query to retrieve the consensus state for a specified height
    /// `consensus_height` that the specified light client stores.
    fn query_client_consensus(
        &self,
        client_id: &ClientId,
        consensus_height: &ICSHeight,
    ) -> Result<AnyConsensusState> {
        tracing::trace!("in substrate: [query_client_consensus]");

        let client = self.get_client()?;

<<<<<<< HEAD
        self.block_on(octopusxt::query_client_consensus(
            client_id,
            consensus_height,
            client,
        ))
=======
        let cs = self
            .block_on(octopusxt::get_client_consensus(client_id, height, client))
            .unwrap();
        tracing::trace!(target:"ibc-rs","in substrate: [get_client_consensus] ConsensusState: {:?}", cs);
        Ok(cs)
>>>>>>> a04e670e
    }

    fn get_consensus_state_with_height(
        &self,
        client_id: &ClientId,
    ) -> Result<Vec<(Height, AnyConsensusState)>> {
        tracing::trace!("in substrate: [get_consensus_state_with_height]");

        let client = self.get_client()?;

        self.block_on(octopusxt::get_consensus_state_with_height(
            &client_id, client,
        ))
    }

    fn get_unreceipt_packet(
        &self,
        port_id: &PortId,
        channel_id: &ChannelId,
        sequences: &[Sequence],
    ) -> Result<Vec<u64>> {
        tracing::trace!("in substrate: [get_unreceipt_packet]");

        let client = self.get_client()?;

        self.block_on(octopusxt::get_unreceipt_packet(
            port_id,
            channel_id,
            sequences.to_vec(),
            client,
        ))
    }

    fn get_clients(&self) -> Result<Vec<IdentifiedAnyClientState>> {
        tracing::trace!("in substrate: [get_clients]");

        let client = self.get_client()?;

        self.block_on(octopusxt::get_clients(client))
    }

    fn get_connections(&self) -> Result<Vec<IdentifiedConnectionEnd>> {
        tracing::trace!("in substrate: [get_connections]");

        let client = self.get_client()?;

        self.block_on(octopusxt::get_connections(client))
    }

    fn get_channels(&self) -> Result<Vec<IdentifiedChannelEnd>> {
        tracing::trace!("in substrate: [get_channels]");

        let client = self.get_client()?;

        self.block_on(octopusxt::get_channels(client))
    }

    fn get_commitment_packet_state(&self) -> Result<Vec<PacketState>> {
        tracing::trace!("in substrate: [get_commitment_packet_state]");

        let client = self.get_client()?;

        self.block_on(octopusxt::get_commitment_packet_state(client))
    }

    /// get packet commitment by port_id, channel_id and sequence
    fn get_packet_commitment(
        &self,
        port_id: &PortId,
        channel_id: &ChannelId,
        sequence: &Sequence,
    ) -> Result<Vec<u8>> {
        tracing::trace!("in substrate: [get_packet_commitment]");

        let client = self.get_client()?;

        self.block_on(octopusxt::get_packet_commitment(
            port_id, channel_id, sequence, client,
        ))
    }

    fn get_acknowledge_packet_state(&self) -> Result<Vec<PacketState>> {
        tracing::trace!("in substrate: [get_acknowledge_packet_state]");

        let client = self.get_client()?;

        self.block_on(octopusxt::get_acknowledge_packet_state(client))
    }

    /// get connection_identifier vector by client_identifier
    fn get_client_connections(&self, client_id: &ClientId) -> Result<Vec<ConnectionId>> {
        tracing::trace!("in substrate: [get_client_connections]");

        let client = self.get_client()?;

        self.block_on(octopusxt::get_client_connections(client_id, client))
    }

    fn get_connection_channels(
        &self,
        connection_id: &ConnectionId,
    ) -> Result<Vec<IdentifiedChannelEnd>> {
        tracing::trace!("in substrate: [get_connection_channels]");

        let client = self.get_client()?;

        self.block_on(octopusxt::get_connection_channels(connection_id, client))
    }

    /// The function to submit IBC request to a Substrate chain
    /// This function handles most of the IBC reqeusts, except the MMR root update
    fn deliever(&self, msgs: Vec<Any>) -> Result<H256> {
        tracing::trace!("in substrate: [deliever]");

        let client = self.get_client()?;

        let result = self.block_on(octopusxt::deliver(msgs, client))?;

        Ok(result)
    }

    fn raw_transfer(&self, msgs: Vec<Any>) -> Result<H256> {
        tracing::trace!("in substrate: [raw_transfer]");

        let client = self.get_client()?;

        let result = self.block_on(octopusxt::raw_transfer(msgs, client))?;

        Ok(result)
    }

    fn get_write_ack_packet_event(
        &self,
        port_id: &PortId,
        channel_id: &ChannelId,
        sequence: &Sequence,
    ) -> Result<WriteAcknowledgement> {
        tracing::trace!("in substrate: [get_send_packet_event]");

        let client = self.get_client()?;

        self.block_on(octopusxt::ibc_rpc::get_write_ack_packet_event(
            port_id, channel_id, sequence, client,
        ))
    }

    fn get_ibc_send_packet_event(
        &self,
        request: QueryPacketEventDataRequest,
    ) -> Result<Vec<IbcEvent>, Error> {
        let mut result_event = vec![];

        for sequence in &request.sequences {
            let packet = self
                .get_send_packet_event(
                    &request.source_port_id,
                    &request.source_channel_id,
                    sequence,
                )
                .map_err(|e| Error::get_send_packet_event_error(e.to_string()))?;

            result_event.push(IbcEvent::SendPacket(SendPacket {
                height: match request.height {
                    QueryHeight::Latest => unimplemented!(),
                    QueryHeight::Specific(value) => value,
                },
                packet,
            }));
        }
        Ok(result_event)
    }

    fn get_ibc_write_acknowledgement_event(
        &self,
        request: QueryPacketEventDataRequest,
    ) -> Result<Vec<IbcEvent>, Error> {
        let mut result_event = vec![];

        for sequence in &request.sequences {
            let write_ack = self
                .get_write_ack_packet_event(
                    &request.source_port_id,
                    &request.source_channel_id,
                    sequence,
                )
                .map_err(|_| Error::get_write_ack_packet_event_error())?;

            result_event.push(IbcEvent::WriteAcknowledgement(write_ack));
        }

        Ok(result_event)
    }

    /// Retrieve the storage proof according to storage keys
    /// And convert the proof to IBC compatible type
    fn generate_storage_proof<F: StorageEntry>(
        &self,
        storage_entry: &F,
        height: &Height,
        storage_name: &str,
    ) -> Result<MerkleProof, Error>
    where
        <F as StorageEntry>::Value: Serialize + Debug,
    {
        let generate_storage_proof = async {
            let client = ClientBuilder::new()
                .set_url(&self.websocket_url.clone())
                .build::<MyConfig>()
                .await
                .map_err(|_| Error::substrate_client_builder_error())?;

            let height = NumberOrHex::Number(height.revision_height());

            let block_hash: H256 = client
                .rpc()
                .block_hash(Some(BlockNumber::from(height)))
                .await
                .map_err(|_| Error::get_block_hash_error())?
                .ok_or_else(Error::empty_hash)?;

            let storage_key = storage_entry.key().final_key(StorageKeyPrefix::new::<F>());
            tracing::trace!("in substrate: [generate_storage_proof] >> height: {:?}, block_hash: {:?}, storage key: {:?}, storage_name = {:?}",
                height, block_hash, storage_key, storage_name);

            let params = rpc_params![vec![storage_key], block_hash];

            #[derive(Debug, PartialEq, Serialize, Deserialize)]
            #[serde(rename_all = "camelCase")]
            pub struct ReadProof_ {
                pub at: String,
                pub proof: Vec<Bytes>,
            }

            let storage_proof: ReadProof_ = client
                .rpc()
                .client
                .request("state_getReadProof", params)
                .await
                .map_err(|_| Error::get_read_proof_error())?;

            tracing::trace!(
                "in substrate: [generate_storage_proof] >> storage_proof : {:?}",
                storage_proof
            );

            #[derive(Debug, PartialEq, Serialize, Deserialize)]
            #[serde(rename_all = "camelCase")]
            pub struct ReadProofU8 {
                pub at: String,
                pub proof: Vec<Vec<u8>>,
            }
            let storage_proof_ = ReadProofU8 {
                at: storage_proof.at,
                proof: storage_proof
                    .proof
                    .iter()
                    .map(|val| val.clone().0)
                    .collect::<Vec<Vec<u8>>>(),
            };
            tracing::trace!(
                "in substrate: [generate_storage_proof] >> storage_proof_ : {:?}",
                storage_proof_
            );

            let storage_proof_str =
                serde_json::to_string(&storage_proof_).map_err(Error::invalid_serde_json_error)?;
            tracing::trace!(
                "in substrate: [generate_storage_proof] >> storage_proof_str: {:?}",
                storage_proof_str
            );

            Ok(storage_proof_str)
        };

        let storage_proof = self.block_on(generate_storage_proof)?;

        Ok(compose_ibc_merkle_proof(storage_proof))
    }

    fn _key(&self) -> Result<KeyEntry, Error> {
        self.keybase()
            .get_key(&self.config.key_name)
            .map_err(Error::key_base)
    }

    fn query_packet_commitment(
        &self,
        port_id: &PortId,
        channel_id: &ChannelId,
        sequence: &Sequence,
    ) -> Result<Vec<u8>> {
        let client = self.get_client()?;

        self.block_on(octopusxt::ibc_rpc::get_packet_commitment(
            port_id, channel_id, sequence, client,
        ))
    }

    fn query_packet_receipt(
        &self,
        port_id: &PortId,
        channel_id: &ChannelId,
        sequence: &Sequence,
    ) -> Result<Vec<u8>> {
        let client = self.get_client()?;

        self.block_on(octopusxt::ibc_rpc::get_packet_receipt_vec(
            port_id, channel_id, sequence, client,
        ))
    }

    fn query_next_sequence_receive(
        &self,
        port_id: &PortId,
        channel_id: &ChannelId,
    ) -> Result<Sequence> {
        let client = self.get_client()?;

        self.block_on(octopusxt::ibc_rpc::get_next_sequence_recv(
            port_id, channel_id, client,
        ))
    }

    fn query_packet_acknowledgement(
        &self,
        port_id: &PortId,
        channel_id: &ChannelId,
        sequence: &Sequence,
    ) -> Result<Vec<u8>> {
        let client = self.get_client()?;

        self.block_on(octopusxt::ibc_rpc::get_packet_ack(
            port_id, channel_id, sequence, client,
        ))
    }
}

impl ChainEndpoint for SubstrateChain {
    type LightBlock = GPHeader;
    type Header = GPHeader;
    type ConsensusState = AnyConsensusState;
    type ClientState = AnyClientState;
    type LightClient = GPLightClient;

    fn bootstrap(config: ChainConfig, rt: Arc<TokioRuntime>) -> Result<Self, Error> {
        tracing::info!(target:"ibc-rs","in Substrate: [bootstrap function]");

        let websocket_url = format!("{}", config.websocket_addr);

        // Initialize key store and load key
        let keybase = KeyRing::new(config.key_store_type, &config.account_prefix, &config.id)
            .map_err(Error::key_base)?;

        let chain = Self {
            config,
            websocket_url,
            rt,
            keybase,
        };

        Ok(chain)
    }

    fn init_light_client(&self) -> Result<Self::LightClient, Error> {
        tracing::debug!(target:"ibc-rs","in substrate: [init_light_client]");
        use subxt::sp_core::Public;

        let config = self.config.clone();

        let public_key = async {
            let client = ClientBuilder::new()
                .set_url(&self.websocket_url.clone())
                .build::<MyConfig>()
                .await
                .map_err(|_| Error::substrate_client_builder_error())?;

            let api =
                client.to_runtime_api::<RuntimeApi<MyConfig, SubstrateNodeTemplateExtrinsicParams<MyConfig>>>();

            let authorities = api
                .storage()
                .beefy()
                .authorities(None)
                .await
                .map_err(|_| Error::authorities())?;
            tracing::info!(target:"ibc-rs","authorities length : {:?}", authorities.len());
            let result: Vec<String> = authorities
                .into_iter()
                .map(|val| format!("0x{}", HexDisplay::from(&val.to_raw_vec())))
                .collect();
            tracing::info!(target:"ibc-rs","authorities member: {:?}", result);
            Ok(result)
        };
        let public_key = self.block_on(public_key)?;

        let initial_public_keys = public_key;
        let light_client = GPLightClient::from_config(
            &config,
            self.websocket_url.clone(),
            self.rt.clone(),
            initial_public_keys,
        );
        Ok(light_client)
    }

    fn init_event_monitor(
        &self,
        rt: Arc<TokioRuntime>,
    ) -> Result<(EventReceiver, TxMonitorCmd), Error> {
        tracing::debug!(target:"ibc-rs",
            "in substrate: [init_event_mointor] >> websocket addr: {:?}",
            self.config.websocket_addr.clone()
        );

        let (mut event_monitor, event_receiver, monitor_tx) = EventMonitor::new(
            self.config.id.clone(),
            self.config.websocket_addr.clone(),
            rt,
        )
        .map_err(Error::event_monitor)?;

        event_monitor.subscribe().map_err(Error::event_monitor)?;

        thread::spawn(move || event_monitor.run());

        Ok((event_receiver, monitor_tx))
    }

<<<<<<< HEAD
    fn id(&self) -> &ChainId {
        tracing::trace!("in substrate: [id]");

        &self.config().id
=======
    fn init_beefy_monitor(
        &self,
        rt: Arc<TokioRuntime>,
    ) -> Result<(BeefyReceiver, TxMonitorCmd), Error> {
        tracing::debug!(
            "in substrate: [init_beefy_mointor] >> websocket addr: {:?}",
            self.config.websocket_addr.clone()
        );
        println!(
            "in substrate: [init_beefy_mointor] >> websocket addr: {:?}",
            self.config.websocket_addr.clone()
        );
        let (mut beefy_monitor, beefy_receiver, monitor_tx) = BeefyMonitor::new(
            self.config.id.clone(),
            self.config.websocket_addr.clone(),
            rt,
        )
        .map_err(Error::event_monitor)?;

        beefy_monitor.subscribe().map_err(Error::event_monitor)?;

        thread::spawn(move || beefy_monitor.run());
        tracing::debug!("in substrate: [init_beefy_mointor] >> beefy monitor is running ...");
        println!("in substrate: [init_beefy_mointor] >> beefy monitor is running ...");

        Ok((beefy_receiver, monitor_tx))
>>>>>>> a04e670e
    }

    fn shutdown(self) -> Result<(), Error> {
        tracing::info!(target:"ibc-rs","in substrate: [shutdown]");

        Ok(())
    }

    fn health_check(&self) -> Result<HealthCheck, Error> {
        Ok(HealthCheck::Healthy)
    }

<<<<<<< HEAD
=======
    fn id(&self) -> &ChainId {
        tracing::trace!(target:"ibc-rs","in substrate: [id]");

        &self.config().id
    }

>>>>>>> a04e670e
    fn keybase(&self) -> &KeyRing {
        tracing::trace!(target:"ibc-rs","in substrate: [keybase]");
        &self.keybase
    }

    fn keybase_mut(&mut self) -> &mut KeyRing {
        tracing::trace!(target:"ibc-rs","in substrate: [keybase_mut]");
        &mut self.keybase
    }

    fn send_messages_and_wait_commit(
        &mut self,
        proto_msgs: TrackedMsgs,
    ) -> Result<Vec<IbcEvent>, Error> {
        tracing::trace!(target:"ibc-rs",
            "in substrate: [send_messages_and_wait_commit], proto_msgs={:?}",
            proto_msgs.tracking_id
        );
<<<<<<< HEAD
        use ibc::applications::transfer::msgs::transfer::TYPE_URL as TRANSFER_TYPE_URL;

        match proto_msgs.tracking_id {
            TrackingId::Uuid(_) => {
                sleep(Duration::from_secs(4));
                let result = self
                    .deliever(proto_msgs.messages().to_vec())
                    .map_err(|e| Error::deliver_error(e))?;
                tracing::debug!(
                    "in substrate: [send_messages_and_wait_commit] >> extrics_hash  : {:?}",
                    result
                );
            }
            TrackingId::Static(value) => match value {
                "ft-transfer" => {
                    let result = self
                        .raw_transfer(proto_msgs.messages().to_vec())
                        .map_err(|_| Error::ics20_transfer())?;

                    tracing::debug!(
                        "in substrate: [send_messages_and_wait_commit] >> extrics_hash  : {:?}",
                        result
                    );
                }
                _ => {
                    sleep(Duration::from_secs(4));
                    let result = self
                        .deliever(proto_msgs.messages().to_vec())
                        .map_err(|e| Error::deliver_error(e))?;
                    tracing::debug!(
                        "in substrate: [send_messages_and_wait_commit] >> extrics_hash  : {:?}",
                        result
                    );
                }
            },
        }
=======

        sleep(Duration::from_secs(4));
        let result = self
            .deliever(proto_msgs.messages().to_vec())
            .map_err(|e| Error::deliver_error(e))?;

        tracing::debug!(target:"ibc-rs",
            "in substrate: [send_messages_and_wait_commit] >> extrics_hash  : {:?}",
            result
        );
>>>>>>> a04e670e

        let ibc_event = self
            .subscribe_ibc_events()
            .map_err(|_| Error::subscribe_ibc_events())?;

        Ok(ibc_event)
    }

    fn send_messages_and_wait_check_tx(
        &mut self,
        proto_msgs: TrackedMsgs,
    ) -> Result<Vec<TxResponse>, Error> {
        tracing::debug!(target:"ibc-rs",
            "in substrate: [send_messages_and_wait_check_tx], proto_msgs={:?}",
            proto_msgs.tracking_id
        );

<<<<<<< HEAD
        match proto_msgs.tracking_id {
            TrackingId::Uuid(_) => {
                sleep(Duration::from_secs(4));
                let result = self
                    .deliever(proto_msgs.messages().to_vec())
                    .map_err(|e| Error::deliver_error(e))?;
                tracing::debug!(
                    "in substrate: [send_messages_and_wait_commit] >> extrics_hash  : {:?}",
                    result
                );
            }
            TrackingId::Static(value) => match value {
                "ft-transfer" => {
                    let result = self
                        .raw_transfer(proto_msgs.messages().to_vec())
                        .map_err(|_| Error::ics20_transfer())?;

                    tracing::debug!(
                        "in substrate: [send_messages_and_wait_commit] >> extrics_hash  : {:?}",
                        result
                    );
                }
                _ => {
                    sleep(Duration::from_secs(4));
                    let result = self
                        .deliever(proto_msgs.messages().to_vec())
                        .map_err(|e| Error::deliver_error(e))?;
                    tracing::debug!(
                        "in substrate: [send_messages_and_wait_commit] >> extrics_hash  : {:?}",
                        result
                    );
                }
            },
        }
=======
        sleep(Duration::from_secs(4));
        let result = self
            .deliever(proto_msgs.messages().to_vec())
            .map_err(|e| Error::deliver_error(e))?;

        tracing::debug!(target:"ibc-rs",
            "in substrate: [send_messages_and_wait_check_tx] >> extrics_hash : {:?}",
            result
        );
>>>>>>> a04e670e

        let json = "\"ChYKFGNvbm5lY3Rpb25fb3Blbl9pbml0\"";
        let tx_re = TxResponse {
            code: Code::default(),
            data: serde_json::from_str(json).map_err(Error::invalid_serde_json_error)?,
            log: Log::from("test_test"),
            hash: transaction::Hash::new([0u8; 32]),
        };

        Ok(vec![tx_re])
    }

    fn get_signer(&mut self) -> Result<Signer, Error> {
        tracing::trace!(target:"ibc-rs","In Substraet: [get signer]");
        crate::time!("get_signer");

        /// Public key type for Runtime
        pub type PublicFor<P> = <P as Pair>::Public;

        /// formats public key as accountId as hex
        fn format_account_id<P: Pair>(public_key: PublicFor<P>) -> String
        where
            PublicFor<P>: Into<MultiSigner>,
        {
            format!(
                "0x{}",
                HexDisplay::from(&public_key.into().into_account().as_ref())
            )
        }

        // Get the key from key seed file
        let key = self
            .keybase()
            .get_key(&self.config.key_name)
            .map_err(|e| Error::key_not_found(self.config.key_name.clone(), e))?;
        // tracing::trace!(target:"ibc-rs","In Substraet: [get signer] key = {:?}", key);

        let private_seed = key.mnemonic;

        let (pair, _seed) = sr25519::Pair::from_phrase(&private_seed, None).unwrap();
        let public_key = pair.public();
        // tracing::trace!(target:"ibc-rs","In Substraet: [get signer] public_key = {:?}", public_key);

        let account_id = format_account_id::<sr25519::Pair>(public_key);
<<<<<<< HEAD
        // let account = AccountId32::from_str(&account_id).unwrap();
        // let encode_account = AccountId32::encode(&account);
        // let hex_account = hex::encode(encode_account);

        Ok(Signer::from_str(&account_id).unwrap())
    }
=======
        let account = AccountId32::from_str(&account_id).unwrap();
        let encode_account = AccountId32::encode(&account);
        let hex_account = hex::encode(encode_account);
        // tracing::trace!(target:"ibc-rs","In Substraet: [get signer] hex_account = {:?}", hex_account);
>>>>>>> a04e670e

    fn config(&self) -> ChainConfig {
        self.config.clone()
    }

    fn get_key(&mut self) -> Result<KeyEntry, Error> {
        tracing::trace!(target:"ibc-rs","in substrate: [get_key]");
        crate::time!("get_key");

        // Get the key from key seed file
        let key = self
            .keybase()
            .get_key(&self.config.key_name)
            .map_err(|e| Error::key_not_found(self.config.key_name.clone(), e))?;

        Ok(key)
    }

    fn add_key(&mut self, key_name: &str, key: KeyEntry) -> Result<(), Error> {
        self.keybase_mut()
            .add_key(key_name, key)
            .map_err(Error::key_base)?;

        Ok(())
    }

    fn ibc_version(&self) -> Result<Option<Version>, Error> {
        Ok(None)
    }

    fn query_balance(&self, key_name: Option<String>) -> std::result::Result<Balance, Error> {
        // todo(davirain) add mock balance
        Ok(Balance {
            amount: String::default(),
            denom: String::default(),
        })
    }

    fn query_denom_trace(&self, hash: String) -> std::result::Result<DenomTrace, Error> {
        // todo(daviarin) add mock denom trace
        Ok(DenomTrace {
            /// The chain of port/channel identifiers used for tracing the source of the coin.
            path: String::default(),
            /// The base denomination for that coin
            base_denom: String::default(),
        })
    }

    fn query_commitment_prefix(&self) -> Result<CommitmentPrefix, Error> {
        tracing::trace!(target:"ibc-rs","in substrate: [query_commitment_prefix]");

        // TODO - do a real chain query
        CommitmentPrefix::try_from(self.config().store_prefix.as_bytes().to_vec())
            .map_err(|_| Error::invalid_commitment_prefix())
    }

    fn query_application_status(&self) -> Result<ChainStatus, Error> {
        tracing::trace!("in substrate: [query_status]");

        let height = self
            .retry_wapper(|| self.get_latest_height())
            .map_err(Error::retry_error)?;

        let latest_height = Height::new(REVISION_NUMBER, height).expect("REVISION_NUMBER");

        Ok(ChainStatus {
            height: latest_height,
            timestamp: Default::default(),
        })
    }

    fn query_clients(
        &self,
        _request: QueryClientStatesRequest,
    ) -> Result<Vec<IdentifiedAnyClientState>, Error> {
        tracing::trace!(target:"ibc-rs","in substrate: [query_clients]");

        let result = self
            .retry_wapper(|| self.get_clients())
            .map_err(Error::retry_error)?;

        Ok(result)
    }

    fn query_client_state(
        &self,
<<<<<<< HEAD
        request: QueryClientStateRequest,
        include_proof: IncludeProof,
    ) -> Result<(AnyClientState, Option<MerkleProof>), Error> {
        tracing::trace!("in substrate: [query_client_state]");
=======
        client_id: &ClientId,
        _height: ICSHeight,
    ) -> Result<Self::ClientState, Error> {
        tracing::trace!(target:"ibc-rs","in substrate: [query_client_state]");
>>>>>>> a04e670e

        let QueryClientStateRequest { client_id, height } = request;

        let query_height = match height {
            QueryHeight::Latest => {
                let height = self
                    .get_latest_height()
                    .map_err(|_| Error::query_latest_height())?;
                Height::new(REVISION_NUMBER, height).expect(&REVISION_NUMBER.to_string())
            }
            QueryHeight::Specific(value) => value,
        };

        let result = self
            .retry_wapper(|| self.query_client_state(&client_id))
            .map_err(Error::retry_error)?;

<<<<<<< HEAD
        let client_state_path = ClientStatePath(client_id.clone())
            .to_string()
            .as_bytes()
            .to_vec();

        let storage_entry = storage::ClientStates(&client_state_path);

        match include_proof {
            IncludeProof::Yes => Ok((
                result,
                Some(self.generate_storage_proof(&storage_entry, &query_height, "ClientStates")?),
            )),
            IncludeProof::No => Ok((result, None)),
        }
    }

    fn query_consensus_state(
        &self,
        request: QueryConsensusStateRequest,
        include_proof: IncludeProof,
    ) -> Result<(AnyConsensusState, Option<MerkleProof>), Error> {
        tracing::trace!("in substrate: [query_consensus_state]");

        // query_height to amit to search chain height
        let QueryConsensusStateRequest {
            client_id,
            consensus_height,
            query_height,
        } = request;

        let result = self
            .retry_wapper(|| self.query_client_consensus(&client_id, &consensus_height))
            .map_err(Error::retry_error)?;

        // search key
        let client_consensus_state_path = ClientConsensusStatePath {
            client_id: client_id.clone(),
            epoch: consensus_height.revision_number(),
            height: consensus_height.revision_height(),
        }
        .to_string()
        .as_bytes()
        .to_vec();

        let storage_entry = storage::ConsensusStates(&client_consensus_state_path);

        match include_proof {
            IncludeProof::Yes => Ok((
                result,
                Some(self.generate_storage_proof(
                    &storage_entry,
                    &consensus_height,
                    "ConsensusStates",
                )?),
            )),
            IncludeProof::No => Ok((result, None)),
        }
=======
        tracing::trace!(target:"ibc-rs",
            "in substrate: [query_client_state] >> client_state: {:?}",
            result
        );

        Ok(result)
>>>>>>> a04e670e
    }

    fn query_consensus_states(
        &self,
        request: QueryConsensusStatesRequest,
    ) -> Result<Vec<AnyConsensusStateWithHeight>, Error> {
        tracing::trace!(target:"ibc-rs","in substrate: [query_consensus_states]");

        let request_client_id =
            ClientId::from_str(request.client_id.as_str()).map_err(Error::identifier)?;

        let result = self
            .retry_wapper(|| self.get_consensus_state_with_height(&request_client_id))
            .map_err(Error::retry_error)?;

        let consensus_state: Vec<(Height, AnyConsensusState)> = result;

        let mut any_consensus_state_with_height = vec![];
        for (height, consensus_state) in consensus_state.into_iter() {
            let tmp = AnyConsensusStateWithHeight {
                height,
                consensus_state,
            };
            any_consensus_state_with_height.push(tmp.clone());

            tracing::trace!(target:"ibc-rs",
                "in substrate: [query_consensus_state] >> any_consensus_state_with_height: {:?}",
                tmp
            );
        }

        any_consensus_state_with_height.sort_by(|a, b| a.height.cmp(&b.height));

        Ok(any_consensus_state_with_height)
    }

<<<<<<< HEAD
    fn query_upgraded_client_state(
        &self,
        request: QueryUpgradedClientStateRequest,
    ) -> Result<(AnyClientState, MerkleProof), Error> {
        tracing::trace!("in substrate: [query_upgraded_client_state]");
=======
    fn query_consensus_state(
        &self,
        client_id: ClientId,
        consensus_height: ICSHeight,
        query_height: ICSHeight,
    ) -> Result<AnyConsensusState, Error> {
        tracing::trace!(target:"ibc-rs","in substrate: [query_consensus_state] client_id: {:?} ", client_id);
        tracing::trace!(target:"ibc-rs","in substrate: [query_consensus_state] consensus_height: {:?} ", consensus_height);
        tracing::trace!(target:"ibc-rs","in substrate: [query_consensus_state] query_height: {:?} ", query_height);

        // let result = self
        //     .retry_wapper(|| self.get_client_consensus(&client_id, &consensus_height))
        //     .map_err(Error::retry_error)?;

        let consensus_state = self
            .proven_client_consensus(&client_id, consensus_height, query_height)?
            .0;
        tracing::trace!(target:"ibc-rs","in substrate: [query_consensus_state] consensus_state {:?}", consensus_state);
        Ok(consensus_state)
    }

    fn query_upgraded_client_state(
        &self,
        _height: ICSHeight,
    ) -> Result<(Self::ClientState, MerkleProof), Error> {
        tracing::trace!(target:"ibc-rs","in substrate: [query_upgraded_client_state]");
>>>>>>> a04e670e

        todo!()
    }

    fn query_upgraded_consensus_state(
        &self,
<<<<<<< HEAD
        request: QueryUpgradedConsensusStateRequest,
    ) -> Result<(AnyConsensusState, MerkleProof), Error> {
        tracing::trace!("in substrate: [query_upgraded_consensus_state]");
=======
        _height: ICSHeight,
    ) -> Result<(Self::ConsensusState, MerkleProof), Error> {
        tracing::trace!(target:"ibc-rs","in substrate: [query_upgraded_consensus_state]");
>>>>>>> a04e670e

        todo!()
    }

    fn query_connections(
        &self,
        _request: QueryConnectionsRequest,
    ) -> Result<Vec<IdentifiedConnectionEnd>, Error> {
        tracing::trace!("in substrate: [query_connections]");

        let result = self
            .retry_wapper(|| self.get_connections())
            .map_err(Error::retry_error)?;

        Ok(result)
    }

    fn query_client_connections(
        &self,
        request: QueryClientConnectionsRequest,
    ) -> Result<Vec<ConnectionId>, Error> {
        tracing::trace!(target:"ibc-rs","in substrate: [query_client_connections]");

        let client_id =
            ClientId::from_str(request.client_id.as_str()).map_err(Error::identifier)?;

        let result = self
            .retry_wapper(|| self.get_client_connections(&client_id))
            .map_err(Error::retry_error)?;

        Ok(result)
    }

    fn query_connection(
        &self,
<<<<<<< HEAD
        request: QueryConnectionRequest,
        include_proof: IncludeProof,
    ) -> Result<(ConnectionEnd, Option<MerkleProof>), Error> {
        tracing::trace!("in substrate: [query_connection]");
=======
        connection_id: &ConnectionId,
        _height: ICSHeight,
    ) -> Result<ConnectionEnd, Error> {
        tracing::trace!(target:"ibc-rs","in substrate: [query_connection]");
>>>>>>> a04e670e

        let QueryConnectionRequest {
            connection_id,
            height,
        } = request;

        let connection_end = self
            .retry_wapper(|| self.query_connection_end(&connection_id))
            .map_err(Error::retry_error)?;

        // update ConnectionsPath key
        let connections_path = ConnectionsPath(connection_id.clone())
            .to_string()
            .as_bytes()
            .to_vec();
        let storage_entry = storage::Connections(&connections_path);

        match include_proof {
            IncludeProof::Yes => {
                let query_height = match height {
                    QueryHeight::Latest => {
                        let height = self
                            .get_latest_height()
                            .map_err(|_| Error::query_latest_height())?;
                        Height::new(REVISION_NUMBER, height).expect(&REVISION_NUMBER.to_string())
                    }
                    QueryHeight::Specific(value) => value,
                };

                Ok((
                    connection_end,
                    Some(self.generate_storage_proof(
                        &storage_entry,
                        &query_height,
                        "Connections",
                    )?),
                ))
            }
            IncludeProof::No => Ok((connection_end, None)),
        }
    }

    fn query_connection_channels(
        &self,
        request: QueryConnectionChannelsRequest,
    ) -> Result<Vec<IdentifiedChannelEnd>, Error> {
        tracing::trace!(target:"ibc-rs","in substrate: [query_connection_channels] ");

        let result = self
            .retry_wapper(|| self.get_connection_channels(&request.connection_id))
            .map_err(Error::retry_error)?;

        Ok(result)
    }

    fn query_channels(
        &self,
        _request: QueryChannelsRequest,
    ) -> Result<Vec<IdentifiedChannelEnd>, Error> {
        tracing::trace!(target:"ibc-rs","in substrate: [query_channels]");

        let result = self
            .retry_wapper(|| self.get_channels())
            .map_err(Error::retry_error)?;

        Ok(result)
    }

    fn query_channel(
        &self,
<<<<<<< HEAD
        request: QueryChannelRequest,
        include_proof: IncludeProof,
    ) -> Result<(ChannelEnd, Option<MerkleProof>), Error> {
        tracing::trace!("in substrate: [query_channel]");
=======
        port_id: &PortId,
        channel_id: &ChannelId,
        _height: ICSHeight,
    ) -> Result<ChannelEnd, Error> {
        tracing::trace!(target:"ibc-rs","in substrate: [query_channel]");
>>>>>>> a04e670e

        let QueryChannelRequest {
            port_id,
            channel_id,
            height,
        } = request;

        let channel_end = self
            .retry_wapper(|| self.query_channel_end(&port_id, &channel_id))
            .map_err(Error::retry_error)?;

        // use channel_end path as key
        let channel_end_path = ChannelEndsPath(port_id.clone(), channel_id.clone())
            .to_string()
            .as_bytes()
            .to_vec();
        let storage_entry = storage::Channels(&channel_end_path);

        match include_proof {
            IncludeProof::Yes => {
                let query_height = match height {
                    QueryHeight::Latest => {
                        let height = self
                            .get_latest_height()
                            .map_err(|_| Error::query_latest_height())?;
                        Height::new(REVISION_NUMBER, height).expect(&REVISION_NUMBER.to_string())
                    }
                    QueryHeight::Specific(value) => value,
                };

                Ok((
                    channel_end,
                    Some(self.generate_storage_proof(&storage_entry, &query_height, "Channels")?),
                ))
            }
            IncludeProof::No => Ok((channel_end, None)),
        }
    }

    fn query_channel_client_state(
        &self,
        _request: QueryChannelClientStateRequest,
    ) -> Result<Option<IdentifiedAnyClientState>, Error> {
        tracing::trace!(target:"ibc-rs","in substrate: [query_channel_client_state]");

        todo!()
    }

    fn query_packet_commitment(
        &self,
        request: QueryPacketCommitmentRequest,
        include_proof: IncludeProof,
    ) -> Result<(Vec<u8>, Option<MerkleProof>), Error> {
        let QueryPacketCommitmentRequest {
            port_id,
            channel_id,
            sequence,
            height,
        } = request;

        let packet_commit = self
            .retry_wapper(|| self.query_packet_commitment(&port_id, &channel_id, &sequence))
            .map_err(Error::retry_error)?;

        let packet_commits_path = CommitmentsPath {
            port_id: port_id.clone(),
            channel_id: channel_id.clone(),
            sequence: sequence.clone(),
        }
        .to_string()
        .as_bytes()
        .to_vec();

        let storage_entry = storage::PacketCommitment(&packet_commits_path);

        match include_proof {
            IncludeProof::Yes => {
                let query_height = match height {
                    QueryHeight::Latest => {
                        let height = self
                            .get_latest_height()
                            .map_err(|_| Error::query_latest_height())?;
                        Height::new(REVISION_NUMBER, height).expect(&REVISION_NUMBER.to_string())
                    }
                    QueryHeight::Specific(value) => value,
                };
                Ok((
                    packet_commit,
                    Some(self.generate_storage_proof(
                        &storage_entry,
                        &query_height,
                        "PacketCommitment",
                    )?),
                ))
            }
            IncludeProof::No => Ok((packet_commit, None)),
        }
    }

    fn query_packet_commitments(
        &self,
        _request: QueryPacketCommitmentsRequest,
<<<<<<< HEAD
    ) -> Result<(Vec<Sequence>, ICSHeight), Error> {
        tracing::trace!("in substrate: [query_packet_commitments]");
=======
    ) -> Result<(Vec<PacketState>, ICSHeight), Error> {
        tracing::trace!(target:"ibc-rs","in substrate: [query_packet_commitments]");
>>>>>>> a04e670e

        let packet_commitments = self
            .retry_wapper(|| self.get_commitment_packet_state())
            .map_err(Error::retry_error)?
            .into_iter()
            .map(|value| Sequence::from(value.sequence))
            .collect();

        let height = self
            .retry_wapper(|| self.get_latest_height())
            .map_err(Error::retry_error)?;

        let latest_height = Height::new(REVISION_NUMBER, height).expect("REVISION_NUMBER");

        Ok((packet_commitments, latest_height))
    }

    fn query_packet_receipt(
        &self,
        request: QueryPacketReceiptRequest,
        include_proof: IncludeProof,
    ) -> Result<(Vec<u8>, Option<MerkleProof>), Error> {
        let QueryPacketReceiptRequest {
            port_id,
            channel_id,
            sequence,
            height,
        } = request;

        let packet_receipt = self
            .retry_wapper(|| self.query_packet_receipt(&port_id, &channel_id, &sequence))
            .map_err(Error::retry_error)?;

        let packet_receipt_path = ReceiptsPath {
            port_id: port_id.clone(),
            channel_id: channel_id.clone(),
            sequence: sequence.clone(),
        }
        .to_string()
        .as_bytes()
        .to_vec();

        let storage_entry = storage::PacketReceipt(&packet_receipt_path);

        match include_proof {
            IncludeProof::Yes => {
                let query_height = match height {
                    QueryHeight::Latest => {
                        let height = self
                            .get_latest_height()
                            .map_err(|_| Error::query_latest_height())?;
                        Height::new(REVISION_NUMBER, height).expect(&REVISION_NUMBER.to_string())
                    }
                    QueryHeight::Specific(value) => value,
                };
                Ok((
                    packet_receipt,
                    Some(self.generate_storage_proof(
                        &storage_entry,
                        &query_height,
                        "PacketReceipt",
                    )?),
                ))
            }
            IncludeProof::No => Ok((packet_receipt, None)),
        }
    }

    fn query_unreceived_packets(
        &self,
        request: QueryUnreceivedPacketsRequest,
<<<<<<< HEAD
    ) -> Result<Vec<Sequence>, Error> {
        tracing::trace!("in substrate: [query_unreceived_packets]");
=======
    ) -> Result<Vec<u64>, Error> {
        tracing::trace!(target:"ibc-rs","in substrate: [query_unreceived_packets]");
>>>>>>> a04e670e

        let port_id = PortId::from_str(request.port_id.as_str()).map_err(Error::identifier)?;
        let channel_id =
            ChannelId::from_str(request.channel_id.as_str()).map_err(Error::identifier)?;
        let sequences = request
            .packet_commitment_sequences
            .into_iter()
            .map(Sequence::from)
            .collect::<Vec<_>>();

        let result = self
            .retry_wapper(|| self.get_unreceipt_packet(&port_id, &channel_id, &sequences))
            .map_err(Error::retry_error)?
            .into_iter()
            .map(|value| Sequence::from(value))
            .collect();

        Ok(result)
    }

    fn query_packet_acknowledgement(
        &self,
        request: QueryPacketAcknowledgementRequest,
        include_proof: IncludeProof,
    ) -> Result<(Vec<u8>, Option<MerkleProof>), Error> {
        let QueryPacketAcknowledgementRequest {
            port_id,
            channel_id,
            sequence,
            height,
        } = request;

        let packet_acknowledgement = self
            .retry_wapper(|| self.query_packet_acknowledgement(&port_id, &channel_id, &sequence))
            .map_err(Error::retry_error)?;

        let packet_acknowledgement_path = AcksPath {
            port_id: port_id.clone(),
            channel_id: channel_id.clone(),
            sequence: sequence.clone(),
        }
        .to_string()
        .as_bytes()
        .to_vec();

        let storage_entry = storage::Acknowledgements(&packet_acknowledgement_path);

        match include_proof {
            IncludeProof::Yes => {
                let query_height = match height {
                    QueryHeight::Latest => {
                        let height = self
                            .get_latest_height()
                            .map_err(|_| Error::query_latest_height())?;
                        Height::new(REVISION_NUMBER, height).expect(&REVISION_NUMBER.to_string())
                    }
                    QueryHeight::Specific(value) => value,
                };
                Ok((
                    packet_acknowledgement,
                    Some(self.generate_storage_proof(
                        &storage_entry,
                        &query_height,
                        "Acknowledgements",
                    )?),
                ))
            }
            IncludeProof::No => Ok((packet_acknowledgement, None)),
        }
    }

    fn query_packet_acknowledgements(
        &self,
        _request: QueryPacketAcknowledgementsRequest,
<<<<<<< HEAD
    ) -> Result<(Vec<Sequence>, ICSHeight), Error> {
        tracing::trace!("in substrate: [query_packet_acknowledgements]");
=======
    ) -> Result<(Vec<PacketState>, ICSHeight), Error> {
        tracing::trace!(target:"ibc-rs","in substrate: [query_packet_acknowledgements]");
>>>>>>> a04e670e

        let packet_acknowledgements = self
            .retry_wapper(|| self.get_acknowledge_packet_state())
            .map_err(Error::retry_error)?
            .into_iter()
            .map(|value| Sequence::from(value.sequence))
            .collect();

        let height = self
            .retry_wapper(|| self.get_latest_height())
            .map_err(Error::retry_error)?;

        let latest_height = Height::new(REVISION_NUMBER, height).expect("REVISION_NUMBER");

        Ok((packet_acknowledgements, latest_height))
    }

    fn query_unreceived_acknowledgements(
        &self,
        request: QueryUnreceivedAcksRequest,
<<<<<<< HEAD
    ) -> Result<Vec<Sequence>, Error> {
        tracing::trace!("in substrate: [query_unreceived_acknowledgements] ");
=======
    ) -> Result<Vec<u64>, Error> {
        tracing::trace!(target:"ibc-rs","in substrate: [query_unreceived_acknowledgements] ");
>>>>>>> a04e670e

        let port_id = PortId::from_str(request.port_id.as_str()).map_err(Error::identifier)?;
        let channel_id =
            ChannelId::from_str(request.channel_id.as_str()).map_err(Error::identifier)?;
        let sequences = request
            .packet_ack_sequences
            .into_iter()
            .map(Sequence::from)
            .collect::<Vec<_>>();

        let mut unreceived_seqs = vec![];

        for seq in sequences {
            let cmt = self.retry_wapper(|| self.get_packet_commitment(&port_id, &channel_id, &seq));

            // if packet commitment still exists on the original sending chain, then packet ack is unreceived
            // since processing the ack will delete the packet commitment
            if let Ok(_) = cmt {
                unreceived_seqs.push(seq);
            }
        }

        Ok(unreceived_seqs)
    }

    fn query_next_sequence_receive(
        &self,
<<<<<<< HEAD
        request: QueryNextSequenceReceiveRequest,
        include_proof: IncludeProof,
    ) -> Result<(Sequence, Option<MerkleProof>), Error> {
        tracing::trace!("in substrate: [query_next_sequence_receive] ");
=======
        _request: QueryNextSequenceReceiveRequest,
    ) -> Result<Sequence, Error> {
        tracing::trace!(target:"ibc-rs","in substrate: [query_next_sequence_receive] ");
>>>>>>> a04e670e

        let QueryNextSequenceReceiveRequest {
            port_id,
            channel_id,
            height,
        } = request;

        let next_sequence_receive = self
            .retry_wapper(|| self.query_next_sequence_receive(&port_id, &channel_id))
            .map_err(Error::retry_error)?;

        let next_sequence_receive_path = SeqRecvsPath(port_id.clone(), channel_id.clone())
            .to_string()
            .as_bytes()
            .to_vec();

        let storage_entry = storage::NextSequenceRecv(&next_sequence_receive_path);

        match include_proof {
            IncludeProof::Yes => {
                let query_height = match height {
                    QueryHeight::Latest => {
                        let height = self
                            .get_latest_height()
                            .map_err(|_| Error::query_latest_height())?;
                        Height::new(REVISION_NUMBER, height).expect(&REVISION_NUMBER.to_string())
                    }
                    QueryHeight::Specific(value) => value,
                };
                Ok((
                    next_sequence_receive,
                    Some(self.generate_storage_proof(
                        &storage_entry,
                        &query_height,
                        "NextSequenceRecv",
                    )?),
                ))
            }
            IncludeProof::No => Ok((next_sequence_receive, None)),
        }
    }

    fn query_txs(&self, request: QueryTxRequest) -> Result<Vec<IbcEvent>, Error> {
        tracing::trace!(target:"ibc-rs","in substrate: [query_txs]");

        match request {
            // Todo: Related to https://github.com/octopus-network/ibc-rs/issues/88
            QueryTxRequest::Packet(request) => {
                let mut result: Vec<IbcEvent> = vec![];
                if request.sequences.is_empty() {
                    return Ok(result);
                }

                match request.event_id {
                    WithBlockDataType::SendPacket => {
                        let mut send_packet_event = self.get_ibc_send_packet_event(request)?;
                        result.append(&mut send_packet_event);
                    }

                    WithBlockDataType::WriteAck => {
                        let mut ack_event = self.get_ibc_write_acknowledgement_event(request)?;
                        result.append(&mut ack_event);
                    }

                    _ => unimplemented!(),
                }

                Ok(result)
            }

            QueryTxRequest::Client(request) => {
                use ibc::core::ics02_client::events::Attributes;

                // Todo: the client event below is mock
                // replace it with real client event replied from a Substrate chain
                let result: Vec<IbcEvent> = vec![IbcEvent::UpdateClient(
                    ibc::core::ics02_client::events::UpdateClient::from(Attributes {
                        height: match request.query_height {
                            QueryHeight::Latest => {
                                let height = self
                                    .get_latest_height()
                                    .map_err(|_| Error::query_latest_height())?;
                                Height::new(REVISION_NUMBER, height)
                                    .expect(&REVISION_NUMBER.to_string())
                            }
                            QueryHeight::Specific(value) => value.clone(),
                        },
                        client_id: request.client_id,
                        client_type: ClientType::Grandpa,
                        consensus_height: request.consensus_height,
                    }),
                )];

                Ok(result)
            }

            QueryTxRequest::Transaction(_tx) => {
                // tracing::trace!("in substrate: [query_txs]: Transaction: {:?}", tx);
                // Todo: https://github.com/octopus-network/ibc-rs/issues/98
                let result: Vec<IbcEvent> = vec![];
                Ok(result)
            }
        }
    }

<<<<<<< HEAD
    fn query_blocks(
        &self,
        _request: QueryBlockRequest,
    ) -> Result<(Vec<IbcEvent>, Vec<IbcEvent>), Error> {
        tracing::trace!("in substrate: [query_block]");
=======
    fn proven_client_state(
        &self,
        client_id: &ClientId,
        height: ICSHeight,
    ) -> Result<(Self::ClientState, MerkleProof), Error> {
        tracing::trace!(target:"ibc-rs","in substrate: [proven_client_state]");

        let result = self
            .retry_wapper(|| self.get_client_state(client_id))
            .map_err(Error::retry_error)?;

        tracing::trace!(target:"ibc-rs",
            "in substrate: [proven_client_state] >> client_state : {:?}",
            result
        );

        let storage_entry = storage::ClientStates(client_id.as_bytes());

        Ok((
            result,
            self.generate_storage_proof(&storage_entry, &height, "ClientStates")?,
        ))
    }

    fn proven_connection(
        &self,
        connection_id: &ConnectionId,
        height: ICSHeight,
    ) -> Result<(ConnectionEnd, MerkleProof), Error> {
        tracing::trace!(target:"ibc-rs","in substrate: [proven_connection]");

        let result = self
            .retry_wapper(|| self.get_connection_end(connection_id))
            .map_err(Error::retry_error)?;

        tracing::trace!(target:"ibc-rs",
            "in substrate: [proven_connection] >> connection_end: {:?}",
            result
        );

        let connection_end = result;

        let new_connection_end = if connection_end
            .counterparty()
            .clone()
            .connection_id
            .is_none()
        {
            // 构造 Counterparty
            let client_id = connection_end.counterparty().client_id().clone();
            let prefix = connection_end.counterparty().prefix().clone();
            let temp_connection_id = Some(connection_id.clone());

            let counterparty = Counterparty::new(client_id, temp_connection_id, prefix);
            let state = connection_end.state;
            let client_id = connection_end.client_id().clone();
            let versions = connection_end.versions();
            let delay_period = connection_end.delay_period();

            ConnectionEnd::new(
                state,
                client_id,
                counterparty,
                versions.to_vec(),
                delay_period,
            )
        } else {
            connection_end
        };

        let storage_entry = storage::Connections(connection_id.as_bytes());

        Ok((
            new_connection_end,
            self.generate_storage_proof(&storage_entry, &height, "Connections")?,
        ))
    }

    fn proven_client_consensus(
        &self,
        client_id: &ClientId,
        consensus_height: ICSHeight,
        height: ICSHeight,
    ) -> Result<(Self::ConsensusState, MerkleProof), Error> {
        tracing::trace!(target:"ibc-rs","in substrate: [proven_client_consensus] ");

        let result = self
            .retry_wapper(|| self.get_client_consensus(client_id, &consensus_height))
            .map_err(Error::retry_error)?;

        tracing::trace!(
            "in substrate: [proven_client_consensus] >> consensus_state : {:?}",
            result
        );
        let storage_entry = storage::ConsensusStates(client_id.as_bytes());

        Ok((
            result,
            self.generate_storage_proof(&storage_entry, &height, "ConsensusStates")?,
        ))
    }

    fn proven_channel(
        &self,
        port_id: &PortId,
        channel_id: &ChannelId,
        height: ICSHeight,
    ) -> Result<(ChannelEnd, MerkleProof), Error> {
        tracing::trace!(target:"ibc-rs","in substrate: [proven_channel]");

        let result = self
            .retry_wapper(|| self.get_channel_end(port_id, channel_id))
            .map_err(Error::retry_error)?;

        let channel_id_string = format!("{}", channel_id);
>>>>>>> a04e670e

        Ok((vec![], vec![]))
    }

    fn query_host_consensus_state(
        &self,
<<<<<<< HEAD
        request: QueryHostConsensusStateRequest,
    ) -> Result<AnyConsensusState, Error> {
        tracing::trace!("in substrate: [query_host_consensus_state]");
=======
        packet_type: PacketMsgType,
        port_id: PortId,
        channel_id: ChannelId,
        sequence: Sequence,
        height: ICSHeight,
    ) -> Result<(Vec<u8>, MerkleProof), Error> {
        tracing::trace!(target:"ibc-rs","in substrate: [proven_packet], packet_type={:?}, port_id={:?}, channel_id={:?}, sequence={:?}, height={:?}", packet_type, port_id, channel_id, sequence, height);

        let result = retry_with_index(Fixed::from_millis(200), |current_try| {
            if current_try > MAX_QUERY_TIMES {
                return RetryResult::Err("did not succeed within tries".to_string());
            }

            let result = async {
                let client = ClientBuilder::new()
                    .set_url(&self.websocket_url.clone())
                    .build::<MyConfig>()
                    .await
                    .map_err(|_| Error::substrate_client_builder_error())?;

                match packet_type {
                    PacketMsgType::Recv => {
                        // PacketCommitmentgenerate_storage_proof
                        octopusxt::ibc_rpc::get_packet_commitment(
                            &port_id,
                            &channel_id,
                            &sequence,
                            client,
                        )
                        .await
                    }
                    PacketMsgType::Ack => {
                        // Acknowledgements
                        octopusxt::ibc_rpc::get_packet_receipt_vec(
                            &port_id,
                            &channel_id,
                            &sequence,
                            client,
                        )
                        .await
                    }
                    PacketMsgType::TimeoutOnClose => {
                        // PacketReceipt
                        octopusxt::ibc_rpc::get_packet_receipt_vec(
                            &port_id,
                            &channel_id,
                            &sequence,
                            client,
                        )
                        .await
                    }
                    PacketMsgType::TimeoutUnordered => {
                        // PacketReceipt
                        octopusxt::ibc_rpc::get_packet_receipt_vec(
                            &port_id,
                            &channel_id,
                            &sequence,
                            client,
                        )
                        .await
                    }
                    PacketMsgType::TimeoutOrdered => {
                        // NextSequenceRecv
                        octopusxt::ibc_rpc::get_next_sequence_recv(&port_id, &channel_id, client)
                            .await
                    }
                }
            };

            match self.block_on(result) {
                Ok(v) => RetryResult::Ok(v),
                Err(_) => RetryResult::Retry("Fail to retry".to_string()),
            }
        })
        .map_err(Error::retry_error)?;

        tracing::trace!(
            "in substrate: [proven_packet] >> result: {:?}, packet_type = {:?}",
            result,
            packet_type
        );

        let sequence = u64::from(sequence);
        let channel_id_string = format!("{}", channel_id);

        match packet_type {
            PacketMsgType::Recv => {
                let storage_entry = storage::PacketCommitment(
                    port_id.as_bytes(),
                    channel_id_string.as_bytes(),
                    &sequence,
                );
                Ok((
                    result,
                    self.generate_storage_proof(&storage_entry, &height, "PacketCommitment")?,
                ))
            }
            PacketMsgType::Ack => {
                let storage_entry = storage::Acknowledgements(
                    port_id.as_bytes(),
                    channel_id_string.as_bytes(),
                    &sequence,
                );
                Ok((
                    result,
                    self.generate_storage_proof(&storage_entry, &height, "Acknowledgements")?,
                ))
            }
            PacketMsgType::TimeoutOnClose => {
                Ok((vec![], compose_ibc_merkle_proof("12345678".to_string())))
            }
            // Todo: https://github.com/cosmos/ibc/issues/620
            PacketMsgType::TimeoutUnordered => {
                Ok((vec![], compose_ibc_merkle_proof("12345678".to_string())))
            }
            // Todo: https://github.com/cosmos/ibc/issues/620
            PacketMsgType::TimeoutOrdered => {
                let storage_entry =
                    storage::NextSequenceRecv(port_id.as_bytes(), channel_id_string.as_bytes());
>>>>>>> a04e670e

        Ok(AnyConsensusState::Grandpa(GPConsensusState::default()))
    }

    fn build_client_state(
        &self,
        height: ICSHeight,
        _dst_config: ClientSettings,
    ) -> Result<Self::ClientState, Error> {
        tracing::trace!(target:"ibc-rs","in substrate: [build_client_state]");

        let public_key = async {
            let client = ClientBuilder::new()
                .set_url(&self.websocket_url.clone())
                .build::<MyConfig>()
                .await
                .map_err(|_| Error::substrate_client_builder_error())?;

            let api =
                client.to_runtime_api::<RuntimeApi<MyConfig, SubstrateNodeTemplateExtrinsicParams<MyConfig>>>();

            let authorities = api
                .storage()
                .beefy()
                .authorities(None)
                .await
                .map_err(|_| Error::authorities())?;

            let result: Vec<String> = authorities
                .into_iter()
                .map(|val| format!("0x{}", HexDisplay::from(&val.to_raw_vec())))
                .collect();

            Ok(result)
        };
        let public_key = self.block_on(public_key)?;

        let beefy_light_client = beefy_light_client::new(public_key);

        // Build client state
        let client_state = GPClientState::new(
            self.id().clone(),
<<<<<<< HEAD
            height.revision_height() as u32,
            BlockHeader::default(),
=======
            height.revision_height as u32,
>>>>>>> a04e670e
            Commitment::default(),
            beefy_light_client.validator_set.into(),
        )
        .map_err(Error::ics10)?;

        Ok(AnyClientState::Grandpa(client_state))
    }

    fn build_consensus_state(
        &self,
        light_block: Self::LightBlock,
    ) -> Result<Self::ConsensusState, Error> {
        tracing::trace!(target:"ibc-rs","in substrate: [build_consensus_state] light_block:{:?}", light_block);
        //build consensus state from header
        let commitment = light_block.mmr_root.signed_commitment.commitment.unwrap();
        let state_root = CommitmentRoot::from_bytes(&light_block.block_header.state_root);
        let consensue_state = GPConsensusState::new(commitment, state_root, light_block.timestamp);
        Ok(AnyConsensusState::Grandpa(consensue_state))
    }

    fn build_header(
        &self,
        trusted_height: ICSHeight,
        target_height: ICSHeight,
        client_state: &AnyClientState,
        _light_client: &mut Self::LightClient,
    ) -> Result<(Self::Header, Vec<Self::Header>), Error> {
        tracing::trace!(target:"ibc-rs","in substrate [build_header]");

        assert!(trusted_height.revision_height() < target_height.revision_height());

        let grandpa_client_state = match client_state {
            AnyClientState::Grandpa(state) => state,
            _ => unimplemented!(),
        };

        // assert trust_height <= grandpa_client_state height
<<<<<<< HEAD
        if trusted_height.revision_height() > grandpa_client_state.block_number as u64 {
            return Err(Error::trust_height_miss_match_client_state_height(
                trusted_height.revision_height(),
                grandpa_client_state.block_number as u64,
=======
        if trusted_height.revision_height > grandpa_client_state.latest_height as u64 {
            return Err(Error::trust_height_miss_match_client_state_height(
                trusted_height.revision_height,
                grandpa_client_state.latest_height as u64,
>>>>>>> a04e670e
            ));
        }

        let beefy_light_client::commitment::Commitment {
            payload,
            block_number,
            validator_set_id,
        } = grandpa_client_state.clone().latest_commitment.into();
        let mmr_root_height = block_number;
        let target_height = target_height.revision_height as u32;

        // build target height header
        let future = async {
            let client = ClientBuilder::new()
                .set_url(&self.websocket_url.clone())
                .build::<MyConfig>()
                .await
                .map_err(|_| Error::substrate_client_builder_error())?;

            //build mmr root
            let mmr_root = if target_height > mmr_root_height {
                tracing::trace!(target:"ibc-rs",
                    "in substrate [build_header] target_height > mmr_root_height, target_height = {:?},  mmr_root_height = {:?}, need to build new mmr root",
                    target_height,mmr_root_height
                );
                // subscribe beefy justification and get signed commitment
                let raw_signed_commitment = octopusxt::ibc_rpc::subscribe_beefy(client.clone())
                    .await
                    .map_err(|_| Error::get_signed_commitment())?;

                // decode signed commitment
                let signed_commmitment: beefy_light_client::commitment::SignedCommitment =
                    Decode::decode(&mut &raw_signed_commitment.0[..]).unwrap();
                tracing::trace!(target:"ibc-rs",
                    "in substrate [build_header] decode signed commitment : {:?},", signed_commmitment);
                // get commitment
                let beefy_light_client::commitment::Commitment {
                    payload,
                    block_number,
                    validator_set_id,
                } = signed_commmitment.commitment.clone();
                tracing::trace!(target:"ibc-rs",
                "in substrate [build_header] new mmr root block_number : {:?},", block_number);
                // build validator proof
                let validator_merkle_proofs: Vec<ValidatorMerkleProof> =
                    octopusxt::update_client_state::build_validator_proof(
                        client.clone(),
                        block_number,
                    )
                    .await
                    .map_err(|_| Error::get_validator_merkle_proof())?;

                // build mmr proof
                let api =
                    client.clone().to_runtime_api::<RuntimeApi<MyConfig, SubstrateNodeTemplateExtrinsicParams<MyConfig>>>();
                // get block hash
                let block_hash: Option<H256> = api
                    .client
                    .rpc()
                    .block_hash(Some(BlockNumber::from(block_number)))
                    .await
                    .map_err(|_| Error::get_block_hash_error())?;
                // create proof
                let mmr_leaf_and_mmr_leaf_proof = octopusxt::ibc_rpc::get_mmr_leaf_and_mmr_proof(
                    Some(BlockNumber::from(target_height - 1)),
                    block_hash,
                    client.clone(),
                )
                .await
                .map_err(|_| Error::get_mmr_leaf_and_mmr_proof_error())?;

                // build new mmr root
                MmrRoot {
                    signed_commitment: signed_commmitment.into(),
                    validator_merkle_proofs: validator_merkle_proofs,
                    mmr_leaf: mmr_leaf_and_mmr_leaf_proof.1,
                    mmr_leaf_proof: mmr_leaf_and_mmr_leaf_proof.2,
                }
            } else {
                tracing::trace!(target:"ibc-rs",
                    "in substrate [build_header] target_height <= mmr_root_height, mmr_root_height = {:?}, target_height = {:?}, just get mmr leaf and proof",
                    mmr_root_height,
                    target_height
                );

                let api =
                client.clone().to_runtime_api::<RuntimeApi<MyConfig, SubstrateNodeTemplateExtrinsicParams<MyConfig>>>();
                // get block hash
                let block_hash: Option<H256> = api
                    .client
                    .rpc()
                    .block_hash(Some(BlockNumber::from(mmr_root_height)))
                    .await
                    .map_err(|_| Error::get_block_hash_error())?;

<<<<<<< HEAD
            let mmr_root_height = block_number;
            assert!((target_height.revision_height() as u32) <= mmr_root_height);
=======
                tracing::trace!(target:"ibc-rs",
                    "in substrate [build_header] >> block_hash = {:?}",
                    block_hash
                );
                // build mmr proof
                let (block_hash, mmr_leaf, mmr_leaf_proof) =
                    octopusxt::ibc_rpc::get_mmr_leaf_and_mmr_proof(
                        Some(BlockNumber::from(target_height - 1)),
                        block_hash,
                        client.clone(),
                    )
                    .await
                    .map_err(|_| Error::get_mmr_leaf_and_mmr_proof_error())?;
                tracing::trace!(target:"ibc-rs",
                    "in substrate [build_header] >> block_hash = {:?}",
                    block_hash
                );
>>>>>>> a04e670e

                // build signed_commitment
                let signed_commitment = SignedCommitment {
                    commitment: Some(grandpa_client_state.latest_commitment.clone()),
                    signatures: vec![],
                };
                tracing::trace!(target:"ibc-rs","in substrate [build_header] build signed_commitment by grandpa_client_state.latest_commitment: {:?}",signed_commitment);
                MmrRoot {
                    signed_commitment: signed_commitment,
                    validator_merkle_proofs: vec![ValidatorMerkleProof::default()],
                    mmr_leaf: mmr_leaf,
                    mmr_leaf_proof: mmr_leaf_proof,
                }
            };
            // tracing::trace!(target:"ibc-rs",
            //     "in substrate: [build_header] >> mmr_root = {:?}",
            //     mmr_root
            // );

            // get block header
            let block_header = octopusxt::ibc_rpc::get_header_by_block_number(
<<<<<<< HEAD
                Some(BlockNumber::from(target_height.revision_height() as u32)),
=======
                Some(BlockNumber::from(target_height)),
>>>>>>> a04e670e
                client.clone(),
            )
            .await
            .map_err(|_| Error::get_header_by_block_number_error())?;
<<<<<<< HEAD

            let api = client
                .clone()
                .to_runtime_api::<RuntimeApi<MyConfig, SubstrateNodeTemplateExtrinsicParams<MyConfig>>>();

            assert_eq!(
                block_header.block_number,
                target_height.revision_height() as u32
            );

            let block_hash: Option<H256> = api
                .client
                .rpc()
                .block_hash(Some(BlockNumber::from(mmr_root_height)))
                .await
                .map_err(|_| Error::get_block_hash_error())?;

            let mmr_leaf_and_mmr_leaf_proof = octopusxt::ibc_rpc::get_mmr_leaf_and_mmr_proof(
                Some(BlockNumber::from(
                    (target_height.revision_height() - 1) as u32,
                )),
                block_hash,
                client,
=======
            // let block_header = block_header.unwrap();
            tracing::trace!(target:"ibc-rs","in substrate [build_header] block_header: {:?}",block_header);

            //TODO:[test] log mmr leaf
            tracing::trace!(target:"ibc-rs","in substrate [build_header] ---------------------test[begin]-----------------------");
            let mmr_leaf: Vec<u8> = Decode::decode(&mut &mmr_root.mmr_leaf.clone()[..]).unwrap();
            tracing::trace!(target:"ibc-rs","in substrate [build_header] test_mmr_leaf decode to Vec<u8>: {:?}",mmr_leaf);
            let mmr_leaf: beefy_light_client::mmr::MmrLeaf =
                Decode::decode(&mut &*mmr_leaf).unwrap();
            tracing::trace!(target:"ibc-rs","in substrate [build_header] test_mmr_leaf to data struct: {:?}",mmr_leaf);

            //TODO:[test] log mmr leaf proof
            let mmr_leaf_proof = beefy_light_client::mmr::MmrLeafProof::decode(
                &mut &mmr_root.mmr_leaf_proof.clone()[..],
>>>>>>> a04e670e
            )
            .unwrap();
            tracing::trace!(target:"ibc-rs","in substrate [build_header]  block_header.block_number:{:?},mmr root heigh:{:?},mmr_leaf.parent_number:{:?},mmr_leaf_proof.leaf_index{:?},mmr_leaf_proof.leaf_count: {:?}",block_header.block_number,block_number,mmr_leaf.parent_number_and_hash.0,mmr_leaf_proof.leaf_index, mmr_leaf_proof.leaf_count);

            // log mmr leaf
            tracing::trace!(target:"ibc-rs","in substrate [build_header] block_header.parent_hash: {:?}",block_header.parent_hash);
            tracing::trace!(target:"ibc-rs","in substrate [build_header] mmr_leaf.parent_number_and_hash.1.to_vec(): {:?}",mmr_leaf.parent_number_and_hash.1.to_vec());
            // verfiy block header
            if block_header.parent_hash != mmr_leaf.parent_number_and_hash.1.to_vec() {
                tracing::trace!(target:"ibc-rs","in substrate [build_header] header.block_header.parent_hash != mmr_leaf.parent_number_and_hash.1.to_vec()");
            } else {
                tracing::trace!(target:"ibc-rs","in substrate [build_header] header.block_header.parent_hash == mmr_leaf.parent_number_and_hash.1.to_vec()");
            }

            let beefy_header =
                beefy_light_client::header::Header::try_from(block_header.clone()).unwrap();
            let header_hash = beefy_header.hash();
            tracing::trace!(target:"ibc-rs","in substrate [build_header] header_hash: {:?}",header_hash);
            tracing::trace!(target:"ibc-rs","in substrate [build_header] mmr_leaf.parent_number_and_hash.1: {:?}",mmr_leaf.parent_number_and_hash.1);
            if header_hash != mmr_leaf.parent_number_and_hash.1 {
                tracing::trace!(target:"ibc-rs","in substrate [build_header] header_hash != mmr_leaf.parent_number_and_hash.1");
            } else {
                tracing::trace!(target:"ibc-rs","in substrate [build_header]header_hash == mmr_leaf.parent_number_and_hash.1");
            }

            tracing::trace!(target:"ibc-rs","in substrate [build_header] ---------------------test[end]-----------------------");

            //build timestamp
            // let timestamp = octopusxt::ibc_rpc::get_timestamp(
            //     Some(BlockNumber::from(target_height)),
            //     client.clone(),
            // )
            // .await
            // .map_err(|_| Error::get_timestamp())?;
            let timestamp = Time::from_unix_timestamp(0, 0).unwrap();
            tracing::trace!(target:"ibc-rs",
                "in substrate: [build_header] >> timestamp = {:?}",
                timestamp
            );

            // build header
            let grandpa_header = GPHeader {
                mmr_root: mmr_root,
                block_header: block_header,
                timestamp: timestamp,
            };

            tracing::trace!(target:"ibc-rs",
                "in substrate: [build_header] >> grandpa_header = {:?}",
                grandpa_header
            );
            Ok(grandpa_header)
        };

        let header = self.block_on(future)?;
        Ok((header, vec![]))
    }
<<<<<<< HEAD
=======

    /// add new api websocket_url
    fn websocket_url(&self) -> Result<String, Error> {
        tracing::trace!(target:"ibc-rs","in substrate: [websocket_url]");

        Ok(self.websocket_url.clone())
    }

    /// add new api update_mmr_root
    fn update_mmr_root(&mut self, client_id: ClientId, header: GPHeader) -> Result<(), Error> {
        tracing::trace!(target:"ibc-rs",
            "[update_mmr_root] client_id = {:?} ",
            client_id,
        );

        let MmrRoot {
            signed_commitment,
            validator_merkle_proofs,
            mmr_leaf,
            mmr_leaf_proof,
        } = header.mmr_root.clone();

        let new_mmr_root_height = signed_commitment.clone().commitment.unwrap().block_number;
        tracing::trace!(target:"ibc-rs",
            "[update_mmr_root] mmr root height = {:?}",
            new_mmr_root_height
        );
        let client_state = self.get_client_state(&client_id).unwrap();
        let gp_client_state = match client_state {
            AnyClientState::Grandpa(value) => value,
            _ => unimplemented!(),
        };

        // let client = self.get_client().unwrap();
        // let gp_consensue_state = self
        //     .get_client_consensus(&client_id, &grandpa_client_state.latest_height())
        //     .unwrap();

        // let gp_consensue_state = match gp_consensue_state {
        //     AnyConsensusState::Grandpa(cs) => cs,
        //     _ => unimplemented!(),
        // };

        let beefy_light_client::commitment::Commitment {
            payload,
            block_number,
            validator_set_id,
        } = gp_client_state.latest_commitment.clone().into();

        tracing::trace!(target:"ibc-rs",
            "[update_mmr_root] mmr root height in client state is: ({:?}) and  new mmr root height is ({:?})!",
            block_number,new_mmr_root_height
        );

        if block_number >= new_mmr_root_height {
            tracing::trace!(target:"ibc-rs",
                "[update_mmr_root]mmr root height in client state ({:?}) >= new mmr root height({:?}), Don't need to update!",
                block_number,new_mmr_root_height
            );
            return Err(Error::update_client_state_error());
        }

        let mut msgs = vec![];

        let signer = self.get_signer().unwrap();
        use ibc::core::ics02_client::header::AnyHeader;
        msgs.push(
            MsgUpdateAnyClient {
                header: AnyHeader::Grandpa(header),
                signer: signer,
                client_id: client_id,
            }
            .to_any(),
        );

        let tm = TrackedMsgs::new(msgs, "update client");
        tracing::trace!(target:"ibc-rs", "in substrate: [update_mmr_root] >> msgs = {:?}",tm);

        let events = self.send_messages_and_wait_commit(tm);
        tracing::trace!(target:"ibc-rs", "in substrate: [update_mmr_root] >> events = {:?}",events);

        Ok(())
    }

    fn config(&self) -> ChainConfig {
        self.config.clone()
    }

    fn add_key(&mut self, key_name: &str, key: KeyEntry) -> Result<(), Error> {
        self.keybase_mut()
            .add_key(key_name, key)
            .map_err(Error::key_base)?;

        Ok(())
    }

    fn ibc_version(&self) -> Result<Option<Version>, Error> {
        Ok(None)
    }

    fn query_application_status(&self) -> Result<ChainStatus, Error> {
        tracing::trace!(target:"ibc-rs","in substrate: [query_status]");

        let height = self
            .retry_wapper(|| self.get_latest_height())
            .map_err(Error::retry_error)?;

        let latest_height = Height::new(0, height);

        Ok(ChainStatus {
            height: latest_height,
            timestamp: Default::default(),
        })
    }

    fn query_blocks(
        &self,
        _request: QueryBlockRequest,
    ) -> Result<(Vec<IbcEvent>, Vec<IbcEvent>), Error> {
        tracing::trace!(target:"ibc-rs","in substrate: [query_block]");

        Ok((vec![], vec![]))
    }

    fn query_host_consensus_state(
        &self,
        _height: ICSHeight,
    ) -> Result<Self::ConsensusState, Error> {
        tracing::trace!("in substrate: [query_host_consensus_state]");

        Ok(AnyConsensusState::Grandpa(GPConsensusState::default()))
    }
>>>>>>> a04e670e
}

/// send Update client state request
pub async fn send_update_state_request(
    client: Client<MyConfig>,
    pair_signer: PairSigner<MyConfig, sp_core::sr25519::Pair>,
    chain_id: ChainId,
    client_id: ClientId,
    mmr_root: MmrRoot,
) -> Result<H256, Box<dyn std::error::Error>> {
    tracing::info!("in substrate: [send_update_state_request]");
    println!("in substrate: [send_update_state_request]");

    let api = client
        .to_runtime_api::<RuntimeApi<MyConfig, SubstrateNodeTemplateExtrinsicParams<MyConfig>>>();

    // let pair_signer = PairSigner::new(signer);
    // let client_state_bytes = <commitment::SignedCommitment as codec::Encode>::encode(&client_state);

    let encode_client_id = client_id.as_bytes().to_vec();
    let encode_mmr_root = <MmrRoot as Encode>::encode(&mmr_root);
    // println!("encode mmr root is {:?}", encode_mmr_root);

    // // test
    // let received_mmr_root = encode_mmr_root.clone();
    // let decode_received_mmr_root = help::MmrRoot::decode(&mut &received_mmr_root[..]).unwrap();
    // println!("decode mmr root is {:?}", decode_received_mmr_root);

    let result = api
        .tx()
        .ibc()
        .update_client_state(encode_client_id, encode_mmr_root)?
        .sign_and_submit_default(&pair_signer)
        .await?;

    tracing::info!("update client state result: {:?}", result);
    println!("{:?} update client state result: {:?}", chain_id, result);

    Ok(result)
}
// Todo: to create a new type in `commitment_proof::Proof`
/// Compose merkle proof according to ibc proto
pub fn compose_ibc_merkle_proof(proof: String) -> MerkleProof {
<<<<<<< HEAD
    use ics23::{commitment_proof, ExistenceProof, InnerOp};
    tracing::trace!("in substrate: [compose_ibc_merkle_proof]");
=======
    use ibc_proto::ics23::{commitment_proof, ExistenceProof, InnerOp};
    tracing::trace!(target:"ibc-rs","in substrate: [compose_ibc_merkle_proof]");
>>>>>>> a04e670e

    let _inner_op = InnerOp {
        hash: 0,
        prefix: vec![0],
        suffix: vec![0],
    };

    let proof = commitment_proof::Proof::Exist(ExistenceProof {
        key: vec![0],
        value: proof.as_bytes().to_vec(),
        leaf: None,
        path: vec![_inner_op],
    });

    let parsed = ics23::CommitmentProof { proof: Some(proof) };
    let mproofs: Vec<ics23::CommitmentProof> = vec![parsed];
    MerkleProof { proofs: mproofs }
}
pub fn get_dummy_merkle_proof() -> MerkleProof {
    let parsed = ics23::CommitmentProof { proof: None };
    let mproofs: Vec<ics23::CommitmentProof> = vec![parsed];
    MerkleProof { proofs: mproofs }
}

pub fn get_dummy_ics07_header() -> tHeader {
    use tendermint::block::signed_header::SignedHeader;
    // Build a SignedHeader from a JSON file.
    let shdr = serde_json::from_str::<SignedHeader>(include_str!(
        "../../../modules/tests/support/signed_header.json"
    ))
    .unwrap();

    // Build a set of validators.
    // Below are test values inspired form `test_validator_set()` in tendermint-rs.
    use subtle_encoding::hex;
    use tendermint::validator::Info as ValidatorInfo;
    use tendermint::PublicKey;

    let v1: ValidatorInfo = ValidatorInfo::new(
        PublicKey::from_raw_ed25519(
            &hex::decode_upper("F349539C7E5EF7C49549B09C4BFC2335318AB0FE51FBFAA2433B4F13E816F4A7")
                .unwrap(),
        )
        .unwrap(),
        281_815_u64.try_into().unwrap(),
    );

    use tendermint::validator::Set as ValidatorSet;
    let vs = ValidatorSet::new(vec![v1.clone()], Some(v1));

    tHeader {
        signed_header: shdr,
        validator_set: vs.clone(),
        trusted_height: Height::new(REVISION_NUMBER, 1).expect("REVISION_NUMBER"),
        trusted_validator_set: vs,
    }
}

#[test]
fn test_compose_ibc_merkle_proof() {
    use core::convert::TryFrom;
    use ibc_proto::ibc::core::commitment::v1::MerkleProof as RawMerkleProof;
    use ibc_proto::ics23::commitment_proof::Proof::Exist;
    use serde::{Deserialize, Serialize};

    let ibc_proof = compose_ibc_merkle_proof("proof".to_string());
    let merkel_proof = RawMerkleProof::try_from(ibc_proof).unwrap();
    let _merkel_proof = merkel_proof.proofs[0].proof.clone().unwrap();

    #[derive(Debug, PartialEq, Serialize, Deserialize)]
    #[serde(rename_all = "camelCase")]
    pub struct ReadProofU8 {
        pub at: String,
        pub proof: Vec<Vec<u8>>,
    }

    match _merkel_proof {
        Exist(_exist_proof) => {
            let _proof_str = String::from_utf8(_exist_proof.value).unwrap();
            assert_eq!(_proof_str, "proof".to_string());
        }
        _ => unimplemented!(),
    };
}<|MERGE_RESOLUTION|>--- conflicted
+++ resolved
@@ -24,16 +24,8 @@
 use codec::{Decode, Encode};
 use core::fmt::Debug;
 use core::{future::Future, str::FromStr, time::Duration};
-<<<<<<< HEAD
 use ibc::core::ics04_channel::events::WriteAcknowledgement;
-=======
 use ibc::core::ics02_client::msgs::update_client::MsgUpdateAnyClient;
-use ibc::tx_msg::Msg;
-
-use crate::chain::QueryResponse;
-use crate::connection::ConnectionMsgType;
-use crate::light_client::Verified;
->>>>>>> a04e670e
 use ibc::{
     clients::{
         ics07_tendermint::header::Header as tHeader,
@@ -64,7 +56,6 @@
 };
 use subxt::rpc::ClientT;
 
-<<<<<<< HEAD
 use crate::chain::requests::QueryChannelClientStateRequest;
 use crate::chain::requests::QueryChannelRequest;
 use crate::chain::requests::QueryChannelsRequest;
@@ -84,23 +75,9 @@
 use ibc_proto::google::protobuf::Any;
 use ibc_proto::ibc::core::channel::v1::PacketState;
 
-=======
 use ibc::clients::ics10_grandpa::help::SignedCommitment;
 use ibc::clients::ics10_grandpa::help::ValidatorMerkleProof;
 use ibc::core::ics23_commitment::commitment::CommitmentRoot;
-use ibc_proto::google::protobuf::Any;
-use ibc_proto::ibc::core::{
-    channel::v1::{
-        PacketState, QueryChannelClientStateRequest, QueryChannelsRequest,
-        QueryConnectionChannelsRequest, QueryNextSequenceReceiveRequest,
-        QueryPacketAcknowledgementsRequest, QueryPacketCommitmentsRequest,
-        QueryUnreceivedAcksRequest, QueryUnreceivedPacketsRequest,
-    },
-    client::v1::{QueryClientStatesRequest, QueryConsensusStatesRequest},
-    commitment::v1::MerkleProof,
-    connection::v1::{QueryClientConnectionsRequest, QueryConnectionsRequest},
-};
->>>>>>> a04e670e
 use jsonrpsee::rpc_params;
 use octopusxt::MyConfig;
 use retry::delay::Fixed;
@@ -119,12 +96,10 @@
 use anyhow::Result;
 use beefy_light_client::{commitment, mmr};
 use ibc::clients::ics10_grandpa::help::Commitment;
-<<<<<<< HEAD
-=======
 use ibc::clients::ics10_grandpa::help::MmrRoot;
 // use jsonrpsee::types::to_json_value;
 use ibc::core::ics04_channel::channel::QueryPacketEventDataRequest;
->>>>>>> a04e670e
+
 use ibc::core::ics04_channel::events::SendPacket;
 use ibc::core::ics24_host::path::{
     AcksPath, ChannelEndsPath, ClientConsensusStatePath, ClientStatePath, CommitmentsPath,
@@ -294,19 +269,12 @@
 
         let client = self.get_client()?;
 
-<<<<<<< HEAD
         self.block_on(octopusxt::query_client_consensus(
             client_id,
             consensus_height,
             client,
         ))
-=======
-        let cs = self
-            .block_on(octopusxt::get_client_consensus(client_id, height, client))
-            .unwrap();
-        tracing::trace!(target:"ibc-rs","in substrate: [get_client_consensus] ConsensusState: {:?}", cs);
-        Ok(cs)
->>>>>>> a04e670e
+
     }
 
     fn get_consensus_state_with_height(
@@ -735,12 +703,12 @@
         Ok((event_receiver, monitor_tx))
     }
 
-<<<<<<< HEAD
     fn id(&self) -> &ChainId {
         tracing::trace!("in substrate: [id]");
 
         &self.config().id
-=======
+    }
+
     fn init_beefy_monitor(
         &self,
         rt: Arc<TokioRuntime>,
@@ -767,7 +735,6 @@
         println!("in substrate: [init_beefy_mointor] >> beefy monitor is running ...");
 
         Ok((beefy_receiver, monitor_tx))
->>>>>>> a04e670e
     }
 
     fn shutdown(self) -> Result<(), Error> {
@@ -780,15 +747,6 @@
         Ok(HealthCheck::Healthy)
     }
 
-<<<<<<< HEAD
-=======
-    fn id(&self) -> &ChainId {
-        tracing::trace!(target:"ibc-rs","in substrate: [id]");
-
-        &self.config().id
-    }
-
->>>>>>> a04e670e
     fn keybase(&self) -> &KeyRing {
         tracing::trace!(target:"ibc-rs","in substrate: [keybase]");
         &self.keybase
@@ -807,7 +765,6 @@
             "in substrate: [send_messages_and_wait_commit], proto_msgs={:?}",
             proto_msgs.tracking_id
         );
-<<<<<<< HEAD
         use ibc::applications::transfer::msgs::transfer::TYPE_URL as TRANSFER_TYPE_URL;
 
         match proto_msgs.tracking_id {
@@ -826,7 +783,6 @@
                     let result = self
                         .raw_transfer(proto_msgs.messages().to_vec())
                         .map_err(|_| Error::ics20_transfer())?;
-
                     tracing::debug!(
                         "in substrate: [send_messages_and_wait_commit] >> extrics_hash  : {:?}",
                         result
@@ -844,18 +800,7 @@
                 }
             },
         }
-=======
-
-        sleep(Duration::from_secs(4));
-        let result = self
-            .deliever(proto_msgs.messages().to_vec())
-            .map_err(|e| Error::deliver_error(e))?;
-
-        tracing::debug!(target:"ibc-rs",
-            "in substrate: [send_messages_and_wait_commit] >> extrics_hash  : {:?}",
-            result
-        );
->>>>>>> a04e670e
+
 
         let ibc_event = self
             .subscribe_ibc_events()
@@ -873,7 +818,6 @@
             proto_msgs.tracking_id
         );
 
-<<<<<<< HEAD
         match proto_msgs.tracking_id {
             TrackingId::Uuid(_) => {
                 sleep(Duration::from_secs(4));
@@ -908,17 +852,7 @@
                 }
             },
         }
-=======
-        sleep(Duration::from_secs(4));
-        let result = self
-            .deliever(proto_msgs.messages().to_vec())
-            .map_err(|e| Error::deliver_error(e))?;
-
-        tracing::debug!(target:"ibc-rs",
-            "in substrate: [send_messages_and_wait_check_tx] >> extrics_hash : {:?}",
-            result
-        );
->>>>>>> a04e670e
+
 
         let json = "\"ChYKFGNvbm5lY3Rpb25fb3Blbl9pbml0\"";
         let tx_re = TxResponse {
@@ -963,19 +897,12 @@
         // tracing::trace!(target:"ibc-rs","In Substraet: [get signer] public_key = {:?}", public_key);
 
         let account_id = format_account_id::<sr25519::Pair>(public_key);
-<<<<<<< HEAD
-        // let account = AccountId32::from_str(&account_id).unwrap();
-        // let encode_account = AccountId32::encode(&account);
-        // let hex_account = hex::encode(encode_account);
-
-        Ok(Signer::from_str(&account_id).unwrap())
-    }
-=======
         let account = AccountId32::from_str(&account_id).unwrap();
         let encode_account = AccountId32::encode(&account);
         let hex_account = hex::encode(encode_account);
-        // tracing::trace!(target:"ibc-rs","In Substraet: [get signer] hex_account = {:?}", hex_account);
->>>>>>> a04e670e
+
+        Ok(Signer::from_str(&account_id).unwrap())
+    }
 
     fn config(&self) -> ChainConfig {
         self.config.clone()
@@ -1062,17 +989,10 @@
 
     fn query_client_state(
         &self,
-<<<<<<< HEAD
         request: QueryClientStateRequest,
         include_proof: IncludeProof,
     ) -> Result<(AnyClientState, Option<MerkleProof>), Error> {
         tracing::trace!("in substrate: [query_client_state]");
-=======
-        client_id: &ClientId,
-        _height: ICSHeight,
-    ) -> Result<Self::ClientState, Error> {
-        tracing::trace!(target:"ibc-rs","in substrate: [query_client_state]");
->>>>>>> a04e670e
 
         let QueryClientStateRequest { client_id, height } = request;
 
@@ -1090,7 +1010,6 @@
             .retry_wapper(|| self.query_client_state(&client_id))
             .map_err(Error::retry_error)?;
 
-<<<<<<< HEAD
         let client_state_path = ClientStatePath(client_id.clone())
             .to_string()
             .as_bytes()
@@ -1148,14 +1067,6 @@
             )),
             IncludeProof::No => Ok((result, None)),
         }
-=======
-        tracing::trace!(target:"ibc-rs",
-            "in substrate: [query_client_state] >> client_state: {:?}",
-            result
-        );
-
-        Ok(result)
->>>>>>> a04e670e
     }
 
     fn query_consensus_states(
@@ -1192,55 +1103,20 @@
         Ok(any_consensus_state_with_height)
     }
 
-<<<<<<< HEAD
     fn query_upgraded_client_state(
         &self,
         request: QueryUpgradedClientStateRequest,
     ) -> Result<(AnyClientState, MerkleProof), Error> {
         tracing::trace!("in substrate: [query_upgraded_client_state]");
-=======
-    fn query_consensus_state(
-        &self,
-        client_id: ClientId,
-        consensus_height: ICSHeight,
-        query_height: ICSHeight,
-    ) -> Result<AnyConsensusState, Error> {
-        tracing::trace!(target:"ibc-rs","in substrate: [query_consensus_state] client_id: {:?} ", client_id);
-        tracing::trace!(target:"ibc-rs","in substrate: [query_consensus_state] consensus_height: {:?} ", consensus_height);
-        tracing::trace!(target:"ibc-rs","in substrate: [query_consensus_state] query_height: {:?} ", query_height);
-
-        // let result = self
-        //     .retry_wapper(|| self.get_client_consensus(&client_id, &consensus_height))
-        //     .map_err(Error::retry_error)?;
-
-        let consensus_state = self
-            .proven_client_consensus(&client_id, consensus_height, query_height)?
-            .0;
-        tracing::trace!(target:"ibc-rs","in substrate: [query_consensus_state] consensus_state {:?}", consensus_state);
-        Ok(consensus_state)
-    }
-
-    fn query_upgraded_client_state(
-        &self,
-        _height: ICSHeight,
-    ) -> Result<(Self::ClientState, MerkleProof), Error> {
-        tracing::trace!(target:"ibc-rs","in substrate: [query_upgraded_client_state]");
->>>>>>> a04e670e
 
         todo!()
     }
 
     fn query_upgraded_consensus_state(
         &self,
-<<<<<<< HEAD
         request: QueryUpgradedConsensusStateRequest,
     ) -> Result<(AnyConsensusState, MerkleProof), Error> {
         tracing::trace!("in substrate: [query_upgraded_consensus_state]");
-=======
-        _height: ICSHeight,
-    ) -> Result<(Self::ConsensusState, MerkleProof), Error> {
-        tracing::trace!(target:"ibc-rs","in substrate: [query_upgraded_consensus_state]");
->>>>>>> a04e670e
 
         todo!()
     }
@@ -1276,17 +1152,10 @@
 
     fn query_connection(
         &self,
-<<<<<<< HEAD
         request: QueryConnectionRequest,
         include_proof: IncludeProof,
     ) -> Result<(ConnectionEnd, Option<MerkleProof>), Error> {
         tracing::trace!("in substrate: [query_connection]");
-=======
-        connection_id: &ConnectionId,
-        _height: ICSHeight,
-    ) -> Result<ConnectionEnd, Error> {
-        tracing::trace!(target:"ibc-rs","in substrate: [query_connection]");
->>>>>>> a04e670e
 
         let QueryConnectionRequest {
             connection_id,
@@ -1357,18 +1226,10 @@
 
     fn query_channel(
         &self,
-<<<<<<< HEAD
         request: QueryChannelRequest,
         include_proof: IncludeProof,
     ) -> Result<(ChannelEnd, Option<MerkleProof>), Error> {
         tracing::trace!("in substrate: [query_channel]");
-=======
-        port_id: &PortId,
-        channel_id: &ChannelId,
-        _height: ICSHeight,
-    ) -> Result<ChannelEnd, Error> {
-        tracing::trace!(target:"ibc-rs","in substrate: [query_channel]");
->>>>>>> a04e670e
 
         let QueryChannelRequest {
             port_id,
@@ -1471,13 +1332,8 @@
     fn query_packet_commitments(
         &self,
         _request: QueryPacketCommitmentsRequest,
-<<<<<<< HEAD
     ) -> Result<(Vec<Sequence>, ICSHeight), Error> {
         tracing::trace!("in substrate: [query_packet_commitments]");
-=======
-    ) -> Result<(Vec<PacketState>, ICSHeight), Error> {
-        tracing::trace!(target:"ibc-rs","in substrate: [query_packet_commitments]");
->>>>>>> a04e670e
 
         let packet_commitments = self
             .retry_wapper(|| self.get_commitment_packet_state())
@@ -1549,13 +1405,8 @@
     fn query_unreceived_packets(
         &self,
         request: QueryUnreceivedPacketsRequest,
-<<<<<<< HEAD
     ) -> Result<Vec<Sequence>, Error> {
         tracing::trace!("in substrate: [query_unreceived_packets]");
-=======
-    ) -> Result<Vec<u64>, Error> {
-        tracing::trace!(target:"ibc-rs","in substrate: [query_unreceived_packets]");
->>>>>>> a04e670e
 
         let port_id = PortId::from_str(request.port_id.as_str()).map_err(Error::identifier)?;
         let channel_id =
@@ -1630,13 +1481,8 @@
     fn query_packet_acknowledgements(
         &self,
         _request: QueryPacketAcknowledgementsRequest,
-<<<<<<< HEAD
     ) -> Result<(Vec<Sequence>, ICSHeight), Error> {
         tracing::trace!("in substrate: [query_packet_acknowledgements]");
-=======
-    ) -> Result<(Vec<PacketState>, ICSHeight), Error> {
-        tracing::trace!(target:"ibc-rs","in substrate: [query_packet_acknowledgements]");
->>>>>>> a04e670e
 
         let packet_acknowledgements = self
             .retry_wapper(|| self.get_acknowledge_packet_state())
@@ -1657,13 +1503,8 @@
     fn query_unreceived_acknowledgements(
         &self,
         request: QueryUnreceivedAcksRequest,
-<<<<<<< HEAD
     ) -> Result<Vec<Sequence>, Error> {
         tracing::trace!("in substrate: [query_unreceived_acknowledgements] ");
-=======
-    ) -> Result<Vec<u64>, Error> {
-        tracing::trace!(target:"ibc-rs","in substrate: [query_unreceived_acknowledgements] ");
->>>>>>> a04e670e
 
         let port_id = PortId::from_str(request.port_id.as_str()).map_err(Error::identifier)?;
         let channel_id =
@@ -1691,16 +1532,10 @@
 
     fn query_next_sequence_receive(
         &self,
-<<<<<<< HEAD
         request: QueryNextSequenceReceiveRequest,
         include_proof: IncludeProof,
     ) -> Result<(Sequence, Option<MerkleProof>), Error> {
         tracing::trace!("in substrate: [query_next_sequence_receive] ");
-=======
-        _request: QueryNextSequenceReceiveRequest,
-    ) -> Result<Sequence, Error> {
-        tracing::trace!(target:"ibc-rs","in substrate: [query_next_sequence_receive] ");
->>>>>>> a04e670e
 
         let QueryNextSequenceReceiveRequest {
             port_id,
@@ -1806,260 +1641,20 @@
         }
     }
 
-<<<<<<< HEAD
     fn query_blocks(
         &self,
         _request: QueryBlockRequest,
     ) -> Result<(Vec<IbcEvent>, Vec<IbcEvent>), Error> {
         tracing::trace!("in substrate: [query_block]");
-=======
-    fn proven_client_state(
-        &self,
-        client_id: &ClientId,
-        height: ICSHeight,
-    ) -> Result<(Self::ClientState, MerkleProof), Error> {
-        tracing::trace!(target:"ibc-rs","in substrate: [proven_client_state]");
-
-        let result = self
-            .retry_wapper(|| self.get_client_state(client_id))
-            .map_err(Error::retry_error)?;
-
-        tracing::trace!(target:"ibc-rs",
-            "in substrate: [proven_client_state] >> client_state : {:?}",
-            result
-        );
-
-        let storage_entry = storage::ClientStates(client_id.as_bytes());
-
-        Ok((
-            result,
-            self.generate_storage_proof(&storage_entry, &height, "ClientStates")?,
-        ))
-    }
-
-    fn proven_connection(
-        &self,
-        connection_id: &ConnectionId,
-        height: ICSHeight,
-    ) -> Result<(ConnectionEnd, MerkleProof), Error> {
-        tracing::trace!(target:"ibc-rs","in substrate: [proven_connection]");
-
-        let result = self
-            .retry_wapper(|| self.get_connection_end(connection_id))
-            .map_err(Error::retry_error)?;
-
-        tracing::trace!(target:"ibc-rs",
-            "in substrate: [proven_connection] >> connection_end: {:?}",
-            result
-        );
-
-        let connection_end = result;
-
-        let new_connection_end = if connection_end
-            .counterparty()
-            .clone()
-            .connection_id
-            .is_none()
-        {
-            // 构造 Counterparty
-            let client_id = connection_end.counterparty().client_id().clone();
-            let prefix = connection_end.counterparty().prefix().clone();
-            let temp_connection_id = Some(connection_id.clone());
-
-            let counterparty = Counterparty::new(client_id, temp_connection_id, prefix);
-            let state = connection_end.state;
-            let client_id = connection_end.client_id().clone();
-            let versions = connection_end.versions();
-            let delay_period = connection_end.delay_period();
-
-            ConnectionEnd::new(
-                state,
-                client_id,
-                counterparty,
-                versions.to_vec(),
-                delay_period,
-            )
-        } else {
-            connection_end
-        };
-
-        let storage_entry = storage::Connections(connection_id.as_bytes());
-
-        Ok((
-            new_connection_end,
-            self.generate_storage_proof(&storage_entry, &height, "Connections")?,
-        ))
-    }
-
-    fn proven_client_consensus(
-        &self,
-        client_id: &ClientId,
-        consensus_height: ICSHeight,
-        height: ICSHeight,
-    ) -> Result<(Self::ConsensusState, MerkleProof), Error> {
-        tracing::trace!(target:"ibc-rs","in substrate: [proven_client_consensus] ");
-
-        let result = self
-            .retry_wapper(|| self.get_client_consensus(client_id, &consensus_height))
-            .map_err(Error::retry_error)?;
-
-        tracing::trace!(
-            "in substrate: [proven_client_consensus] >> consensus_state : {:?}",
-            result
-        );
-        let storage_entry = storage::ConsensusStates(client_id.as_bytes());
-
-        Ok((
-            result,
-            self.generate_storage_proof(&storage_entry, &height, "ConsensusStates")?,
-        ))
-    }
-
-    fn proven_channel(
-        &self,
-        port_id: &PortId,
-        channel_id: &ChannelId,
-        height: ICSHeight,
-    ) -> Result<(ChannelEnd, MerkleProof), Error> {
-        tracing::trace!(target:"ibc-rs","in substrate: [proven_channel]");
-
-        let result = self
-            .retry_wapper(|| self.get_channel_end(port_id, channel_id))
-            .map_err(Error::retry_error)?;
-
-        let channel_id_string = format!("{}", channel_id);
->>>>>>> a04e670e
 
         Ok((vec![], vec![]))
     }
 
     fn query_host_consensus_state(
         &self,
-<<<<<<< HEAD
         request: QueryHostConsensusStateRequest,
     ) -> Result<AnyConsensusState, Error> {
         tracing::trace!("in substrate: [query_host_consensus_state]");
-=======
-        packet_type: PacketMsgType,
-        port_id: PortId,
-        channel_id: ChannelId,
-        sequence: Sequence,
-        height: ICSHeight,
-    ) -> Result<(Vec<u8>, MerkleProof), Error> {
-        tracing::trace!(target:"ibc-rs","in substrate: [proven_packet], packet_type={:?}, port_id={:?}, channel_id={:?}, sequence={:?}, height={:?}", packet_type, port_id, channel_id, sequence, height);
-
-        let result = retry_with_index(Fixed::from_millis(200), |current_try| {
-            if current_try > MAX_QUERY_TIMES {
-                return RetryResult::Err("did not succeed within tries".to_string());
-            }
-
-            let result = async {
-                let client = ClientBuilder::new()
-                    .set_url(&self.websocket_url.clone())
-                    .build::<MyConfig>()
-                    .await
-                    .map_err(|_| Error::substrate_client_builder_error())?;
-
-                match packet_type {
-                    PacketMsgType::Recv => {
-                        // PacketCommitmentgenerate_storage_proof
-                        octopusxt::ibc_rpc::get_packet_commitment(
-                            &port_id,
-                            &channel_id,
-                            &sequence,
-                            client,
-                        )
-                        .await
-                    }
-                    PacketMsgType::Ack => {
-                        // Acknowledgements
-                        octopusxt::ibc_rpc::get_packet_receipt_vec(
-                            &port_id,
-                            &channel_id,
-                            &sequence,
-                            client,
-                        )
-                        .await
-                    }
-                    PacketMsgType::TimeoutOnClose => {
-                        // PacketReceipt
-                        octopusxt::ibc_rpc::get_packet_receipt_vec(
-                            &port_id,
-                            &channel_id,
-                            &sequence,
-                            client,
-                        )
-                        .await
-                    }
-                    PacketMsgType::TimeoutUnordered => {
-                        // PacketReceipt
-                        octopusxt::ibc_rpc::get_packet_receipt_vec(
-                            &port_id,
-                            &channel_id,
-                            &sequence,
-                            client,
-                        )
-                        .await
-                    }
-                    PacketMsgType::TimeoutOrdered => {
-                        // NextSequenceRecv
-                        octopusxt::ibc_rpc::get_next_sequence_recv(&port_id, &channel_id, client)
-                            .await
-                    }
-                }
-            };
-
-            match self.block_on(result) {
-                Ok(v) => RetryResult::Ok(v),
-                Err(_) => RetryResult::Retry("Fail to retry".to_string()),
-            }
-        })
-        .map_err(Error::retry_error)?;
-
-        tracing::trace!(
-            "in substrate: [proven_packet] >> result: {:?}, packet_type = {:?}",
-            result,
-            packet_type
-        );
-
-        let sequence = u64::from(sequence);
-        let channel_id_string = format!("{}", channel_id);
-
-        match packet_type {
-            PacketMsgType::Recv => {
-                let storage_entry = storage::PacketCommitment(
-                    port_id.as_bytes(),
-                    channel_id_string.as_bytes(),
-                    &sequence,
-                );
-                Ok((
-                    result,
-                    self.generate_storage_proof(&storage_entry, &height, "PacketCommitment")?,
-                ))
-            }
-            PacketMsgType::Ack => {
-                let storage_entry = storage::Acknowledgements(
-                    port_id.as_bytes(),
-                    channel_id_string.as_bytes(),
-                    &sequence,
-                );
-                Ok((
-                    result,
-                    self.generate_storage_proof(&storage_entry, &height, "Acknowledgements")?,
-                ))
-            }
-            PacketMsgType::TimeoutOnClose => {
-                Ok((vec![], compose_ibc_merkle_proof("12345678".to_string())))
-            }
-            // Todo: https://github.com/cosmos/ibc/issues/620
-            PacketMsgType::TimeoutUnordered => {
-                Ok((vec![], compose_ibc_merkle_proof("12345678".to_string())))
-            }
-            // Todo: https://github.com/cosmos/ibc/issues/620
-            PacketMsgType::TimeoutOrdered => {
-                let storage_entry =
-                    storage::NextSequenceRecv(port_id.as_bytes(), channel_id_string.as_bytes());
->>>>>>> a04e670e
 
         Ok(AnyConsensusState::Grandpa(GPConsensusState::default()))
     }
@@ -2102,12 +1697,7 @@
         // Build client state
         let client_state = GPClientState::new(
             self.id().clone(),
-<<<<<<< HEAD
             height.revision_height() as u32,
-            BlockHeader::default(),
-=======
-            height.revision_height as u32,
->>>>>>> a04e670e
             Commitment::default(),
             beefy_light_client.validator_set.into(),
         )
@@ -2145,17 +1735,10 @@
         };
 
         // assert trust_height <= grandpa_client_state height
-<<<<<<< HEAD
         if trusted_height.revision_height() > grandpa_client_state.block_number as u64 {
             return Err(Error::trust_height_miss_match_client_state_height(
                 trusted_height.revision_height(),
                 grandpa_client_state.block_number as u64,
-=======
-        if trusted_height.revision_height > grandpa_client_state.latest_height as u64 {
-            return Err(Error::trust_height_miss_match_client_state_height(
-                trusted_height.revision_height,
-                grandpa_client_state.latest_height as u64,
->>>>>>> a04e670e
             ));
         }
 
@@ -2251,10 +1834,6 @@
                     .await
                     .map_err(|_| Error::get_block_hash_error())?;
 
-<<<<<<< HEAD
-            let mmr_root_height = block_number;
-            assert!((target_height.revision_height() as u32) <= mmr_root_height);
-=======
                 tracing::trace!(target:"ibc-rs",
                     "in substrate [build_header] >> block_hash = {:?}",
                     block_hash
@@ -2272,7 +1851,6 @@
                     "in substrate [build_header] >> block_hash = {:?}",
                     block_hash
                 );
->>>>>>> a04e670e
 
                 // build signed_commitment
                 let signed_commitment = SignedCommitment {
@@ -2287,47 +1865,14 @@
                     mmr_leaf_proof: mmr_leaf_proof,
                 }
             };
-            // tracing::trace!(target:"ibc-rs",
-            //     "in substrate: [build_header] >> mmr_root = {:?}",
-            //     mmr_root
-            // );
 
             // get block header
             let block_header = octopusxt::ibc_rpc::get_header_by_block_number(
-<<<<<<< HEAD
-                Some(BlockNumber::from(target_height.revision_height() as u32)),
-=======
                 Some(BlockNumber::from(target_height)),
->>>>>>> a04e670e
                 client.clone(),
             )
             .await
             .map_err(|_| Error::get_header_by_block_number_error())?;
-<<<<<<< HEAD
-
-            let api = client
-                .clone()
-                .to_runtime_api::<RuntimeApi<MyConfig, SubstrateNodeTemplateExtrinsicParams<MyConfig>>>();
-
-            assert_eq!(
-                block_header.block_number,
-                target_height.revision_height() as u32
-            );
-
-            let block_hash: Option<H256> = api
-                .client
-                .rpc()
-                .block_hash(Some(BlockNumber::from(mmr_root_height)))
-                .await
-                .map_err(|_| Error::get_block_hash_error())?;
-
-            let mmr_leaf_and_mmr_leaf_proof = octopusxt::ibc_rpc::get_mmr_leaf_and_mmr_proof(
-                Some(BlockNumber::from(
-                    (target_height.revision_height() - 1) as u32,
-                )),
-                block_hash,
-                client,
-=======
             // let block_header = block_header.unwrap();
             tracing::trace!(target:"ibc-rs","in substrate [build_header] block_header: {:?}",block_header);
 
@@ -2339,10 +1884,10 @@
                 Decode::decode(&mut &*mmr_leaf).unwrap();
             tracing::trace!(target:"ibc-rs","in substrate [build_header] test_mmr_leaf to data struct: {:?}",mmr_leaf);
 
+
             //TODO:[test] log mmr leaf proof
             let mmr_leaf_proof = beefy_light_client::mmr::MmrLeafProof::decode(
                 &mut &mmr_root.mmr_leaf_proof.clone()[..],
->>>>>>> a04e670e
             )
             .unwrap();
             tracing::trace!(target:"ibc-rs","in substrate [build_header]  block_header.block_number:{:?},mmr root heigh:{:?},mmr_leaf.parent_number:{:?},mmr_leaf_proof.leaf_index{:?},mmr_leaf_proof.leaf_count: {:?}",block_header.block_number,block_number,mmr_leaf.parent_number_and_hash.0,mmr_leaf_proof.leaf_index, mmr_leaf_proof.leaf_count);
@@ -2400,8 +1945,6 @@
         let header = self.block_on(future)?;
         Ok((header, vec![]))
     }
-<<<<<<< HEAD
-=======
 
     /// add new api websocket_url
     fn websocket_url(&self) -> Result<String, Error> {
@@ -2485,56 +2028,6 @@
 
         Ok(())
     }
-
-    fn config(&self) -> ChainConfig {
-        self.config.clone()
-    }
-
-    fn add_key(&mut self, key_name: &str, key: KeyEntry) -> Result<(), Error> {
-        self.keybase_mut()
-            .add_key(key_name, key)
-            .map_err(Error::key_base)?;
-
-        Ok(())
-    }
-
-    fn ibc_version(&self) -> Result<Option<Version>, Error> {
-        Ok(None)
-    }
-
-    fn query_application_status(&self) -> Result<ChainStatus, Error> {
-        tracing::trace!(target:"ibc-rs","in substrate: [query_status]");
-
-        let height = self
-            .retry_wapper(|| self.get_latest_height())
-            .map_err(Error::retry_error)?;
-
-        let latest_height = Height::new(0, height);
-
-        Ok(ChainStatus {
-            height: latest_height,
-            timestamp: Default::default(),
-        })
-    }
-
-    fn query_blocks(
-        &self,
-        _request: QueryBlockRequest,
-    ) -> Result<(Vec<IbcEvent>, Vec<IbcEvent>), Error> {
-        tracing::trace!(target:"ibc-rs","in substrate: [query_block]");
-
-        Ok((vec![], vec![]))
-    }
-
-    fn query_host_consensus_state(
-        &self,
-        _height: ICSHeight,
-    ) -> Result<Self::ConsensusState, Error> {
-        tracing::trace!("in substrate: [query_host_consensus_state]");
-
-        Ok(AnyConsensusState::Grandpa(GPConsensusState::default()))
-    }
->>>>>>> a04e670e
 }
 
 /// send Update client state request
@@ -2578,13 +2071,8 @@
 // Todo: to create a new type in `commitment_proof::Proof`
 /// Compose merkle proof according to ibc proto
 pub fn compose_ibc_merkle_proof(proof: String) -> MerkleProof {
-<<<<<<< HEAD
     use ics23::{commitment_proof, ExistenceProof, InnerOp};
     tracing::trace!("in substrate: [compose_ibc_merkle_proof]");
-=======
-    use ibc_proto::ics23::{commitment_proof, ExistenceProof, InnerOp};
-    tracing::trace!(target:"ibc-rs","in substrate: [compose_ibc_merkle_proof]");
->>>>>>> a04e670e
 
     let _inner_op = InnerOp {
         hash: 0,
