--- conflicted
+++ resolved
@@ -1,10 +1,3 @@
-<<<<<<< HEAD
-=======
-use super::client::ClientSettings;
-use super::tx::TrackedMsgs;
-use super::{ChainEndpoint, HealthCheck};
-use crate::chain::ChainStatus;
->>>>>>> 1bb5cd34
 use crate::config::ChainConfig;
 use crate::error::Error;
 // use crate::event::monitor::{EventMonitor, EventReceiver, TxMonitorCmd};
@@ -17,7 +10,6 @@
 use codec::{Decode, Encode};
 use core::fmt::Debug;
 use core::{future::Future, str::FromStr, time::Duration};
-<<<<<<< HEAD
 use subxt::rpc::ClientT;
 use tracing::{debug, error, info, trace, warn};
 
@@ -26,8 +18,6 @@
 use crate::chain::tracking::TrackedMsgs;
 use ibc::core::ics04_channel::channel::QueryPacketEventDataRequest;
 use ibc::core::ics23_commitment::merkle::MerkleProof;
-=======
->>>>>>> 1bb5cd34
 use ibc::{
     clients::{
         ics07_tendermint::header::Header as tHeader,
@@ -57,11 +47,6 @@
     signer::Signer,
     Height as ICSHeight,
 };
-<<<<<<< HEAD
-=======
-use subxt::rpc::ClientT;
-
->>>>>>> 1bb5cd34
 use ibc_proto::google::protobuf::Any;
 use ibc_proto::ibc::core::channel::v1::PacketState;
 
@@ -81,15 +66,11 @@
 use anyhow::Result;
 use beefy_light_client::{commitment, mmr};
 use ibc::clients::ics10_grandpa::help::Commitment;
-<<<<<<< HEAD
-=======
-use ibc::core::ics04_channel::channel::QueryPacketEventDataRequest;
 use ibc::core::ics04_channel::events::SendPacket;
 use octopusxt::ibc_node::ibc::storage;
 use octopusxt::ibc_node::RuntimeApi;
 use octopusxt::update_client_state::update_client_state;
 use octopusxt::SubstrateNodeTemplateExtrinsicParams;
->>>>>>> 1bb5cd34
 use serde::{Deserialize, Serialize};
 use sp_core::sr25519;
 use sp_core::{hexdisplay::HexDisplay, Bytes, Pair, H256};
@@ -165,13 +146,8 @@
     }
 
     /// Subscribe Events
-<<<<<<< HEAD
-    fn subscribe_ibc_events(&self) -> Result<Vec<IbcEvent>, Box<dyn std::error::Error>> {
-        trace!("in substrate: [subscribe_ibc_events]");
-=======
     fn subscribe_ibc_events(&self) -> Result<Vec<IbcEvent>> {
         tracing::trace!("in substrate: [subscribe_ibc_events]");
->>>>>>> 1bb5cd34
 
         let client: Client<MyConfig> = self.get_client()?;
 
@@ -179,13 +155,8 @@
     }
 
     /// get latest block height
-<<<<<<< HEAD
-    fn get_latest_height(&self) -> Result<u64, Box<dyn std::error::Error>> {
-        trace!("in substrate: [get_latest_height]");
-=======
     fn get_latest_height(&self) -> Result<u64> {
         tracing::trace!("in substrate: [get_latest_height]");
->>>>>>> 1bb5cd34
 
         let client: Client<MyConfig> = self.get_client()?;
 
@@ -193,16 +164,8 @@
     }
 
     /// get connectionEnd by connection_identifier
-<<<<<<< HEAD
-    fn get_connection_end(
-        &self,
-        connection_identifier: &ConnectionId,
-    ) -> Result<ConnectionEnd, Box<dyn std::error::Error>> {
-        trace!("in substrate: [get_connection_end]");
-=======
     fn get_connection_end(&self, connection_identifier: &ConnectionId) -> Result<ConnectionEnd> {
         tracing::trace!("in substrate: [get_connection_end]");
->>>>>>> 1bb5cd34
 
         let client: Client<MyConfig> = self.get_client()?;
 
@@ -210,17 +173,8 @@
     }
 
     /// get channelEnd  by port_identifier, and channel_identifier
-<<<<<<< HEAD
-    fn get_channel_end(
-        &self,
-        port_id: &PortId,
-        channel_id: &ChannelId,
-    ) -> Result<ChannelEnd, Box<dyn std::error::Error>> {
-        trace!("in substrate: [get_channel_end]");
-=======
     fn get_channel_end(&self, port_id: &PortId, channel_id: &ChannelId) -> Result<ChannelEnd> {
         tracing::trace!("in substrate: [get_channel_end]");
->>>>>>> 1bb5cd34
 
         let client: Client<MyConfig> = self.get_client()?;
 
@@ -233,13 +187,8 @@
         port_id: &PortId,
         channel_id: &ChannelId,
         seq: &Sequence,
-<<<<<<< HEAD
-    ) -> Result<Receipt, Box<dyn std::error::Error>> {
-        trace!("in substrate: [get_packet_receipt]");
-=======
     ) -> Result<Receipt> {
         tracing::trace!("in substrate: [get_packet_receipt]");
->>>>>>> 1bb5cd34
 
         let client: Client<MyConfig> = self.get_client()?;
 
@@ -254,13 +203,8 @@
         port_id: &PortId,
         channel_id: &ChannelId,
         seq: &Sequence,
-<<<<<<< HEAD
-    ) -> Result<Packet, Box<dyn std::error::Error>> {
-        trace!("in substrate: [get_send_packet_event]");
-=======
     ) -> Result<Packet> {
         tracing::trace!("in substrate: [get_send_packet_event]");
->>>>>>> 1bb5cd34
 
         let client: Client<MyConfig> = self.get_client()?;
 
@@ -270,16 +214,8 @@
     }
 
     /// get client_state by client_id
-<<<<<<< HEAD
-    fn get_client_state(
-        &self,
-        client_id: &ClientId,
-    ) -> Result<AnyClientState, Box<dyn std::error::Error>> {
-        trace!("in substrate: [get_client_state]");
-=======
     fn get_client_state(&self, client_id: &ClientId) -> Result<AnyClientState> {
         tracing::trace!("in substrate: [get_client_state]");
->>>>>>> 1bb5cd34
 
         let client: Client<MyConfig> = self.get_client()?;
 
@@ -291,13 +227,8 @@
         &self,
         client_id: &ClientId,
         height: &ICSHeight,
-<<<<<<< HEAD
-    ) -> Result<AnyConsensusState, Box<dyn std::error::Error>> {
-        trace!("in substrate: [get_client_consensus]");
-=======
     ) -> Result<AnyConsensusState> {
         tracing::trace!("in substrate: [get_client_consensus]");
->>>>>>> 1bb5cd34
 
         let client: Client<MyConfig> = self.get_client()?;
 
@@ -307,13 +238,8 @@
     fn get_consensus_state_with_height(
         &self,
         client_id: &ClientId,
-<<<<<<< HEAD
-    ) -> Result<Vec<(ICSHeight, AnyConsensusState)>, Box<dyn std::error::Error>> {
-        trace!("in substrate: [get_consensus_state_with_height]");
-=======
     ) -> Result<Vec<(Height, AnyConsensusState)>> {
         tracing::trace!("in substrate: [get_consensus_state_with_height]");
->>>>>>> 1bb5cd34
 
         let client: Client<MyConfig> = self.get_client()?;
 
@@ -327,9 +253,8 @@
         port_id: &PortId,
         channel_id: &ChannelId,
         sequences: &[Sequence],
-<<<<<<< HEAD
-    ) -> Result<Vec<Sequence>, Box<dyn std::error::Error>> {
-        trace!("in substrate: [get_unreceipt_packet]");
+    ) -> Result<Vec<u64>> {
+        tracing::trace!("in substrate: [get_unreceipt_packet]");
 
         let client: Client<MyConfig> = self.get_client()?;
 
@@ -343,64 +268,33 @@
         todo!()
     }
 
-    fn get_clients(&self) -> Result<Vec<IdentifiedAnyClientState>, Box<dyn std::error::Error>> {
-        trace!("in substrate: [get_clients]");
-=======
-    ) -> Result<Vec<u64>> {
-        tracing::trace!("in substrate: [get_unreceipt_packet]");
-
-        let client = self.get_client()?;
-
-        self.block_on(octopusxt::get_unreceipt_packet(
-            port_id,
-            channel_id,
-            sequences.to_vec(),
-            client,
-        ))
-    }
-
     fn get_clients(&self) -> Result<Vec<IdentifiedAnyClientState>> {
         tracing::trace!("in substrate: [get_clients]");
->>>>>>> 1bb5cd34
 
         let client: Client<MyConfig> = self.get_client()?;
 
         self.block_on(octopusxt::get_clients(client))
     }
 
-<<<<<<< HEAD
-    fn get_connections(&self) -> Result<Vec<IdentifiedConnectionEnd>, Box<dyn std::error::Error>> {
-        trace!("in substrate: [get_connections]");
-=======
     fn get_connections(&self) -> Result<Vec<IdentifiedConnectionEnd>> {
         tracing::trace!("in substrate: [get_connections]");
->>>>>>> 1bb5cd34
 
         let client: Client<MyConfig> = self.get_client()?;
 
         self.block_on(octopusxt::get_connections(client))
     }
 
-<<<<<<< HEAD
-    fn get_channels(&self) -> Result<Vec<IdentifiedChannelEnd>, Box<dyn std::error::Error>> {
-        trace!("in substrate: [get_channels]");
-=======
+
     fn get_channels(&self) -> Result<Vec<IdentifiedChannelEnd>> {
         tracing::trace!("in substrate: [get_channels]");
->>>>>>> 1bb5cd34
 
         let client: Client<MyConfig> = self.get_client()?;
 
         self.block_on(octopusxt::get_channels(client))
     }
 
-<<<<<<< HEAD
-    fn get_commitment_packet_state(&self) -> Result<Vec<Sequence>, Box<dyn std::error::Error>> {
-        trace!("in substrate: [get_commitment_packet_state]");
-=======
     fn get_commitment_packet_state(&self) -> Result<Vec<PacketState>> {
         tracing::trace!("in substrate: [get_commitment_packet_state]");
->>>>>>> 1bb5cd34
 
         let client: Client<MyConfig> = self.get_client()?;
 
@@ -414,13 +308,8 @@
         port_id: &PortId,
         channel_id: &ChannelId,
         sequence: &Sequence,
-<<<<<<< HEAD
-    ) -> Result<Vec<u8>, Box<dyn std::error::Error>> {
-        trace!("in substrate: [get_packet_commitment]");
-=======
     ) -> Result<Vec<u8>> {
         tracing::trace!("in substrate: [get_packet_commitment]");
->>>>>>> 1bb5cd34
 
         let client: Client<MyConfig> = self.get_client()?;
 
@@ -429,13 +318,8 @@
         ))
     }
 
-<<<<<<< HEAD
-    fn get_acknowledge_packet_state(&self) -> Result<Vec<Sequence>, Box<dyn std::error::Error>> {
-        trace!("in substrate: [get_acknowledge_packet_state]");
-=======
     fn get_acknowledge_packet_state(&self) -> Result<Vec<PacketState>> {
         tracing::trace!("in substrate: [get_acknowledge_packet_state]");
->>>>>>> 1bb5cd34
 
         let client: Client<MyConfig> = self.get_client()?;
 
@@ -444,16 +328,8 @@
     }
 
     /// get connection_identifier vector by client_identifier
-<<<<<<< HEAD
-    fn get_client_connections(
-        &self,
-        client_id: &ClientId,
-    ) -> Result<Vec<ConnectionId>, Box<dyn std::error::Error>> {
-        trace!("in substrate: [get_client_connections]");
-=======
     fn get_client_connections(&self, client_id: &ClientId) -> Result<Vec<ConnectionId>> {
         tracing::trace!("in substrate: [get_client_connections]");
->>>>>>> 1bb5cd34
 
         let client: Client<MyConfig> = self.get_client()?;
 
@@ -463,13 +339,8 @@
     fn get_connection_channels(
         &self,
         connection_id: &ConnectionId,
-<<<<<<< HEAD
-    ) -> Result<Vec<IdentifiedChannelEnd>, Box<dyn std::error::Error>> {
-        trace!("in substrate: [get_connection_channels]");
-=======
     ) -> Result<Vec<IdentifiedChannelEnd>> {
         tracing::trace!("in substrate: [get_connection_channels]");
->>>>>>> 1bb5cd34
 
         let client: Client<MyConfig> = self.get_client()?;
 
@@ -478,13 +349,8 @@
 
     /// The function to submit IBC request to a Substrate chain
     /// This function handles most of the IBC reqeusts, except the MMR root update
-<<<<<<< HEAD
-    fn deliever(&self, msgs: Vec<Any>) -> Result<H256, Box<dyn std::error::Error>> {
-        trace!("in substrate: [deliever]");
-=======
     fn deliever(&self, msgs: Vec<Any>) -> Result<H256> {
         tracing::trace!("in substrate: [deliever]");
->>>>>>> 1bb5cd34
 
         let client: Client<MyConfig> = self.get_client()?;
 
@@ -498,13 +364,8 @@
         port_id: &PortId,
         channel_id: &ChannelId,
         sequence: &Sequence,
-<<<<<<< HEAD
-    ) -> Result<Vec<u8>, Box<dyn std::error::Error>> {
-        trace!("in substrate: [get_send_packet_event]");
-=======
     ) -> Result<Vec<u8>> {
         tracing::trace!("in substrate: [get_send_packet_event]");
->>>>>>> 1bb5cd34
 
         let client: Client<MyConfig> = self.get_client()?;
 
@@ -1337,7 +1198,6 @@
         }
     }
 
-<<<<<<< HEAD
     // fn proven_client_state(
     //     &self,
     //     client_id: &ClientId,
@@ -1349,7 +1209,7 @@
     //         .retry_wapper(|| self.get_client_state(client_id))
     //         .map_err(Error::retry_error)?;
 
-    //     let storage_entry = ibc_node::ibc::storage::ClientStates(client_id.as_bytes());
+    // let storage_entry = storage::ClientStates(client_id.as_bytes());
 
     //     Ok((
     //         result,
@@ -1398,7 +1258,8 @@
     //         connection_end
     //     };
 
-    //     let storage_entry = ibc_node::ibc::storage::Connections(connection_id.as_bytes());
+        // let storage_entry = storage::Connections(connection_id.as_bytes());
+
 
     //     Ok((
     //         new_connection_end,
@@ -1418,7 +1279,7 @@
     //         .retry_wapper(|| self.get_client_consensus(client_id, &consensus_height))
     //         .map_err(Error::retry_error)?;
 
-    //     let storage_entry = ibc_node::ibc::storage::ConsensusStates(client_id.as_bytes());
+        // let storage_entry = storage::ConsensusStates(client_id.as_bytes());
 
     //     Ok((
     //         result,
@@ -1440,8 +1301,8 @@
 
     //     let channel_id_string = format!("{}", channel_id);
 
-    //     let storage_entry =
-    //         ibc_node::ibc::storage::Channels(port_id.as_bytes(), channel_id_string.as_bytes());
+    //
+    //     let storage_entry = storage::Channels(port_id.as_bytes(), channel_id_string.as_bytes());
     //     Ok((
     //         result,
     //         self.generate_storage_proof(&storage_entry, &height, "Channels")?,
@@ -1579,246 +1440,6 @@
     //         } // Todo: Ordered channel not supported in ibc-rs. https://github.com/octopus-network/ibc-rs/blob/b98094a57620d0b3d9f8d2caced09abfc14ab00f/relayer/src/link.rs#L135
     //     }
     // }
-=======
-    fn proven_client_state(
-        &self,
-        client_id: &ClientId,
-        height: ICSHeight,
-    ) -> Result<(Self::ClientState, MerkleProof), Error> {
-        tracing::trace!("in substrate: [proven_client_state]");
-
-        let result = self
-            .retry_wapper(|| self.get_client_state(client_id))
-            .map_err(Error::retry_error)?;
-
-        let storage_entry = storage::ClientStates(client_id.as_bytes());
-
-        Ok((
-            result,
-            self.generate_storage_proof(&storage_entry, &height, "ClientStates")?,
-        ))
-    }
-
-    fn proven_connection(
-        &self,
-        connection_id: &ConnectionId,
-        height: ICSHeight,
-    ) -> Result<(ConnectionEnd, MerkleProof), Error> {
-        tracing::trace!("in substrate: [proven_connection]");
-
-        let result = self
-            .retry_wapper(|| self.get_connection_end(connection_id))
-            .map_err(Error::retry_error)?;
-
-        let connection_end = result;
-
-        let new_connection_end = if connection_end
-            .counterparty()
-            .clone()
-            .connection_id
-            .is_none()
-        {
-            // 构造 Counterparty
-            let client_id = connection_end.counterparty().client_id().clone();
-            let prefix = connection_end.counterparty().prefix().clone();
-            let temp_connection_id = Some(connection_id.clone());
-
-            let counterparty = Counterparty::new(client_id, temp_connection_id, prefix);
-            let state = connection_end.state;
-            let client_id = connection_end.client_id().clone();
-            let versions = connection_end.versions();
-            let delay_period = connection_end.delay_period();
-
-            ConnectionEnd::new(
-                state,
-                client_id,
-                counterparty,
-                versions.to_vec(),
-                delay_period,
-            )
-        } else {
-            connection_end
-        };
-
-        let storage_entry = storage::Connections(connection_id.as_bytes());
-
-        Ok((
-            new_connection_end,
-            self.generate_storage_proof(&storage_entry, &height, "Connections")?,
-        ))
-    }
-
-    fn proven_client_consensus(
-        &self,
-        client_id: &ClientId,
-        consensus_height: ICSHeight,
-        height: ICSHeight,
-    ) -> Result<(Self::ConsensusState, MerkleProof), Error> {
-        tracing::trace!("in substrate: [proven_client_consensus] ");
-
-        let result = self
-            .retry_wapper(|| self.get_client_consensus(client_id, &consensus_height))
-            .map_err(Error::retry_error)?;
-
-        let storage_entry = storage::ConsensusStates(client_id.as_bytes());
-
-        Ok((
-            result,
-            self.generate_storage_proof(&storage_entry, &height, "ConsensusStates")?,
-        ))
-    }
-
-    fn proven_channel(
-        &self,
-        port_id: &PortId,
-        channel_id: &ChannelId,
-        height: ICSHeight,
-    ) -> Result<(ChannelEnd, MerkleProof), Error> {
-        tracing::trace!("in substrate: [proven_channel]");
-
-        let result = self
-            .retry_wapper(|| self.get_channel_end(port_id, channel_id))
-            .map_err(Error::retry_error)?;
-
-        let channel_id_string = format!("{}", channel_id);
-
-        let storage_entry = storage::Channels(port_id.as_bytes(), channel_id_string.as_bytes());
-        Ok((
-            result,
-            self.generate_storage_proof(&storage_entry, &height, "Channels")?,
-        ))
-    }
-
-    fn proven_packet(
-        &self,
-        packet_type: PacketMsgType,
-        port_id: PortId,
-        channel_id: ChannelId,
-        sequence: Sequence,
-        height: ICSHeight,
-    ) -> Result<(Vec<u8>, MerkleProof), Error> {
-        tracing::trace!("in substrate: [proven_packet], packet_type={:?}, port_id={:?}, channel_id={:?}, sequence={:?}, height={:?}", packet_type, port_id, channel_id, sequence, height);
-
-        let result = retry_with_index(Fixed::from_millis(200), |current_try| {
-            if current_try > MAX_QUERY_TIMES {
-                return RetryResult::Err("did not succeed within tries".to_string());
-            }
-
-            let result = async {
-                let client = ClientBuilder::new()
-                    .set_url(&self.websocket_url.clone())
-                    .build::<MyConfig>()
-                    .await
-                    .map_err(|_| Error::substrate_client_builder_error())?;
-
-                match packet_type {
-                    PacketMsgType::Recv => {
-                        // PacketCommitmentgenerate_storage_proof
-                        octopusxt::ibc_rpc::get_packet_commitment(
-                            &port_id,
-                            &channel_id,
-                            &sequence,
-                            client,
-                        )
-                        .await
-                    }
-                    PacketMsgType::Ack => {
-                        // Acknowledgements
-                        octopusxt::ibc_rpc::get_packet_receipt_vec(
-                            &port_id,
-                            &channel_id,
-                            &sequence,
-                            client,
-                        )
-                        .await
-                    }
-                    PacketMsgType::TimeoutOnClose => {
-                        // PacketReceipt
-                        octopusxt::ibc_rpc::get_packet_receipt_vec(
-                            &port_id,
-                            &channel_id,
-                            &sequence,
-                            client,
-                        )
-                        .await
-                    }
-                    PacketMsgType::TimeoutUnordered => {
-                        // PacketReceipt
-                        octopusxt::ibc_rpc::get_packet_receipt_vec(
-                            &port_id,
-                            &channel_id,
-                            &sequence,
-                            client,
-                        )
-                        .await
-                    }
-                    PacketMsgType::TimeoutOrdered => {
-                        // NextSequenceRecv
-                        octopusxt::ibc_rpc::get_next_sequence_recv(&port_id, &channel_id, client)
-                            .await
-                    }
-                }
-            };
-
-            match self.block_on(result) {
-                Ok(v) => RetryResult::Ok(v),
-                Err(_) => RetryResult::Retry("Fail to retry".to_string()),
-            }
-        })
-        .map_err(Error::retry_error)?;
-
-        tracing::trace!(
-            "in substrate: [proven_packet] >> result: {:?}, packet_type = {:?}",
-            result,
-            packet_type
-        );
-
-        let sequence = u64::from(sequence);
-        let channel_id_string = format!("{}", channel_id);
-
-        match packet_type {
-            PacketMsgType::Recv => {
-                let storage_entry = storage::PacketCommitment(
-                    port_id.as_bytes(),
-                    channel_id_string.as_bytes(),
-                    &sequence,
-                );
-                Ok((
-                    result,
-                    self.generate_storage_proof(&storage_entry, &height, "PacketCommitment")?,
-                ))
-            }
-            PacketMsgType::Ack => {
-                let storage_entry = storage::Acknowledgements(
-                    port_id.as_bytes(),
-                    channel_id_string.as_bytes(),
-                    &sequence,
-                );
-                Ok((
-                    result,
-                    self.generate_storage_proof(&storage_entry, &height, "Acknowledgements")?,
-                ))
-            }
-            PacketMsgType::TimeoutOnClose => {
-                Ok((vec![], compose_ibc_merkle_proof("12345678".to_string())))
-            }
-            // Todo: https://github.com/cosmos/ibc/issues/620
-            PacketMsgType::TimeoutUnordered => {
-                Ok((vec![], compose_ibc_merkle_proof("12345678".to_string())))
-            }
-            // Todo: https://github.com/cosmos/ibc/issues/620
-            PacketMsgType::TimeoutOrdered => {
-                let storage_entry =
-                    storage::NextSequenceRecv(port_id.as_bytes(), channel_id_string.as_bytes());
-
-                Ok((
-                    result,
-                    self.generate_storage_proof(&storage_entry, &height, "NextSequenceRecv")?,
-                ))
-            } // Todo: Ordered channel not supported in ibc-rs. https://github.com/octopus-network/ibc-rs/blob/b98094a57620d0b3d9f8d2caced09abfc14ab00f/relayer/src/link.rs#L135
-        }
-    }
->>>>>>> 1bb5cd34
 
     fn build_client_state(
         &self,
@@ -1977,49 +1598,6 @@
         Ok((grandpa_header, vec![]))
     }
 
-<<<<<<< HEAD
-=======
-    /// add new api websocket_url
-    fn websocket_url(&self) -> Result<String, Error> {
-        tracing::trace!("in substrate: [websocket_url]");
-
-        Ok(self.websocket_url.clone())
-    }
-
-    /// add new api update_mmr_root
-    fn update_mmr_root(
-        &self,
-        src_chain_websocket_url: String,
-        dst_chain_websocket_url: String,
-    ) -> Result<(), Error> {
-        tracing::info!("in substrate: [update_mmr_root]");
-
-        let result = async {
-            let chain_a = ClientBuilder::new()
-                .set_url(src_chain_websocket_url)
-                .build::<MyConfig>()
-                .await
-                .map_err(|_| Error::substrate_client_builder_error())?;
-
-            let chain_b = ClientBuilder::new()
-                .set_url(dst_chain_websocket_url)
-                .build::<MyConfig>()
-                .await
-                .map_err(|_| Error::substrate_client_builder_error())?;
-
-            update_client_state(chain_a.clone(), chain_b.clone())
-                .await
-                .map_err(|_| Error::update_client_state_error())?;
-
-            update_client_state(chain_b.clone(), chain_a.clone())
-                .await
-                .map_err(|_| Error::update_client_state_error())
-        };
-
-        self.block_on(result)
-    }
-
->>>>>>> 1bb5cd34
     fn config(&self) -> ChainConfig {
         trace!("in substrate: [config]");
         self.config.clone()
@@ -2035,28 +1613,9 @@
     }
 
     fn ibc_version(&self) -> Result<Option<Version>, Error> {
-<<<<<<< HEAD
         trace!("in substrate: [ibc_version]");
         // TODO
         Ok(None)
-=======
-        Ok(None)
-    }
-
-    fn query_application_status(&self) -> Result<ChainStatus, Error> {
-        tracing::trace!("in substrate: [query_status]");
-
-        let height = self
-            .retry_wapper(|| self.get_latest_height())
-            .map_err(Error::retry_error)?;
-
-        let latest_height = Height::new(0, height);
-
-        Ok(ChainStatus {
-            height: latest_height,
-            timestamp: Default::default(),
-        })
->>>>>>> 1bb5cd34
     }
 
     fn query_blocks(
