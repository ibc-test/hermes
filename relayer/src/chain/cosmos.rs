use alloc::sync::Arc;
use bytes::{Buf, Bytes};
use core::{
    convert::{TryFrom, TryInto},
    future::Future,
    str::FromStr,
    time::Duration,
};
use num_bigint::BigInt;
use std::thread;

use bitcoin::hashes::hex::ToHex;
use tendermint::block::Height as TmHeight;
use tendermint::{
    abci::{Event, Path as TendermintABCIPath},
    node::info::TxIndexStatus,
};
use tendermint_light_client_verifier::types::LightBlock as TmLightBlock;
use tendermint_proto::Protobuf;
use tendermint_rpc::{
    endpoint::broadcast::tx_sync::Response, endpoint::status, Client, HttpClient, Order,
};
use tokio::runtime::Runtime as TokioRuntime;
use tonic::{codegen::http::Uri, metadata::AsciiMetadataValue};
use tracing::{error, span, warn, Level};

use ibc::clients::ics07_tendermint::header::Header as TmHeader;
use ibc::clients::ics10_grandpa::header::Header as GPheader;
use ibc::clients::ics10_grandpa::help::MmrRoot;
use ibc::core::ics02_client::client_consensus::{AnyConsensusState, AnyConsensusStateWithHeight};
use ibc::core::ics02_client::client_state::{AnyClientState, IdentifiedAnyClientState};
use ibc::core::ics02_client::client_type::ClientType;
use ibc::core::ics02_client::error::Error as ClientError;
use ibc::core::ics03_connection::connection::{ConnectionEnd, IdentifiedConnectionEnd};
use ibc::core::ics04_channel::channel::{ChannelEnd, IdentifiedChannelEnd};
use ibc::core::ics04_channel::packet::{Packet, Sequence};
use ibc::core::ics23_commitment::commitment::CommitmentPrefix;
use ibc::core::ics24_host::identifier::{ChainId, ClientId, ConnectionId};
use ibc::core::ics24_host::path::{
    AcksPath, ChannelEndsPath, ClientConsensusStatePath, ClientStatePath, CommitmentsPath,
    ConnectionsPath, ReceiptsPath, SeqRecvsPath,
};
use ibc::core::ics24_host::{ClientUpgradePath, Path, IBC_QUERY_PATH, SDK_UPGRADE_QUERY_PATH};
use ibc::events::IbcEvent;
use ibc::signer::Signer;
use ibc::Height as ICSHeight;
use ibc::{
    clients::ics07_tendermint::client_state::{AllowUpdate, ClientState},
    core::ics23_commitment::merkle::MerkleProof,
};
use ibc::{
    clients::ics07_tendermint::consensus_state::ConsensusState as TMConsensusState,
    core::ics02_client::{events::UpdateClient, misbehaviour::MisbehaviourEvidence},
};
use ibc_proto::cosmos::staking::v1beta1::Params as StakingParams;

use crate::chain::cosmos::batch::{
    send_batched_messages_and_wait_check_tx, send_batched_messages_and_wait_commit,
    sequential_send_batched_messages_and_wait_commit,
};
use crate::chain::cosmos::encode::encode_to_bech32;
use crate::chain::cosmos::gas::{calculate_fee, mul_ceil};
use crate::chain::cosmos::query::account::get_or_fetch_account;
use crate::chain::cosmos::query::balance::query_balance;
use crate::chain::cosmos::query::denom_trace::query_denom_trace;
use crate::chain::cosmos::query::status::query_status;
use crate::chain::cosmos::query::tx::query_txs;
use crate::chain::cosmos::query::{abci_query, fetch_version_specs, packet_query, QueryResponse};
use crate::chain::cosmos::types::account::Account;
use crate::chain::cosmos::types::config::TxConfig;
use crate::chain::cosmos::types::gas::{default_gas_from_config, max_gas_from_config};
use crate::chain::endpoint::{ChainEndpoint, ChainStatus, HealthCheck};
use crate::chain::tracking::TrackedMsgs;
use crate::config::ChainConfig;
use crate::denom::DenomTrace;
use crate::error::Error;
use crate::event::beefy_monitor::{BeefyMonitor, BeefyReceiver};
use crate::event::monitor::{EventMonitor, EventReceiver, TxMonitorCmd};
use crate::keyring::{KeyEntry, KeyRing};
use crate::light_client::tendermint::LightClient as TmLightClient;
use crate::light_client::{LightClient, Verified};
use crate::{account::Balance, event::IbcEventWithHeight};
use crate::{chain::client::ClientSettings, event::ibc_event_try_from_abci_event};

use super::requests::{
    IncludeProof, QueryBlockRequest, QueryChannelClientStateRequest, QueryChannelRequest,
    QueryChannelsRequest, QueryClientConnectionsRequest, QueryClientStateRequest,
    QueryClientStatesRequest, QueryConnectionChannelsRequest, QueryConnectionRequest,
    QueryConnectionsRequest, QueryConsensusStateRequest, QueryConsensusStatesRequest, QueryHeight,
    QueryHostConsensusStateRequest, QueryNextSequenceReceiveRequest,
    QueryPacketAcknowledgementRequest, QueryPacketAcknowledgementsRequest,
    QueryPacketCommitmentRequest, QueryPacketCommitmentsRequest, QueryPacketEventDataRequest,
    QueryPacketReceiptRequest, QueryTxRequest, QueryUnreceivedAcksRequest,
    QueryUnreceivedPacketsRequest, QueryUpgradedClientStateRequest,
    QueryUpgradedConsensusStateRequest,
};

pub mod batch;
pub mod client;
pub mod compatibility;
pub mod encode;
pub mod estimate;
pub mod gas;
pub mod query;
pub mod retry;
pub mod simulate;
pub mod tx;
pub mod types;
pub mod version;
pub mod wait;

/// fraction of the maximum block size defined in the Tendermint core consensus parameters.
pub const GENESIS_MAX_BYTES_MAX_FRACTION: f64 = 0.9;
// https://github.com/cosmos/cosmos-sdk/blob/v0.44.0/types/errors/errors.go#L115-L117

pub struct CosmosSdkChain {
    config: ChainConfig,
    tx_config: TxConfig,
    rpc_client: HttpClient,
    grpc_addr: Uri,
    light_client: TmLightClient,
    rt: Arc<TokioRuntime>,
    keybase: KeyRing,
    /// A cached copy of the account information
    account: Option<Account>,
}

impl CosmosSdkChain {
    /// Get a reference to the configuration for this chain.
    pub fn config(&self) -> &ChainConfig {
        &self.config
    }

    /// Performs validation of chain-specific configuration
    /// parameters against the chain's genesis configuration.
    ///
    /// Currently, validates the following:
    ///     - the configured `max_tx_size` is appropriate
    ///     - the trusting period is greater than zero
    ///     - the trusting period is smaller than the unbonding period
    ///     - the default gas is smaller than the max gas
    ///
    /// Emits a log warning in case any error is encountered and
    /// exits early without doing subsequent validations.
    pub fn validate_params(&self) -> Result<(), Error> {
        let unbonding_period = self.unbonding_period()?;
        let trusting_period = self.trusting_period(unbonding_period);

        // Check that the trusting period is greater than zero
        if trusting_period <= Duration::ZERO {
            return Err(Error::config_validation_trusting_period_smaller_than_zero(
                self.id().clone(),
                trusting_period,
            ));
        }

        // Check that the trusting period is smaller than the unbounding period
        if trusting_period >= unbonding_period {
            return Err(
                Error::config_validation_trusting_period_greater_than_unbonding_period(
                    self.id().clone(),
                    trusting_period,
                    unbonding_period,
                ),
            );
        }

        let max_gas = max_gas_from_config(&self.config);
        let default_gas = default_gas_from_config(&self.config);

        // If the default gas is strictly greater than the max gas and the tx simulation fails,
        // Hermes won't be able to ever submit that tx because the gas amount wanted will be
        // greater than the max gas.
        if default_gas > max_gas {
            return Err(Error::config_validation_default_gas_too_high(
                self.id().clone(),
                default_gas,
                max_gas,
            ));
        }

        // Get the latest height and convert to tendermint Height
        let latest_height = TmHeight::try_from(self.query_chain_latest_height()?.revision_height())
            .map_err(Error::invalid_height)?;

        // Check on the configured max_tx_size against the consensus parameters at latest height
        let result = self
            .block_on(self.rpc_client.consensus_params(latest_height))
            .map_err(|e| {
                Error::config_validation_json_rpc(
                    self.id().clone(),
                    self.config.rpc_addr.to_string(),
                    "/consensus_params".to_string(),
                    e,
                )
            })?;

        let max_bound = result.consensus_params.block.max_bytes;
        let max_allowed = mul_ceil(max_bound, GENESIS_MAX_BYTES_MAX_FRACTION);
        let max_tx_size = BigInt::from(self.max_tx_size());

        if max_tx_size > max_allowed {
            return Err(Error::config_validation_tx_size_out_of_bounds(
                self.id().clone(),
                self.max_tx_size(),
                max_bound,
            ));
        }

        // Check that the configured max gas is lower or equal to the consensus params max gas.
        let consensus_max_gas = result.consensus_params.block.max_gas;

        // If the consensus max gas is < 0, we don't need to perform the check.
        if consensus_max_gas >= 0 {
            let consensus_max_gas: u64 = consensus_max_gas
                .try_into()
                .expect("cannot over or underflow because it is positive");

            let max_gas = max_gas_from_config(&self.config);

            if max_gas > consensus_max_gas {
                return Err(Error::config_validation_max_gas_too_high(
                    self.id().clone(),
                    max_gas,
                    result.consensus_params.block.max_gas,
                ));
            }
        }

        Ok(())
    }

    /// Query the chain staking parameters
    pub fn query_staking_params(&self) -> Result<StakingParams, Error> {
        crate::time!("query_staking_params");
        crate::telemetry!(query, self.id(), "query_staking_params");

        let mut client = self
            .block_on(
                ibc_proto::cosmos::staking::v1beta1::query_client::QueryClient::connect(
                    self.grpc_addr.clone(),
                ),
            )
            .map_err(Error::grpc_transport)?;

        let request =
            tonic::Request::new(ibc_proto::cosmos::staking::v1beta1::QueryParamsRequest {});

        let response = self
            .block_on(client.params(request))
            .map_err(Error::grpc_status)?;

        let params = response
            .into_inner()
            .params
            .ok_or_else(|| Error::grpc_response_param("no staking params".to_string()))?;

        Ok(params)
    }

    /// The unbonding period of this chain
    pub fn unbonding_period(&self) -> Result<Duration, Error> {
        crate::time!("unbonding_period");

        let unbonding_time = self.query_staking_params()?.unbonding_time.ok_or_else(|| {
            Error::grpc_response_param("no unbonding time in staking params".to_string())
        })?;

        Ok(Duration::new(
            unbonding_time.seconds as u64,
            unbonding_time.nanos as u32,
        ))
    }

    /// The number of historical entries kept by this chain
    pub fn historical_entries(&self) -> Result<u32, Error> {
        crate::time!("historical_entries");

        self.query_staking_params().map(|p| p.historical_entries)
    }

    /// Run a future to completion on the Tokio runtime.
    fn block_on<F: Future>(&self, f: F) -> F::Output {
        crate::time!("block_on");
        self.rt.block_on(f)
    }

    /// The maximum size of any transaction sent by the relayer to this chain
    fn max_tx_size(&self) -> usize {
        self.config.max_tx_size.into()
    }

    fn query(
        &self,
        data: impl Into<Path>,
        height_query: QueryHeight,
        prove: bool,
    ) -> Result<QueryResponse, Error> {
        crate::time!("query");

        // SAFETY: Creating a Path from a constant; this should never fail
        let path = TendermintABCIPath::from_str(IBC_QUERY_PATH)
            .expect("Turning IBC query path constant into a Tendermint ABCI path");

        let height = TmHeight::try_from(height_query)?;

        let data = data.into();
        if !data.is_provable() & prove {
            return Err(Error::private_store());
        }

        let response = self.block_on(abci_query(
            &self.rpc_client,
            &self.config.rpc_addr,
            path,
            data.to_string(),
            height,
            prove,
        ))?;

        // TODO - Verify response proof, if requested.
        if prove {}

        Ok(response)
    }

    /// Perform an ABCI query against the client upgrade sub-store.
    ///
    /// The data is returned in its raw format `Vec<u8>`, and is either the
    /// client state (if the target path is [`UpgradedClientState`]), or the
    /// client consensus state ([`UpgradedClientConsensusState`]).
    ///
    /// Note: This is a special query in that it will only succeed if the chain
    /// is halted after reaching the height proposed in a successful governance
    /// proposal to upgrade the chain. In this scenario, let P be the height at
    /// which the chain is planned to upgrade. We assume that the chain is
    /// halted at height P. Tendermint will be at height P (as reported by the
    /// /status RPC query), but the application will be at height P-1 (as
    /// reported by the /abci_info RPC query).
    ///
    /// Therefore, `query_height` needs to be P-1. However, the path specified
    /// in `query_data` needs to be constructed with height `P`, as this is how
    /// the chain will have stored it in its upgrade sub-store.
    fn query_client_upgrade_state(
        &self,
        query_data: ClientUpgradePath,
        query_height: ibc::Height,
    ) -> Result<(Vec<u8>, MerkleProof), Error> {
        // SAFETY: Creating a Path from a constant; this should never fail
        let path = TendermintABCIPath::from_str(SDK_UPGRADE_QUERY_PATH)
            .expect("Turning SDK upgrade query path constant into a Tendermint ABCI path");
        let response: QueryResponse = self.block_on(abci_query(
            &self.rpc_client,
            &self.config.rpc_addr,
            path,
            Path::Upgrade(query_data).to_string(),
            TmHeight::try_from(query_height.revision_height()).map_err(Error::invalid_height)?,
            true,
        ))?;

        let proof = response.proof.ok_or_else(Error::empty_response_proof)?;

        Ok((response.value, proof))
    }

    fn key(&self) -> Result<KeyEntry, Error> {
        self.keybase()
            .get_key(&self.config.key_name)
            .map_err(Error::key_base)
    }

    fn trusting_period(&self, unbonding_period: Duration) -> Duration {
        self.config
            .trusting_period
            .unwrap_or(2 * unbonding_period / 3)
    }

    /// Query the chain status via an RPC query.
    ///
    /// Returns an error if the node is still syncing and has not caught up,
    /// ie. if `sync_info.catching_up` is `true`.
    fn chain_status(&self) -> Result<status::Response, Error> {
        let status = self
            .block_on(self.rpc_client.status())
            .map_err(|e| Error::rpc(self.config.rpc_addr.clone(), e))?;

        if status.sync_info.catching_up {
            return Err(Error::chain_not_caught_up(
                self.config.rpc_addr.to_string(),
                self.config().id.clone(),
            ));
        }

        Ok(status)
    }

    /// Query the chain's latest height
    pub fn query_chain_latest_height(&self) -> Result<ICSHeight, Error> {
        crate::time!("query_latest_height");
        crate::telemetry!(query, self.id(), "query_latest_height");

        let status = self.rt.block_on(query_status(
            self.id(),
            &self.rpc_client,
            &self.config.rpc_addr,
        ))?;

        Ok(status.height)
    }

    async fn do_send_messages_and_wait_commit(
        &mut self,
        tracked_msgs: TrackedMsgs,
    ) -> Result<Vec<IbcEventWithHeight>, Error> {
        crate::time!("send_messages_and_wait_commit");

        let _span =
            span!(Level::DEBUG, "send_tx_commit", id = %tracked_msgs.tracking_id()).entered();

        let proto_msgs = tracked_msgs.msgs;

        let key_entry = self.key()?;

        let account =
            get_or_fetch_account(&self.grpc_addr, &key_entry.account, &mut self.account).await?;

        if self.config.sequential_batch_tx {
            sequential_send_batched_messages_and_wait_commit(
                &self.tx_config,
                self.config.max_msg_num,
                self.config.max_tx_size,
                &key_entry,
                account,
                &self.config.memo_prefix,
                proto_msgs,
            )
            .await
        } else {
            send_batched_messages_and_wait_commit(
                &self.tx_config,
                self.config.max_msg_num,
                self.config.max_tx_size,
                &key_entry,
                account,
                &self.config.memo_prefix,
                proto_msgs,
            )
            .await
        }
    }

    async fn do_send_messages_and_wait_check_tx(
        &mut self,
        tracked_msgs: TrackedMsgs,
    ) -> Result<Vec<Response>, Error> {
        crate::time!("send_messages_and_wait_check_tx");

        let span = span!(Level::DEBUG, "send_tx_check", id = %tracked_msgs.tracking_id());
        let _enter = span.enter();

        let proto_msgs = tracked_msgs.msgs;

        let key_entry = self.key()?;

        let account =
            get_or_fetch_account(&self.grpc_addr, &key_entry.account, &mut self.account).await?;

        send_batched_messages_and_wait_check_tx(
            &self.tx_config,
            self.config.max_msg_num,
            self.config.max_tx_size,
            &key_entry,
            account,
            &self.config.memo_prefix,
            proto_msgs,
        )
        .await
    }
}

impl ChainEndpoint for CosmosSdkChain {
    type LightBlock = TmLightBlock;
    type Header = TmHeader;
<<<<<<< HEAD
    type ConsensusState = AnyConsensusState;
    type ClientState = AnyClientState;
    type LightClient = TmLightClient;
=======
    type ConsensusState = TMConsensusState;
    type ClientState = ClientState;
>>>>>>> 7683d434

    fn bootstrap(config: ChainConfig, rt: Arc<TokioRuntime>) -> Result<Self, Error> {
        let rpc_client = HttpClient::new(config.rpc_addr.clone())
            .map_err(|e| Error::rpc(config.rpc_addr.clone(), e))?;

        let light_client = rt.block_on(init_light_client(&rpc_client, &config))?;

        // Initialize key store and load key
        let keybase = KeyRing::new(config.key_store_type, &config.account_prefix, &config.id)
            .map_err(Error::key_base)?;

        let grpc_addr = Uri::from_str(&config.grpc_addr.to_string())
            .map_err(|e| Error::invalid_uri(config.grpc_addr.to_string(), e))?;

        let tx_config = TxConfig::try_from(&config)?;

        // Retrieve the version specification of this chain

        let chain = Self {
            config,
            rpc_client,
            grpc_addr,
            light_client,
            rt,
            keybase,
            account: None,
            tx_config,
        };

        Ok(chain)
    }

    fn init_event_monitor(
        &self,
        rt: Arc<TokioRuntime>,
    ) -> Result<(EventReceiver, TxMonitorCmd), Error> {
        crate::time!("init_event_monitor");

        let (mut event_monitor, event_receiver, monitor_tx) = EventMonitor::new(
            self.config.id.clone(),
            self.config.websocket_addr.clone(),
            rt,
        )
        .map_err(Error::event_monitor)?;

        event_monitor.subscribe().map_err(Error::event_monitor)?;

        thread::spawn(move || event_monitor.run());

        Ok((event_receiver, monitor_tx))
    }

    fn init_beefy_monitor(
        &self,
        rt: Arc<TokioRuntime>,
    ) -> Result<(BeefyReceiver, TxMonitorCmd), Error> {
        todo!()
    }

    fn shutdown(self) -> Result<(), Error> {
        Ok(())
    }

    fn id(&self) -> &ChainId {
        &self.config().id
    }

    fn keybase(&self) -> &KeyRing {
        &self.keybase
    }

    fn keybase_mut(&mut self) -> &mut KeyRing {
        &mut self.keybase
    }

    /// Does multiple RPC calls to the full node, to check for
    /// reachability and some basic APIs are available.
    ///
    /// Currently this checks that:
    ///     - the node responds OK to `/health` RPC call;
    ///     - the node has transaction indexing enabled;
    ///     - the SDK version is supported;
    ///
    /// Emits a log warning in case anything is amiss.
    /// Exits early if any health check fails, without doing any
    /// further checks.
    fn health_check(&self) -> Result<HealthCheck, Error> {
        if let Err(e) = do_health_check(self) {
            warn!("Health checkup for chain '{}' failed", self.id());
            warn!("    Reason: {}", e.detail());
            warn!("    Some Hermes features may not work in this mode!");

            return Ok(HealthCheck::Unhealthy(Box::new(e)));
        }

        if let Err(e) = self.validate_params() {
            warn!("Hermes might be misconfigured for chain '{}'", self.id());
            warn!("    Reason: {}", e.detail());
            warn!("    Some Hermes features may not work in this mode!");

            return Ok(HealthCheck::Unhealthy(Box::new(e)));
        }

        Ok(HealthCheck::Healthy)
    }

    /// Fetch a header from the chain at the given height and verify it.
    fn verify_header(
        &mut self,
        trusted: ICSHeight,
        target: ICSHeight,
        client_state: &AnyClientState,
    ) -> Result<Self::LightBlock, Error> {
        self.light_client
            .verify(trusted, target, client_state)
            .map(|v| v.target)
    }

    /// Given a client update event that includes the header used in a client update,
    /// look for misbehaviour by fetching a header at same or latest height.
    fn check_misbehaviour(
        &mut self,
        update: &UpdateClient,
        client_state: &AnyClientState,
    ) -> Result<Option<MisbehaviourEvidence>, Error> {
        self.light_client.check_misbehaviour(update, client_state)
    }

    // Queries

    /// Send one or more transactions that include all the specified messages.
    /// The `proto_msgs` are split in transactions such they don't exceed the configured maximum
    /// number of messages per transaction and the maximum transaction size.
    /// Then `send_tx()` is called with each Tx. `send_tx()` determines the fee based on the
    /// on-chain simulation and if this exceeds the maximum gas specified in the configuration file
    /// then it returns error.
    /// TODO - more work is required here for a smarter split maybe iteratively accumulating/ evaluating
    /// msgs in a Tx until any of the max size, max num msgs, max fee are exceeded.
    fn send_messages_and_wait_commit(
        &mut self,
        tracked_msgs: TrackedMsgs,
    ) -> Result<Vec<IbcEventWithHeight>, Error> {
        let runtime = self.rt.clone();

        runtime.block_on(self.do_send_messages_and_wait_commit(tracked_msgs))
    }

    fn send_messages_and_wait_check_tx(
        &mut self,
        tracked_msgs: TrackedMsgs,
    ) -> Result<Vec<Response>, Error> {
        let runtime = self.rt.clone();

        runtime.block_on(self.do_send_messages_and_wait_check_tx(tracked_msgs))
    }

    /// Get the account for the signer
    fn get_signer(&mut self) -> Result<Signer, Error> {
        crate::time!("get_signer");

        // Get the key from key seed file
        let key = self
            .keybase()
            .get_key(&self.config.key_name)
            .map_err(|e| Error::key_not_found(self.config.key_name.clone(), e))?;

        let bech32 = encode_to_bech32(&key.address.to_hex(), &self.config.account_prefix)?;
        bech32
            .parse()
            .map_err(|e| Error::ics02(ClientError::signer(e)))
    }

    /// Get the chain configuration
    fn config(&self) -> ChainConfig {
        self.config.clone()
    }

    /// Get the signing key
    fn get_key(&mut self) -> Result<KeyEntry, Error> {
        crate::time!("get_key");

        // Get the key from key seed file
        let key = self
            .keybase()
            .get_key(&self.config.key_name)
            .map_err(|e| Error::key_not_found(self.config.key_name.clone(), e))?;

        Ok(key)
    }

    fn add_key(&mut self, key_name: &str, key: KeyEntry) -> Result<(), Error> {
        self.keybase_mut()
            .add_key(key_name, key)
            .map_err(Error::key_base)?;

        Ok(())
    }

    fn ibc_version(&self) -> Result<Option<semver::Version>, Error> {
        let version_specs = self.block_on(fetch_version_specs(self.id(), &self.grpc_addr))?;
        Ok(version_specs.ibc_go_version)
    }

    fn query_balance(&self, key_name: Option<String>) -> Result<Balance, Error> {
        // If a key_name is given, extract the account hash.
        // Else retrieve the account from the configuration file.
        let account = match key_name {
            Some(account) => {
                let key = self.keybase().get_key(&account).map_err(Error::key_base)?;
                key.account
            }
            _ => {
                let key = self.key()?;
                key.account
            }
        };

        let balance = self.block_on(query_balance(
            &self.grpc_addr,
            &account,
            &self.config.gas_price.denom,
        ))?;

        Ok(balance)
    }

    fn query_denom_trace(&self, hash: String) -> Result<DenomTrace, Error> {
        let denom_trace = self.block_on(query_denom_trace(&self.grpc_addr, &hash))?;

        Ok(denom_trace)
    }

    fn query_commitment_prefix(&self) -> Result<CommitmentPrefix, Error> {
        crate::time!("query_commitment_prefix");
        crate::telemetry!(query, self.id(), "query_commitment_prefix");

        // TODO - do a real chain query
        CommitmentPrefix::try_from(self.config().store_prefix.as_bytes().to_vec())
            .map_err(|_| Error::ics02(ClientError::empty_prefix()))
    }

    /// Query the application status
    fn query_application_status(&self) -> Result<ChainStatus, Error> {
        crate::time!("query_application_status");
        crate::telemetry!(query, self.id(), "query_application_status");

        // We cannot rely on `/status` endpoint to provide details about the latest block.
        // Instead, we need to pull block height via `/abci_info` and then fetch block
        // metadata at the given height via `/blockchain` endpoint.
        let abci_info = self
            .block_on(self.rpc_client.abci_info())
            .map_err(|e| Error::rpc(self.config.rpc_addr.clone(), e))?;

        // Query `/blockchain` endpoint to pull the block metadata corresponding to
        // the latest block that the application committed.
        // TODO: Replace this query with `/header`, once it's available.
        //  https://github.com/informalsystems/tendermint-rs/pull/1101
        let blocks = self
            .block_on(
                self.rpc_client
                    .blockchain(abci_info.last_block_height, abci_info.last_block_height),
            )
            .map_err(|e| Error::rpc(self.config.rpc_addr.clone(), e))?
            .block_metas;

        return if let Some(latest_app_block) = blocks.first() {
            let height = ICSHeight::new(
                ChainId::chain_version(latest_app_block.header.chain_id.as_str()),
                u64::from(abci_info.last_block_height),
            )
            .map_err(|_| Error::invalid_height_no_source())?;
            let timestamp = latest_app_block.header.time.into();

            Ok(ChainStatus { height, timestamp })
        } else {
            // The `/blockchain` query failed to return the header we wanted
            Err(Error::query(
                "/blockchain endpoint for latest app. block".to_owned(),
            ))
        };
    }

    fn query_clients(
        &self,
        request: QueryClientStatesRequest,
    ) -> Result<Vec<IdentifiedAnyClientState>, Error> {
        crate::time!("query_clients");
        crate::telemetry!(query, self.id(), "query_clients");

        let mut client = self
            .block_on(
                ibc_proto::ibc::core::client::v1::query_client::QueryClient::connect(
                    self.grpc_addr.clone(),
                ),
            )
            .map_err(Error::grpc_transport)?;

        let request = tonic::Request::new(request.into());
        let response = self
            .block_on(client.client_states(request))
            .map_err(Error::grpc_status)?
            .into_inner();

        // Deserialize into domain type
        let mut clients: Vec<IdentifiedAnyClientState> = response
            .client_states
            .into_iter()
            .filter_map(|cs| IdentifiedAnyClientState::try_from(cs).ok())
            .collect();

        // Sort by client identifier counter
        clients.sort_by_cached_key(|c| client_id_suffix(&c.client_id).unwrap_or(0));

        Ok(clients)
    }

    fn query_client_state(
        &self,
        request: QueryClientStateRequest,
        include_proof: IncludeProof,
    ) -> Result<(AnyClientState, Option<MerkleProof>), Error> {
        crate::time!("query_client_state");
        crate::telemetry!(query, self.id(), "query_client_state");

        let res = self.query(
            ClientStatePath(request.client_id.clone()),
            request.height,
            matches!(include_proof, IncludeProof::Yes),
        )?;
        let client_state = AnyClientState::decode_vec(&res.value).map_err(Error::decode)?;

        match include_proof {
            IncludeProof::Yes => {
                let proof = res.proof.ok_or_else(Error::empty_response_proof)?;
                Ok((client_state, Some(proof)))
            }
            IncludeProof::No => Ok((client_state, None)),
        }
    }

    fn query_upgraded_client_state(
        &self,
        request: QueryUpgradedClientStateRequest,
    ) -> Result<(AnyClientState, MerkleProof), Error> {
        crate::time!("query_upgraded_client_state");
        crate::telemetry!(query, self.id(), "query_upgraded_client_state");

        // Query for the value and the proof.
        let upgrade_height = request.upgrade_height;
        let query_height = upgrade_height
            .decrement()
            .map_err(|_| Error::invalid_height_no_source())?;

        let (upgraded_client_state_raw, proof) = self.query_client_upgrade_state(
            ClientUpgradePath::UpgradedClientState(upgrade_height.revision_height()),
            query_height,
        )?;

        let client_state = AnyClientState::decode_vec(&upgraded_client_state_raw)
            .map_err(Error::conversion_from_any)?;

        Ok((client_state, proof))
    }

    fn query_upgraded_consensus_state(
        &self,
        request: QueryUpgradedConsensusStateRequest,
    ) -> Result<(AnyConsensusState, MerkleProof), Error> {
        crate::time!("query_upgraded_consensus_state");
        crate::telemetry!(query, self.id(), "query_upgraded_consensus_state");

        let upgrade_height = request.upgrade_height;
        let query_height = upgrade_height
            .decrement()
            .map_err(|_| Error::invalid_height_no_source())?;

        // Fetch the consensus state and its proof.
        let (upgraded_consensus_state_raw, proof) = self.query_client_upgrade_state(
            ClientUpgradePath::UpgradedClientConsensusState(upgrade_height.revision_height()),
            query_height,
        )?;

        let consensus_state = AnyConsensusState::decode_vec(&upgraded_consensus_state_raw)
            .map_err(Error::conversion_from_any)?;

        Ok((consensus_state, proof))
    }

    /// Performs a query to retrieve the identifiers of all connections.
    fn query_consensus_states(
        &self,
        request: QueryConsensusStatesRequest,
    ) -> Result<Vec<AnyConsensusStateWithHeight>, Error> {
        crate::time!("query_consensus_states");
        crate::telemetry!(query, self.id(), "query_consensus_states");

        let mut client = self
            .block_on(
                ibc_proto::ibc::core::client::v1::query_client::QueryClient::connect(
                    self.grpc_addr.clone(),
                ),
            )
            .map_err(Error::grpc_transport)?;

        let request = tonic::Request::new(request.into());
        let response = self
            .block_on(client.consensus_states(request))
            .map_err(Error::grpc_status)?
            .into_inner();

        let mut consensus_states: Vec<AnyConsensusStateWithHeight> = response
            .consensus_states
            .into_iter()
            .filter_map(|cs| TryFrom::try_from(cs).ok())
            .collect();
        consensus_states.sort_by(|a, b| a.height.cmp(&b.height));
        consensus_states.reverse();
        Ok(consensus_states)
    }

    fn query_consensus_state(
        &self,
        request: QueryConsensusStateRequest,
        include_proof: IncludeProof,
    ) -> Result<(AnyConsensusState, Option<MerkleProof>), Error> {
        crate::time!("query_consensus_state");
        crate::telemetry!(query, self.id(), "query_consensus_state");

        let res = self.query(
            ClientConsensusStatePath {
                client_id: request.client_id.clone(),
                epoch: request.consensus_height.revision_number(),
                height: request.consensus_height.revision_height(),
            },
            request.query_height,
            matches!(include_proof, IncludeProof::Yes),
        )?;

        let consensus_state = AnyConsensusState::decode_vec(&res.value).map_err(Error::decode)?;

        if !matches!(consensus_state, AnyConsensusState::Tendermint(_)) {
            return Err(Error::consensus_state_type_mismatch(
                ClientType::Tendermint,
                consensus_state.client_type(),
            ));
        }

        match include_proof {
            IncludeProof::Yes => {
                let proof = res.proof.ok_or_else(Error::empty_response_proof)?;
                Ok((consensus_state, Some(proof)))
            }
            IncludeProof::No => Ok((consensus_state, None)),
        }
    }

    fn query_client_connections(
        &self,
        request: QueryClientConnectionsRequest,
    ) -> Result<Vec<ConnectionId>, Error> {
        crate::time!("query_client_connections");
        crate::telemetry!(query, self.id(), "query_client_connections");

        let mut client = self
            .block_on(
                ibc_proto::ibc::core::connection::v1::query_client::QueryClient::connect(
                    self.grpc_addr.clone(),
                ),
            )
            .map_err(Error::grpc_transport)?;

        let request = tonic::Request::new(request.into());

        let response = match self.block_on(client.client_connections(request)) {
            Ok(res) => res.into_inner(),
            Err(e) if e.code() == tonic::Code::NotFound => return Ok(vec![]),
            Err(e) => return Err(Error::grpc_status(e)),
        };

        // TODO: add warnings for any identifiers that fail to parse (below).
        //      similar to the parsing in `query_connection_channels`.

        let ids = response
            .connection_paths
            .iter()
            .filter_map(|id| ConnectionId::from_str(id).ok())
            .collect();

        Ok(ids)
    }

    fn query_connections(
        &self,
        request: QueryConnectionsRequest,
    ) -> Result<Vec<IdentifiedConnectionEnd>, Error> {
        crate::time!("query_connections");
        crate::telemetry!(query, self.id(), "query_connections");

        let mut client = self
            .block_on(
                ibc_proto::ibc::core::connection::v1::query_client::QueryClient::connect(
                    self.grpc_addr.clone(),
                ),
            )
            .map_err(Error::grpc_transport)?;

        let request = tonic::Request::new(request.into());

        let response = self
            .block_on(client.connections(request))
            .map_err(Error::grpc_status)?
            .into_inner();

        // TODO: add warnings for any identifiers that fail to parse (below).
        //      similar to the parsing in `query_connection_channels`.

        let connections = response
            .connections
            .into_iter()
            .filter_map(|co| IdentifiedConnectionEnd::try_from(co).ok())
            .collect();

        Ok(connections)
    }

    fn query_connection(
        &self,
        request: QueryConnectionRequest,
        include_proof: IncludeProof,
    ) -> Result<(ConnectionEnd, Option<MerkleProof>), Error> {
        crate::time!("query_connection");
        crate::telemetry!(query, self.id(), "query_connection");

        async fn do_query_connection(
            chain: &CosmosSdkChain,
            connection_id: &ConnectionId,
            height_query: QueryHeight,
        ) -> Result<ConnectionEnd, Error> {
            use ibc_proto::ibc::core::connection::v1 as connection;
            use tonic::IntoRequest;

            let mut client =
                connection::query_client::QueryClient::connect(chain.grpc_addr.clone())
                    .await
                    .map_err(Error::grpc_transport)?;

            let mut request = connection::QueryConnectionRequest {
                connection_id: connection_id.to_string(),
            }
            .into_request();

            let height_param = AsciiMetadataValue::try_from(height_query)?;

            request
                .metadata_mut()
                .insert("x-cosmos-block-height", height_param);

            let response = client.connection(request).await.map_err(|e| {
                if e.code() == tonic::Code::NotFound {
                    Error::connection_not_found(connection_id.clone())
                } else {
                    Error::grpc_status(e)
                }
            })?;

            match response.into_inner().connection {
                Some(raw_connection) => {
                    let connection_end = raw_connection.try_into().map_err(Error::ics03)?;

                    Ok(connection_end)
                }
                None => {
                    // When no connection is found, the GRPC call itself should return
                    // the NotFound error code. Nevertheless even if the call is successful,
                    // the connection field may not be present, because in protobuf3
                    // everything is optional.
                    Err(Error::connection_not_found(connection_id.clone()))
                }
            }
        }

        match include_proof {
            IncludeProof::Yes => {
                let res = self.query(
                    ConnectionsPath(request.connection_id.clone()),
                    request.height,
                    true,
                )?;
                let connection_end =
                    ConnectionEnd::decode_vec(&res.value).map_err(Error::decode)?;

                Ok((
                    connection_end,
                    Some(res.proof.ok_or_else(Error::empty_response_proof)?),
                ))
            }
            IncludeProof::No => self
                .block_on(async {
                    do_query_connection(self, &request.connection_id, request.height).await
                })
                .map(|conn_end| (conn_end, None)),
        }
    }

    fn query_connection_channels(
        &self,
        request: QueryConnectionChannelsRequest,
    ) -> Result<Vec<IdentifiedChannelEnd>, Error> {
        crate::time!("query_connection_channels");
        crate::telemetry!(query, self.id(), "query_connection_channels");

        let mut client = self
            .block_on(
                ibc_proto::ibc::core::channel::v1::query_client::QueryClient::connect(
                    self.grpc_addr.clone(),
                ),
            )
            .map_err(Error::grpc_transport)?;

        let request = tonic::Request::new(request.into());

        let response = self
            .block_on(client.connection_channels(request))
            .map_err(Error::grpc_status)?
            .into_inner();

        // TODO: add warnings for any identifiers that fail to parse (below).
        //  https://github.com/informalsystems/ibc-rs/pull/506#discussion_r555945560

        let channels = response
            .channels
            .into_iter()
            .filter_map(|ch| IdentifiedChannelEnd::try_from(ch).ok())
            .collect();
        Ok(channels)
    }

    fn query_channels(
        &self,
        request: QueryChannelsRequest,
    ) -> Result<Vec<IdentifiedChannelEnd>, Error> {
        crate::time!("query_channels");
        crate::telemetry!(query, self.id(), "query_channels");

        let mut client = self
            .block_on(
                ibc_proto::ibc::core::channel::v1::query_client::QueryClient::connect(
                    self.grpc_addr.clone(),
                ),
            )
            .map_err(Error::grpc_transport)?;

        let request = tonic::Request::new(request.into());

        let response = self
            .block_on(client.channels(request))
            .map_err(Error::grpc_status)?
            .into_inner();

        let channels = response
            .channels
            .into_iter()
            .filter_map(|ch| IdentifiedChannelEnd::try_from(ch).ok())
            .collect();
        Ok(channels)
    }

    fn query_channel(
        &self,
        request: QueryChannelRequest,
        include_proof: IncludeProof,
    ) -> Result<(ChannelEnd, Option<MerkleProof>), Error> {
        crate::time!("query_channel");
        crate::telemetry!(query, self.id(), "query_channel");

        let res = self.query(
            ChannelEndsPath(request.port_id, request.channel_id),
            request.height,
            matches!(include_proof, IncludeProof::Yes),
        )?;

        let channel_end = ChannelEnd::decode_vec(&res.value).map_err(Error::decode)?;

        match include_proof {
            IncludeProof::Yes => {
                let proof = res.proof.ok_or_else(Error::empty_response_proof)?;
                Ok((channel_end, Some(proof)))
            }
            IncludeProof::No => Ok((channel_end, None)),
        }
    }

    fn query_channel_client_state(
        &self,
        request: QueryChannelClientStateRequest,
    ) -> Result<Option<IdentifiedAnyClientState>, Error> {
        crate::time!("query_channel_client_state");
        crate::telemetry!(query, self.id(), "query_channel_client_state");

        let mut client = self
            .block_on(
                ibc_proto::ibc::core::channel::v1::query_client::QueryClient::connect(
                    self.grpc_addr.clone(),
                ),
            )
            .map_err(Error::grpc_transport)?;

        let request = tonic::Request::new(request.into());

        let response = self
            .block_on(client.channel_client_state(request))
            .map_err(Error::grpc_status)?
            .into_inner();

        let client_state: Option<IdentifiedAnyClientState> = response
            .identified_client_state
            .map_or_else(|| None, |proto_cs| proto_cs.try_into().ok());

        Ok(client_state)
    }

    fn query_packet_commitment(
        &self,
        request: QueryPacketCommitmentRequest,
        include_proof: IncludeProof,
    ) -> Result<(Vec<u8>, Option<MerkleProof>), Error> {
        let res = self.query(
            CommitmentsPath {
                port_id: request.port_id,
                channel_id: request.channel_id,
                sequence: request.sequence,
            },
            request.height,
            matches!(include_proof, IncludeProof::Yes),
        )?;

        match include_proof {
            IncludeProof::Yes => {
                let proof = res.proof.ok_or_else(Error::empty_response_proof)?;

                Ok((res.value, Some(proof)))
            }
            IncludeProof::No => Ok((res.value, None)),
        }
    }

    /// Queries the packet commitment hashes associated with a channel.
    fn query_packet_commitments(
        &self,
        request: QueryPacketCommitmentsRequest,
    ) -> Result<(Vec<Sequence>, ICSHeight), Error> {
        crate::time!("query_packet_commitments");
        crate::telemetry!(query, self.id(), "query_packet_commitments");

        let mut client = self
            .block_on(
                ibc_proto::ibc::core::channel::v1::query_client::QueryClient::connect(
                    self.grpc_addr.clone(),
                ),
            )
            .map_err(Error::grpc_transport)?;

        let request = tonic::Request::new(request.into());

        let response = self
            .block_on(client.packet_commitments(request))
            .map_err(Error::grpc_status)?
            .into_inner();

        let mut commitment_sequences: Vec<Sequence> = response
            .commitments
            .into_iter()
            .map(|v| v.sequence.into())
            .collect();
        commitment_sequences.sort_unstable();

        let height = response
            .height
            .and_then(|raw_height| raw_height.try_into().ok())
            .ok_or_else(|| Error::grpc_response_param("height".to_string()))?;

        Ok((commitment_sequences, height))
    }

    fn query_packet_receipt(
        &self,
        request: QueryPacketReceiptRequest,
        include_proof: IncludeProof,
    ) -> Result<(Vec<u8>, Option<MerkleProof>), Error> {
        let res = self.query(
            ReceiptsPath {
                port_id: request.port_id,
                channel_id: request.channel_id,
                sequence: request.sequence,
            },
            request.height,
            matches!(include_proof, IncludeProof::Yes),
        )?;

        match include_proof {
            IncludeProof::Yes => {
                let proof = res.proof.ok_or_else(Error::empty_response_proof)?;

                Ok((res.value, Some(proof)))
            }
            IncludeProof::No => Ok((res.value, None)),
        }
    }

    /// Queries the unreceived packet sequences associated with a channel.
    fn query_unreceived_packets(
        &self,
        request: QueryUnreceivedPacketsRequest,
    ) -> Result<Vec<Sequence>, Error> {
        crate::time!("query_unreceived_packets");
        crate::telemetry!(query, self.id(), "query_unreceived_packets");

        let mut client = self
            .block_on(
                ibc_proto::ibc::core::channel::v1::query_client::QueryClient::connect(
                    self.grpc_addr.clone(),
                ),
            )
            .map_err(Error::grpc_transport)?;

        let request = tonic::Request::new(request.into());

        let mut response = self
            .block_on(client.unreceived_packets(request))
            .map_err(Error::grpc_status)?
            .into_inner();

        response.sequences.sort_unstable();
        Ok(response
            .sequences
            .into_iter()
            .map(|seq| seq.into())
            .collect())
    }

    fn query_packet_acknowledgement(
        &self,
        request: QueryPacketAcknowledgementRequest,
        include_proof: IncludeProof,
    ) -> Result<(Vec<u8>, Option<MerkleProof>), Error> {
        let res = self.query(
            AcksPath {
                port_id: request.port_id,
                channel_id: request.channel_id,
                sequence: request.sequence,
            },
            request.height,
            matches!(include_proof, IncludeProof::Yes),
        )?;

        match include_proof {
            IncludeProof::Yes => {
                let proof = res.proof.ok_or_else(Error::empty_response_proof)?;

                Ok((res.value, Some(proof)))
            }
            IncludeProof::No => Ok((res.value, None)),
        }
    }

    /// Queries the packet acknowledgment hashes associated with a channel.
    fn query_packet_acknowledgements(
        &self,
        request: QueryPacketAcknowledgementsRequest,
    ) -> Result<(Vec<Sequence>, ICSHeight), Error> {
        crate::time!("query_packet_acknowledgements");
        crate::telemetry!(query, self.id(), "query_packet_acknowledgements");

        let mut client = self
            .block_on(
                ibc_proto::ibc::core::channel::v1::query_client::QueryClient::connect(
                    self.grpc_addr.clone(),
                ),
            )
            .map_err(Error::grpc_transport)?;

        let request = tonic::Request::new(request.into());

        let response = self
            .block_on(client.packet_acknowledgements(request))
            .map_err(Error::grpc_status)?
            .into_inner();

        let acks_sequences = response
            .acknowledgements
            .into_iter()
            .map(|v| v.sequence.into())
            .collect();

        let height = response
            .height
            .and_then(|raw_height| raw_height.try_into().ok())
            .ok_or_else(|| Error::grpc_response_param("height".to_string()))?;

        Ok((acks_sequences, height))
    }

    /// Queries the unreceived acknowledgements sequences associated with a channel.
    fn query_unreceived_acknowledgements(
        &self,
        request: QueryUnreceivedAcksRequest,
    ) -> Result<Vec<Sequence>, Error> {
        crate::time!("query_unreceived_acknowledgements");
        crate::telemetry!(query, self.id(), "query_unreceived_acknowledgements");

        let mut client = self
            .block_on(
                ibc_proto::ibc::core::channel::v1::query_client::QueryClient::connect(
                    self.grpc_addr.clone(),
                ),
            )
            .map_err(Error::grpc_transport)?;

        let request = tonic::Request::new(request.into());

        let mut response = self
            .block_on(client.unreceived_acks(request))
            .map_err(Error::grpc_status)?
            .into_inner();

        response.sequences.sort_unstable();
        Ok(response
            .sequences
            .into_iter()
            .map(|seq| seq.into())
            .collect())
    }

    fn query_next_sequence_receive(
        &self,
        request: QueryNextSequenceReceiveRequest,
        include_proof: IncludeProof,
    ) -> Result<(Sequence, Option<MerkleProof>), Error> {
        crate::time!("query_next_sequence_receive");
        crate::telemetry!(query, self.id(), "query_next_sequence_receive");

        match include_proof {
            IncludeProof::Yes => {
                let res = self.query(
                    SeqRecvsPath(request.port_id, request.channel_id),
                    request.height,
                    true,
                )?;

                // Note: We expect the return to be a u64 encoded in big-endian. Refer to ibc-go:
                // https://github.com/cosmos/ibc-go/blob/25767f6bdb5bab2c2a116b41d92d753c93e18121/modules/core/04-channel/client/utils/utils.go#L191
                if res.value.len() != 8 {
                    return Err(Error::query("next_sequence_receive".into()));
                }
                let seq: Sequence = Bytes::from(res.value).get_u64().into();

                let proof = res.proof.ok_or_else(Error::empty_response_proof)?;

                Ok((seq, Some(proof)))
            }
            IncludeProof::No => {
                let mut client = self
                    .block_on(
                        ibc_proto::ibc::core::channel::v1::query_client::QueryClient::connect(
                            self.grpc_addr.clone(),
                        ),
                    )
                    .map_err(Error::grpc_transport)?;

                let request = tonic::Request::new(request.into());

                let response = self
                    .block_on(client.next_sequence_receive(request))
                    .map_err(Error::grpc_status)?
                    .into_inner();

                Ok((Sequence::from(response.next_sequence_receive), None))
            }
        }
    }

    /// This function queries transactions for events matching certain criteria.
    /// 1. Client Update request - returns a vector with at most one update client event
    /// 2. Packet event request - returns at most one packet event for each sequence specified
    ///    in the request.
    ///    Note - there is no way to format the packet query such that it asks for Tx-es with either
    ///    sequence (the query conditions can only be AND-ed).
    ///    There is a possibility to include "<=" and ">=" conditions but it doesn't work with
    ///    string attributes (sequence is emmitted as a string).
    ///    Therefore, for packets we perform one tx_search for each sequence.
    ///    Alternatively, a single query for all packets could be performed but it would return all
    ///    packets ever sent.
    fn query_txs(&self, request: QueryTxRequest) -> Result<Vec<IbcEventWithHeight>, Error> {
        crate::time!("query_txs");
        crate::telemetry!(query, self.id(), "query_txs");

        self.block_on(query_txs(
            self.id(),
            &self.rpc_client,
            &self.config.rpc_addr,
            request,
        ))
    }

    fn query_blocks(
        &self,
        request: QueryBlockRequest,
    ) -> Result<(Vec<IbcEvent>, Vec<IbcEvent>), Error> {
        crate::time!("query_blocks");
        crate::telemetry!(query, self.id(), "query_blocks");

        match request {
            QueryBlockRequest::Packet(request) => {
                crate::time!("query_blocks: query block packet events");

                let mut begin_block_events: Vec<IbcEvent> = vec![];
                let mut end_block_events: Vec<IbcEvent> = vec![];

                for seq in &request.sequences {
                    let response = self
                        .block_on(self.rpc_client.block_search(
                            packet_query(&request, *seq),
                            1,
                            1, // there should only be a single match for this query
                            Order::Ascending,
                        ))
                        .map_err(|e| Error::rpc(self.config.rpc_addr.clone(), e))?;

                    assert!(
                        response.blocks.len() <= 1,
                        "block_results: unexpected number of blocks"
                    );

                    if let Some(block) = response.blocks.first().map(|first| &first.block) {
                        let response_height =
                            ICSHeight::new(self.id().version(), u64::from(block.header.height))
                                .map_err(|_| Error::invalid_height_no_source())?;

                        if let QueryHeight::Specific(query_height) = request.height {
                            if response_height > query_height {
                                continue;
                            }
                        }

                        let response = self
                            .block_on(self.rpc_client.block_results(block.header.height))
                            .map_err(|e| Error::rpc(self.config.rpc_addr.clone(), e))?;

                        begin_block_events.append(
                            &mut response
                                .begin_block_events
                                .unwrap_or_default()
                                .into_iter()
                                .filter_map(|ev| filter_matching_event(ev, &request, *seq))
                                .collect(),
                        );

                        end_block_events.append(
                            &mut response
                                .end_block_events
                                .unwrap_or_default()
                                .into_iter()
                                .filter_map(|ev| filter_matching_event(ev, &request, *seq))
                                .collect(),
                        );
                    }
                }
                Ok((begin_block_events, end_block_events))
            }
        }
    }

    fn query_host_consensus_state(
        &self,
        request: QueryHostConsensusStateRequest,
    ) -> Result<Self::ConsensusState, Error> {
        let height = match request.height {
            QueryHeight::Latest => TmHeight::from(0u32),
            QueryHeight::Specific(ibc_height) => {
                TmHeight::try_from(ibc_height.revision_height()).map_err(Error::invalid_height)?
            }
        };

        // TODO(hu55a1n1): use the `/header` RPC endpoint instead when we move to tendermint v0.35.x
        let rpc_call = match height.value() {
            0 => self.rpc_client.latest_block(),
            _ => self.rpc_client.block(height),
        };
        let response = self
            .block_on(rpc_call)
            .map_err(|e| Error::rpc(self.config.rpc_addr.clone(), e))?;

        Ok(AnyConsensusState::Tendermint(response.block.header.into()))
    }

    fn build_client_state(
        &self,
        height: ICSHeight,
        settings: ClientSettings,
    ) -> Result<Self::ClientState, Error> {
        let ClientSettings::Tendermint(settings) = settings;
        let unbonding_period = self.unbonding_period()?;
        let trusting_period = settings
            .trusting_period
            .unwrap_or_else(|| self.trusting_period(unbonding_period));

        let proof_specs = self.config.proof_specs.clone().unwrap_or_default();

        // Build the client state.
        let client_state = ClientState::new(
            self.id().clone(),
            settings.trust_threshold,
            trusting_period,
            unbonding_period,
            settings.max_clock_drift,
            height,
            proof_specs,
            vec!["upgrade".to_string(), "upgradedIBCState".to_string()],
            AllowUpdate {
                after_expiry: true,
                after_misbehaviour: true,
            },
        )
        .map_err(Error::ics07)?;

        Ok(AnyClientState::Tendermint(client_state))
    }

    fn build_consensus_state(
        &self,
        light_block: Self::LightBlock,
    ) -> Result<Self::ConsensusState, Error> {
        crate::time!("build_consensus_state");

        Ok(AnyConsensusState::Tendermint(TMConsensusState::from(
            light_block.signed_header.header,
        )))
    }

    fn build_header(
        &mut self,
        trusted_height: ICSHeight,
        target_height: ICSHeight,
        client_state: &AnyClientState,
    ) -> Result<(Self::Header, Vec<Self::Header>), Error> {
        crate::time!("build_header");

        // Get the light block at target_height from chain.
        let Verified { target, supporting } = self.light_client.header_and_minimal_set(
            trusted_height,
            target_height,
            client_state,
        )?;

        Ok((target, supporting))
    }

    fn websocket_url(&self) -> Result<String, Error> {
        Ok(self.config.websocket_addr.clone().to_string())
    }

    fn update_mmr_root(&mut self, client_id: ClientId, header: GPheader) -> Result<(), Error> {
        todo!()
    }
}

/// Initialize the light client for the given chain using the given HTTP client
/// to fetch the node identifier to be used as peer id in the light client.
async fn init_light_client(
    rpc_client: &HttpClient,
    config: &ChainConfig,
) -> Result<TmLightClient, Error> {
    use tendermint_light_client_verifier::types::PeerId;

    crate::time!("init_light_client");

    let peer_id: PeerId = rpc_client
        .status()
        .await
        .map(|s| s.node_info.id)
        .map_err(|e| Error::rpc(config.rpc_addr.clone(), e))?;

    let light_client = TmLightClient::from_config(config, peer_id)?;

    Ok(light_client)
}

fn filter_matching_event(
    event: Event,
    request: &QueryPacketEventDataRequest,
    seq: Sequence,
) -> Option<IbcEvent> {
    fn matches_packet(
        request: &QueryPacketEventDataRequest,
        seq: Sequence,
        packet: &Packet,
    ) -> bool {
        packet.source_port == request.source_port_id
            && packet.source_channel == request.source_channel_id
            && packet.destination_port == request.destination_port_id
            && packet.destination_channel == request.destination_channel_id
            && packet.sequence == seq
    }

    if event.type_str != request.event_id.as_str() {
        return None;
    }

    let ibc_event = ibc_event_try_from_abci_event(&event).ok()?;
    match ibc_event {
        IbcEvent::SendPacket(ref send_ev) if matches_packet(request, seq, &send_ev.packet) => {
            Some(ibc_event)
        }
        IbcEvent::WriteAcknowledgement(ref ack_ev)
            if matches_packet(request, seq, &ack_ev.packet) =>
        {
            Some(ibc_event)
        }
        _ => None,
    }
}

/// Returns the suffix counter for a CosmosSDK client id.
/// Returns `None` if the client identifier is malformed
/// and the suffix could not be parsed.
fn client_id_suffix(client_id: &ClientId) -> Option<u64> {
    client_id
        .as_str()
        .split('-')
        .last()
        .and_then(|e| e.parse::<u64>().ok())
}

fn do_health_check(chain: &CosmosSdkChain) -> Result<(), Error> {
    let chain_id = chain.id();
    let grpc_address = chain.grpc_addr.to_string();
    let rpc_address = chain.config.rpc_addr.to_string();

    // Checkup on the self-reported health endpoint
    chain.block_on(chain.rpc_client.health()).map_err(|e| {
        Error::health_check_json_rpc(
            chain_id.clone(),
            rpc_address.clone(),
            "/health".to_string(),
            e,
        )
    })?;

    // Check that the staking module maintains some historical entries, meaning that
    // local header information is stored in the IBC state and therefore client
    // proofs that are part of the connection handshake messages can be verified.
    if chain.historical_entries()? == 0 {
        return Err(Error::no_historical_entries(chain_id.clone()));
    }

    let status = chain.chain_status()?;

    // Check that transaction indexing is enabled
    if status.node_info.other.tx_index != TxIndexStatus::On {
        return Err(Error::tx_indexing_disabled(chain_id.clone()));
    }

    // Check that the chain identifier matches the network name
    if !status.node_info.network.as_str().eq(chain_id.as_str()) {
        // Log the error, continue optimistically
        error!("/status endpoint from chain id '{}' reports network identifier to be '{}': this is usually a sign of misconfiguration, check your config.toml",
            chain_id, status.node_info.network);
    }

    let version_specs = chain.block_on(fetch_version_specs(&chain.config.id, &chain.grpc_addr))?;

    // Checkup on the underlying SDK & IBC-go versions
    if let Err(diagnostic) = compatibility::run_diagnostic(&version_specs) {
        return Err(Error::sdk_module_version(
            chain_id.clone(),
            grpc_address,
            diagnostic.to_string(),
        ));
    }

    Ok(())
}

#[cfg(test)]
mod tests {
    use ibc::{
        core::{
            ics02_client::client_state::{AnyClientState, IdentifiedAnyClientState},
            ics02_client::client_type::ClientType,
            ics24_host::identifier::ClientId,
        },
        mock::client_state::MockClientState,
        mock::header::MockHeader,
        Height,
    };

    use crate::{chain::cosmos::client_id_suffix, config::GasPrice};

    use super::calculate_fee;

    #[test]
    fn mul_ceil() {
        // Because 0.001 cannot be expressed precisely
        // as a 64-bit floating point number (it is
        // stored as 0.001000000047497451305389404296875),
        // `num_rational::BigRational` will represent it as
        // 1152921504606847/1152921504606846976 instead
        // which will sometimes round up to the next
        // integer in the computations below.
        // This is not a problem for the way we compute the fee
        // and gas adjustment as those are already based on simulated
        // gas which is not 100% precise.
        assert_eq!(super::mul_ceil(300_000, 0.001), 301.into());
        assert_eq!(super::mul_ceil(300_004, 0.001), 301.into());
        assert_eq!(super::mul_ceil(300_040, 0.001), 301.into());
        assert_eq!(super::mul_ceil(300_400, 0.001), 301.into());
        assert_eq!(super::mul_ceil(304_000, 0.001), 305.into());
        assert_eq!(super::mul_ceil(340_000, 0.001), 341.into());
        assert_eq!(super::mul_ceil(340_001, 0.001), 341.into());
    }

    /// Before https://github.com/informalsystems/ibc-rs/pull/1568,
    /// this test would have panic'ed with:
    ///
    /// thread 'chain::cosmos::tests::fee_overflow' panicked at 'attempt to multiply with overflow'
    #[test]
    fn fee_overflow() {
        let gas_amount = 90000000000000_u64;
        let gas_price = GasPrice {
            price: 1000000000000.0,
            denom: "uatom".to_string(),
        };

        let fee = calculate_fee(gas_amount, &gas_price);
        assert_eq!(&fee.amount, "90000000000000000000000000");
    }

    #[test]
    fn sort_clients_id_suffix() {
        let mut clients: Vec<IdentifiedAnyClientState> = vec![
            IdentifiedAnyClientState::new(
                ClientId::new(ClientType::Tendermint, 4).unwrap(),
                AnyClientState::Mock(MockClientState::new(MockHeader::new(
                    Height::new(0, 1).unwrap(),
                ))),
            ),
            IdentifiedAnyClientState::new(
                ClientId::new(ClientType::Tendermint, 1).unwrap(),
                AnyClientState::Mock(MockClientState::new(MockHeader::new(
                    Height::new(0, 1).unwrap(),
                ))),
            ),
            IdentifiedAnyClientState::new(
                ClientId::new(ClientType::Tendermint, 7).unwrap(),
                AnyClientState::Mock(MockClientState::new(MockHeader::new(
                    Height::new(0, 1).unwrap(),
                ))),
            ),
        ];
        clients.sort_by_cached_key(|c| client_id_suffix(&c.client_id).unwrap_or(0));
        assert_eq!(
            client_id_suffix(&clients.first().unwrap().client_id).unwrap(),
            1
        );
        assert_eq!(client_id_suffix(&clients[1].client_id).unwrap(), 4);
        assert_eq!(
            client_id_suffix(&clients.last().unwrap().client_id).unwrap(),
            7
        );
    }
}<|MERGE_RESOLUTION|>--- conflicted
+++ resolved
@@ -481,14 +481,8 @@
 impl ChainEndpoint for CosmosSdkChain {
     type LightBlock = TmLightBlock;
     type Header = TmHeader;
-<<<<<<< HEAD
-    type ConsensusState = AnyConsensusState;
-    type ClientState = AnyClientState;
-    type LightClient = TmLightClient;
-=======
     type ConsensusState = TMConsensusState;
     type ClientState = ClientState;
->>>>>>> 7683d434
 
     fn bootstrap(config: ChainConfig, rt: Arc<TokioRuntime>) -> Result<Self, Error> {
         let rpc_client = HttpClient::new(config.rpc_addr.clone())
