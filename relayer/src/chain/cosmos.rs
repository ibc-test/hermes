<<<<<<< HEAD
use std::{convert::TryFrom, future::Future, str::FromStr, time::Duration};

use bytes::Bytes;
use futures::{FutureExt, TryFutureExt};
use k256::ecdsa::{SigningKey, VerifyKey};
use prost::Message;
use prost_types::Any;

use ibc::{
    downcast,
    events::IBCEvent,
    ics02_client::{
        client_def::{AnyClientState, AnyHeader},
        header::Header,
    },
    ics03_connection::msgs::conn_open_init::MsgConnectionOpenInit,
    ics04_channel::packet::Packet,
    ics07_tendermint::client_state::ClientState,
    ics07_tendermint::consensus_state::ConsensusState,
    ics24_host::{Path, IBC_QUERY_PATH},
};
use ibc::{ics02_client::client_def::AnyConsensusState, tx_msg::Msg};

use ibc_proto::cosmos::{
    base::v1beta1::Coin,
    tx::v1beta1::{
        mode_info::{Single, Sum},
        AuthInfo, Fee, ModeInfo, SignDoc, SignerInfo, TxBody, TxRaw,
    },
};

use tendermint::abci::{Path as ABCIPath, Transaction};
use tendermint::block::Height;
use tendermint_light_client::types::{
    LightBlock as TMLightBlock, SignedHeader, TrustThreshold, ValidatorSet,
};
=======
use anomaly::fail;
use std::convert::{TryFrom, TryInto};
use std::str::FromStr;
use std::time::Duration;

use bytes::Bytes;
use prost::Message;
use prost_types::Any;

use bitcoin::hashes::hex::ToHex;
use k256::ecdsa::{SigningKey, VerifyKey};

use tendermint_proto::crypto::ProofOps;
use tendermint_proto::DomainType;
use tendermint_rpc::endpoint::abci_query::AbciQuery;
use tendermint_rpc::endpoint::broadcast;

use tendermint::abci::{Path as TendermintABCIPath, Transaction};
use tendermint::account::Id as AccountId;
use tendermint::block::Height;
use tendermint::consensus::Params;
use tendermint::validator::Info;
use tendermint::vote::Power;
use tendermint_light_client::types::{LightBlock, SignedHeader, TrustThreshold, ValidatorSet};
>>>>>>> 166352db
use tendermint_rpc::Client;
use tendermint_rpc::HttpClient;

// Support for GRPC
use ibc_proto::cosmos::auth::v1beta1::query_client::QueryClient;
use ibc_proto::cosmos::auth::v1beta1::{BaseAccount, QueryAccountRequest};
use ibc_proto::cosmos::staking::v1beta1::Params as StakingParams;

use tonic::codegen::http::Uri;

use ibc_proto::cosmos::base::v1beta1::Coin;
use ibc_proto::cosmos::tx::v1beta1::mode_info::{Single, Sum};
use ibc_proto::cosmos::tx::v1beta1::{AuthInfo, Fee, ModeInfo, SignDoc, SignerInfo, TxBody, TxRaw};
use ibc_proto::ibc::core::commitment::v1::MerkleProof;

use ibc::ics02_client::client_def::{AnyClientState, AnyConsensusState, AnyHeader};
use ibc::ics02_client::msgs::create_client::MsgCreateAnyClient;
use ibc::ics02_client::msgs::update_client::MsgUpdateAnyClient;
use ibc::ics03_connection::connection::{ConnectionEnd, Counterparty};
use ibc::ics07_tendermint::client_state::ClientState;
use ibc::ics07_tendermint::consensus_state::ConsensusState as TendermintConsensusState;
use ibc::ics07_tendermint::consensus_state::ConsensusState;
use ibc::ics07_tendermint::header::Header as TendermintHeader;
use ibc::ics23_commitment::commitment::CommitmentPrefix;
use ibc::ics24_host::identifier::{ChainId, ClientId, ConnectionId};
use ibc::ics24_host::Path::ClientConsensusState as ClientConsensusPath;
use ibc::ics24_host::Path::ClientState as ClientStatePath;
use ibc::ics24_host::{Path, IBC_QUERY_PATH};
use ibc::tx_msg::Msg;
use ibc::Height as ICSHeight;

use super::Chain;
<<<<<<< HEAD
use crate::error;
use crate::error::{Error, Kind};
use crate::keyring::store::{KeyEntry, KeyRing, KeyRingOperations, StoreBackend};
use crate::light_client::tendermint::LightClient;
use crate::util::block_on;
use crate::{config::ChainConfig, light_client::LightBlock};
=======
use crate::chain::QueryResponse;
use crate::client::tendermint::LightClient;
use crate::config::ChainConfig;
use crate::error::{Error, Kind};
use crate::keyring::store::{KeyEntry, KeyRing, KeyRingOperations, StoreBackend};
use crate::util::block_on;
>>>>>>> 166352db

pub struct CosmosSDKChain {
    config: ChainConfig,
    rpc_client: HttpClient,
    light_client: Option<LightClient>,
    pub keybase: KeyRing,
}

impl CosmosSDKChain {
    pub fn from_config(config: ChainConfig) -> Result<Self, Error> {
        let primary = config
            .primary()
            .ok_or_else(|| Kind::LightClient.context("no primary peer specified"))?;

        let rpc_client =
            HttpClient::new(primary.address.clone()).map_err(|e| Kind::Rpc.context(e))?;

        let key_store = KeyRing::init(StoreBackend::Memory);

        Ok(Self {
            config,
            keybase: key_store,
            rpc_client,
            light_client: None,
        })
    }

<<<<<<< HEAD
    /// Performs a generic abci_query, and returns the response data.
    async fn abci_query(
        &self,
        data: String,
        height: ibc::Height,
        prove: bool,
    ) -> Result<Vec<u8>, Error> {
        let height = Some(height)
            .filter(|h| !h.is_zero())
            .map(|h| Height::try_from(h.version_height).unwrap());

        let path = ABCIPath::from_str(IBC_QUERY_PATH).unwrap();

        // Use the Tendermint-rs RPC client to do the query.
        let response = self
            .rpc_client
            .abci_query(Some(path), data.into_bytes(), height, prove)
            .await
            .map_err(|e| Kind::Rpc.context(e))?;

        if !response.code.is_ok() {
            // Fail with response log.
            return Err(Kind::Rpc.context(response.log.to_string()).into());
        }

        if response.value.is_empty() {
            // Fail due to empty response value (nothing to decode).
            return Err(Kind::Rpc.context("Empty response value".to_string()).into());
        }

        Ok(response.value)
    }
}

impl LightBlock<CosmosSDKChain> for TMLightBlock {
    fn signed_header(&self) -> &SignedHeader {
        &self.signed_header
=======
    /// The unbonding period of this chain
    async fn unbonding_period(&self) -> Result<Duration, Error> {
        // TODO - generalize this
        let grpc_addr =
            Uri::from_str(&self.config().grpc_addr).map_err(|e| Kind::Grpc.context(e))?;
        let mut client =
            ibc_proto::cosmos::staking::v1beta1::query_client::QueryClient::connect(grpc_addr)
                .await
                .map_err(|e| Kind::Grpc.context(e))?;

        let request =
            tonic::Request::new(ibc_proto::cosmos::staking::v1beta1::QueryParamsRequest {});

        let response = client
            .params(request)
            .await
            .map_err(|e| Kind::Grpc.context(e))?;

        let res = response
            .into_inner()
            .params
            .ok_or_else(|| Kind::Grpc.context("none staking params".to_string()))?
            .unbonding_time
            .ok_or_else(|| Kind::Grpc.context("none unbonding time".to_string()))?;
        Ok(Duration::from_secs(res.seconds as u64))
    }

    /// Query the consensus parameters via an RPC query
    /// Specific to the SDK and used only for Tendermint client create
    pub fn query_consensus_params(&self) -> Result<Params, Error> {
        Ok(block_on(self.rpc_client().genesis())
            .map_err(|e| Kind::Rpc.context(e))?
            .consensus_params)
    }

    /// Get the key and account Id - temporary solution
    pub fn key_and_signer(&mut self, signer_file: &str) -> Result<(KeyEntry, AccountId), Error> {
        // Get the key from key seed file
        let key = self
            .keybase
            .key_from_seed_file(signer_file)
            .map_err(|e| Kind::KeyBase.context(e))?;

        let signer: AccountId =
            AccountId::from_str(&key.address.to_hex()).map_err(|e| Kind::KeyBase.context(e))?;

        Ok((key, signer))
    }

    fn query_light_block_at_height(&self, height: Height) -> Result<LightBlock, Error> {
        let client = self.rpc_client();

        let signed_header = fetch_signed_header(client, height)?;
        assert_eq!(height, signed_header.header.height);

        // Get the validator list.
        let validators = fetch_validators(client, height)?;

        // Get the proposer.
        let proposer = validators
            .iter()
            .find(|v| v.address == signed_header.header.proposer_address)
            .ok_or_else(|| Kind::EmptyResponseValue)?;

        let voting_power: u64 = validators.iter().map(|v| v.voting_power.value()).sum();

        // Create the validator set with the proposer from the header.
        // This is required by IBC on-chain validation.
        let validator_set = ValidatorSet::new(
            validators.clone(),
            Some(*proposer),
            voting_power.try_into().map_err(|e| Kind::Rpc.context(e))?,
        );

        // Create the next validator set without the proposer.
        let next_validator_set = fetch_validator_set(client, height.increment())?;

        let light_block = LightBlock::new(
            signed_header,
            validator_set,
            next_validator_set,
            self.config()
                .peers
                .clone()
                .ok_or_else(|| Kind::Config.context("no peers configured".to_string()))?
                .primary,
        );

        Ok(light_block)
>>>>>>> 166352db
    }
}

impl Chain for CosmosSDKChain {
    type Header = SignedHeader;
    type LightBlock = TMLightBlock;
    type RpcClient = HttpClient;
    type ConsensusState = ConsensusState;
    type ClientState = ClientState;
<<<<<<< HEAD
=======
    type Error = Error;

    fn ics_query(
        &self,
        data: Path,
        height: ICSHeight,
        prove: bool,
    ) -> Result<QueryResponse, Self::Error> {
        let height =
            Height::try_from(height.version_height).map_err(|e| Kind::InvalidHeight.context(e))?;
        self.query(data, height, prove)
    }

    fn query(&self, data: Path, height: Height, prove: bool) -> Result<QueryResponse, Self::Error> {
        let path = TendermintABCIPath::from_str(IBC_QUERY_PATH).unwrap();
>>>>>>> 166352db

    fn query(&self, data: Path, height: ibc::Height, prove: bool) -> Result<Vec<u8>, Error> {
        if !data.is_provable() & prove {
            return Err(Kind::Store
                .context("requested proof for a path in the privateStore")
                .into());
        }

        let response = block_on(self.abci_query(data.to_string(), height, prove))?;

        // Verify response proof, if requested.
        if prove {
            dbg!("Todo: implement proof verification."); // Todo: Verify proof
        }

        Ok(response)
    }

    /// Send a transaction that includes the specified messages
    /// TODO - split the messages in multiple Tx-es such that they don't exceed some max size
    fn send(
        &mut self,
        proto_msgs: Vec<Any>,
        key: KeyEntry,
        memo: String,
        timeout_height: u64,
    ) -> Result<String, Error> {
        // Create TxBody
        let body = TxBody {
            messages: proto_msgs.to_vec(),
            memo,
            timeout_height,
            extension_options: Vec::<Any>::new(),
            non_critical_extension_options: Vec::<Any>::new(),
        };

        // A protobuf serialization of a TxBody
        let mut body_buf = Vec::new();
        prost::Message::encode(&body, &mut body_buf).unwrap();

        // let key = self.keybase.get(signer.clone()).map_err(|e| error::Kind::KeyBase.context(e))?;
        let pub_key_bytes = key.public_key.public_key.to_bytes();

        let mut pk_buf = Vec::new();
        prost::Message::encode(&key.public_key.public_key.to_bytes(), &mut pk_buf).unwrap();

        // Create a MsgSend proto Any message
        let pk_any = Any {
            type_url: "/cosmos.crypto.secp256k1.PubKey".to_string(),
            value: pk_buf,
        };

        let acct_response =
            block_on(query_account(self, key.account)).map_err(|e| Kind::Grpc.context(e))?;

        let single = Single { mode: 1 };
        let sum_single = Some(Sum::Single(single));
        let mode = Some(ModeInfo { sum: sum_single });
        let signer_info = SignerInfo {
            public_key: Some(pk_any),
            mode_info: mode,
            sequence: acct_response.sequence,
        };

        // Gas Fee
        let coin = Coin {
            denom: "stake".to_string(),
            amount: "1000".to_string(),
        };

        let fee = Some(Fee {
            amount: vec![coin],
            gas_limit: 150000,
            payer: "".to_string(),
            granter: "".to_string(),
        });

        let auth_info = AuthInfo {
            signer_infos: vec![signer_info],
            fee,
        };

        // A protobuf serialization of a AuthInfo
        let mut auth_buf = Vec::new();
        prost::Message::encode(&auth_info, &mut auth_buf).unwrap();

        let sign_doc = SignDoc {
            body_bytes: body_buf.clone(),
            auth_info_bytes: auth_buf.clone(),
            chain_id: self.config.clone().id.to_string(),
            account_number: 0,
        };

        // A protobuf serialization of a SignDoc
        let mut signdoc_buf = Vec::new();
        prost::Message::encode(&sign_doc, &mut signdoc_buf).unwrap();

        // Sign doc and broadcast
        let signed = self.keybase.sign(key.address, signdoc_buf);

        let tx_raw = TxRaw {
            body_bytes: body_buf,
            auth_info_bytes: auth_buf,
            signatures: vec![signed],
        };

        let mut txraw_buf = Vec::new();
        prost::Message::encode(&tx_raw, &mut txraw_buf).unwrap();

        let response =
            block_on(broadcast_tx_commit(self, txraw_buf)).map_err(|e| Kind::Rpc.context(e))?;

        Ok(response)
    }

    fn config(&self) -> &ChainConfig {
        &self.config
    }

    fn rpc_client(&self) -> &HttpClient {
        &self.rpc_client
    }

<<<<<<< HEAD
    fn trust_threshold(&self) -> TrustThreshold {
        TrustThreshold::default()
=======
    fn set_light_client(&mut self, light_client: LightClient) {
        self.light_client = Some(light_client);
    }

    fn light_client(&self) -> Option<&LightClient> {
        self.light_client.as_ref()
    }

    /// Query the latest height the chain is at via a RPC query
    fn query_latest_height(&self) -> Result<ICSHeight, Error> {
        let status = block_on(self.rpc_client().status()).map_err(|e| Kind::Rpc.context(e))?;

        if status.sync_info.catching_up {
            fail!(
                Kind::LightClient,
                "node at {} running chain {} not caught up",
                self.config().rpc_addr,
                self.config().id,
            );
        }

        Ok(ICSHeight {
            version_number: ChainId::chain_version(status.node_info.network.to_string()),
            version_height: u64::from(status.sync_info.latest_block_height),
        })
>>>>>>> 166352db
    }

    fn query_client_state(
        &self,
        client_id: &ClientId,
        height: ICSHeight,
    ) -> Result<AnyClientState, Error> {
        Ok(self
            .ics_query(ClientStatePath(client_id.clone()), height, false)
            .map_err(|e| Kind::Query.context(e))
            .and_then(|v| {
                AnyClientState::decode_vec(&v.value).map_err(|e| Kind::Query.context(e))
            })?)
    }

<<<<<<< HEAD
    fn query_header_at_height(&self, height: Height) -> Result<SignedHeader, Error> {
        let client = self.rpc_client();
        let primary = self
            .config()
            .primary()
            .ok_or_else(|| Kind::LightClient.context("no primary peer configured"))?;
=======
    fn proven_client_state(
        &self,
        client_id: &ClientId,
        height: ICSHeight,
    ) -> Result<(AnyClientState, MerkleProof), Error> {
        let res = self
            .ics_query(ClientStatePath(client_id.clone()), height, true)
            .map_err(|e| Kind::Query.context(e))?;
>>>>>>> 166352db

        let state = AnyClientState::decode_vec(&res.value).map_err(|e| Kind::Query.context(e))?;

<<<<<<< HEAD
        Ok(signed_header)
    }

    fn create_packet(&self, _event: IBCEvent) -> Result<Packet, Error> {
        todo!()
=======
        Ok((state, res.proof))
    }

    fn build_client_state(&self, height: ICSHeight) -> Result<AnyClientState, Error> {
        // Build the client state.
        let client_state = ibc::ics07_tendermint::client_state::ClientState::new(
            self.id().to_string(),
            self.config.trust_threshold,
            self.config.trusting_period,
            block_on(self.unbonding_period())?,
            Duration::from_millis(3000), // TODO - get it from src config when avail
            height,
            ICSHeight::zero(),
            self.query_consensus_params()?,
            "upgrade/upgradedClient".to_string(),
            false,
            false,
        )
        .map_err(|e| Kind::BuildClientStateFailure.context(e))
        .map(AnyClientState::Tendermint)?;

        Ok(client_state)
    }

    fn build_consensus_state(&self, height: ICSHeight) -> Result<AnyConsensusState, Error> {
        // Build the client state.
        let tm_height = height
            .version_height
            .try_into()
            .map_err(|e| Kind::InvalidHeight.context(e))?;
        let latest_header = self
            .query_light_block_at_height(tm_height)?
            .signed_header
            .header;

        // Build the consensus state.
        let consensus_state =
            AnyConsensusState::Tendermint(TendermintConsensusState::from(latest_header));

        Ok(consensus_state)
    }

    fn build_header(
        &self,
        trusted_height: ICSHeight,
        target_height: ICSHeight,
    ) -> Result<AnyHeader, Error> {
        // Get the light block at target_height from chain.
        let tm_target_height = target_height
            .version_height
            .try_into()
            .map_err(|e| Kind::Query.context(e))?;
        let target_light_block = self.query_light_block_at_height(tm_target_height)?;

        // Get the light block at trusted_height from the chain.
        let height = trusted_height
            .version_height
            .try_into()
            .map_err(|e| Kind::Query.context(e))?;
        let trusted_light_block = self.query_light_block_at_height(height)?;

        // Create the ics07 Header to be included in the MsgUpdateClient.
        Ok(AnyHeader::Tendermint(TendermintHeader {
            signed_header: target_light_block.signed_header,
            validator_set: target_light_block.validators,
            trusted_height,
            trusted_validator_set: trusted_light_block.validators,
        }))
>>>>>>> 166352db
    }

<<<<<<< HEAD
    fn assemble_client_state(&self, header: &SignedHeader) -> Result<Self::ClientState, Error> {
        // Downcast from the generic any header into a header specific for this type of chain.
        let height = u64::from(header.header.height);

        // Build the client state.
        let client_state = ClientState::new(
            self.id().to_string(), // The id of this chain.
            self.config.trusting_period,
            self.unbonding_period(),
            Duration::from_millis(3000),
            ibc::Height::new(self.id().version(), height),
            ibc::Height::new(self.id().version(), 0),
            "".to_string(),
            false,
            false,
        )
        .map_err(|e| Kind::Ics007.context(e))?;

        Ok(client_state)
    }
=======
/// Perform a generic `abci_query`, and return the corresponding deserialized response data.
async fn abci_query(
    chain: &CosmosSDKChain,
    path: TendermintABCIPath,
    data: String,
    height: Height,
    prove: bool,
) -> Result<QueryResponse, anomaly::Error<Kind>> {
    let height = if height.value() == 0 {
        None
    } else {
        Some(height)
    };
>>>>>>> 166352db

    fn assemble_consensus_state(&self, header: &SignedHeader) -> Result<ConsensusState, Error> {
        Ok(ConsensusState::from(header.clone()))
    }

    fn downcast_header(&self, header: AnyHeader) -> Option<SignedHeader> {
        downcast!(header => AnyHeader::Tendermint).map(|h| h.signed_header)
    }

    fn downcast_client_state(&self, client_state: AnyClientState) -> Option<ClientState> {
        downcast!(client_state => AnyClientState::Tendermint)
    }
    if prove && response.proof.is_none() {
        // Fail due to empty proof
        return Err(Kind::EmptyResponseProof.into());
    }

<<<<<<< HEAD
    fn downcast_consensus_state(
        &self,
        consensus_state: AnyConsensusState,
    ) -> Option<Self::ConsensusState> {
        downcast!(consensus_state => AnyConsensusState::Tendermint)
    }
}

fn fetch_signed_header(client: &HttpClient, height: Height) -> Result<SignedHeader, Error> {
    let res = block_on(client.commit(height));
=======
    let raw_proof_ops = response
        .proof
        .map(ProofOps::try_from)
        .transpose()
        .map_err(|e| Kind::MalformedProof.context(e))?;

    let response = QueryResponse {
        value: response.value,
        proof: MerkleProof {
            proof: raw_proof_ops,
        },
        height: response.height,
    };
>>>>>>> 166352db

    Ok(response)
}

/// Perform a `broadcast_tx_sync`, and return the corresponding deserialized response data.
async fn broadcast_tx_sync(
    chain: &CosmosSDKChain,
    data: Vec<u8>,
) -> Result<String, anomaly::Error<Kind>> {
    let response = chain
        .rpc_client()
        .broadcast_tx_sync(data.into())
        .await
        .map_err(|e| Kind::Rpc.context(e))?;

    if !response.code.is_ok() {
        // Fail with response log.
        println!("Tx Error Response: {:?}", response);
        return Err(Kind::Rpc.context(response.log.to_string()).into());
    }

<<<<<<< HEAD
    Ok(response.data.as_bytes().to_vec())
=======
    Ok(serde_json::to_string_pretty(&response).unwrap())
}

/// Perform a `broadcast_tx_commit`, and return the corresponding deserialized response data.
/// TODO - move send() to this once RPC tendermint response is fixed
async fn broadcast_tx_commit(
    chain: &CosmosSDKChain,
    data: Vec<u8>,
) -> Result<String, anomaly::Error<Kind>> {
    let response = chain
        .rpc_client()
        .broadcast_tx_commit(data.into())
        .await
        .map_err(|e| Kind::Rpc.context(e))?;

    Ok(serde_json::to_string(&response).unwrap())
}

fn fetch_signed_header(client: &HttpClient, height: Height) -> Result<SignedHeader, Error> {
    Ok(block_on(client.commit(height))
        .map_err(|e| Kind::Rpc.context(e))?
        .signed_header)
}

fn fetch_validators(client: &HttpClient, height: Height) -> Result<Vec<Info>, Error> {
    Ok(block_on(client.validators(height))
        .map_err(|e| Kind::Rpc.context(e))?
        .validators)
}

fn fetch_validator_set(client: &HttpClient, height: Height) -> Result<ValidatorSet, Error> {
    Ok(ValidatorSet::new_simple(fetch_validators(client, height)?))
}

/// Uses the GRPC client to retrieve the account sequence
async fn query_account(chain: &mut CosmosSDKChain, address: String) -> Result<BaseAccount, Error> {
    let grpc_addr = Uri::from_str(&chain.config().grpc_addr).map_err(|e| Kind::Grpc.context(e))?;
    let mut client =
        ibc_proto::cosmos::auth::v1beta1::query_client::QueryClient::connect(grpc_addr)
            .await
            .map_err(|e| Kind::Grpc.context(e))?;

    let request = tonic::Request::new(QueryAccountRequest { address });

    let response = client.account(request).await;

    let base_account = BaseAccount::decode(
        response
            .map_err(|e| Kind::Grpc.context(e))?
            .into_inner()
            .account
            .unwrap()
            .value
            .as_slice(),
    )
    .map_err(|e| Kind::Grpc.context(e))?;

    Ok(base_account)
>>>>>>> 166352db
}<|MERGE_RESOLUTION|>--- conflicted
+++ resolved
@@ -1,46 +1,8 @@
-<<<<<<< HEAD
-use std::{convert::TryFrom, future::Future, str::FromStr, time::Duration};
-
-use bytes::Bytes;
-use futures::{FutureExt, TryFutureExt};
-use k256::ecdsa::{SigningKey, VerifyKey};
-use prost::Message;
-use prost_types::Any;
-
-use ibc::{
-    downcast,
-    events::IBCEvent,
-    ics02_client::{
-        client_def::{AnyClientState, AnyHeader},
-        header::Header,
-    },
-    ics03_connection::msgs::conn_open_init::MsgConnectionOpenInit,
-    ics04_channel::packet::Packet,
-    ics07_tendermint::client_state::ClientState,
-    ics07_tendermint::consensus_state::ConsensusState,
-    ics24_host::{Path, IBC_QUERY_PATH},
-};
-use ibc::{ics02_client::client_def::AnyConsensusState, tx_msg::Msg};
-
-use ibc_proto::cosmos::{
-    base::v1beta1::Coin,
-    tx::v1beta1::{
-        mode_info::{Single, Sum},
-        AuthInfo, Fee, ModeInfo, SignDoc, SignerInfo, TxBody, TxRaw,
-    },
-};
-
-use tendermint::abci::{Path as ABCIPath, Transaction};
-use tendermint::block::Height;
-use tendermint_light_client::types::{
-    LightBlock as TMLightBlock, SignedHeader, TrustThreshold, ValidatorSet,
-};
-=======
-use anomaly::fail;
 use std::convert::{TryFrom, TryInto};
 use std::str::FromStr;
 use std::time::Duration;
 
+use anomaly::fail;
 use bytes::Bytes;
 use prost::Message;
 use prost_types::Any;
@@ -59,31 +21,29 @@
 use tendermint::consensus::Params;
 use tendermint::validator::Info;
 use tendermint::vote::Power;
-use tendermint_light_client::types::{LightBlock, SignedHeader, TrustThreshold, ValidatorSet};
->>>>>>> 166352db
+use tendermint_light_client::types::{
+    LightBlock as TMLightBlock, SignedHeader, TrustThreshold, ValidatorSet,
+};
 use tendermint_rpc::Client;
 use tendermint_rpc::HttpClient;
 
 // Support for GRPC
 use ibc_proto::cosmos::auth::v1beta1::query_client::QueryClient;
 use ibc_proto::cosmos::auth::v1beta1::{BaseAccount, QueryAccountRequest};
+use ibc_proto::cosmos::base::v1beta1::Coin;
 use ibc_proto::cosmos::staking::v1beta1::Params as StakingParams;
-
-use tonic::codegen::http::Uri;
-
-use ibc_proto::cosmos::base::v1beta1::Coin;
 use ibc_proto::cosmos::tx::v1beta1::mode_info::{Single, Sum};
 use ibc_proto::cosmos::tx::v1beta1::{AuthInfo, Fee, ModeInfo, SignDoc, SignerInfo, TxBody, TxRaw};
 use ibc_proto::ibc::core::commitment::v1::MerkleProof;
-
-use ibc::ics02_client::client_def::{AnyClientState, AnyConsensusState, AnyHeader};
+use tonic::codegen::http::Uri;
+
 use ibc::ics02_client::msgs::create_client::MsgCreateAnyClient;
 use ibc::ics02_client::msgs::update_client::MsgUpdateAnyClient;
 use ibc::ics03_connection::connection::{ConnectionEnd, Counterparty};
 use ibc::ics07_tendermint::client_state::ClientState;
-use ibc::ics07_tendermint::consensus_state::ConsensusState as TendermintConsensusState;
+use ibc::ics07_tendermint::consensus_state::ConsensusState as TMConsensusState;
 use ibc::ics07_tendermint::consensus_state::ConsensusState;
-use ibc::ics07_tendermint::header::Header as TendermintHeader;
+use ibc::ics07_tendermint::header::Header as TMHeader;
 use ibc::ics23_commitment::commitment::CommitmentPrefix;
 use ibc::ics24_host::identifier::{ChainId, ClientId, ConnectionId};
 use ibc::ics24_host::Path::ClientConsensusState as ClientConsensusPath;
@@ -91,23 +51,19 @@
 use ibc::ics24_host::{Path, IBC_QUERY_PATH};
 use ibc::tx_msg::Msg;
 use ibc::Height as ICSHeight;
+use ibc::{
+    downcast,
+    ics02_client::client_def::{AnyClientState, AnyConsensusState, AnyHeader},
+};
 
 use super::Chain;
-<<<<<<< HEAD
-use crate::error;
-use crate::error::{Error, Kind};
+
+use crate::chain::QueryResponse;
+use crate::config::ChainConfig;
+use crate::error::{self, Error, Kind};
 use crate::keyring::store::{KeyEntry, KeyRing, KeyRingOperations, StoreBackend};
 use crate::light_client::tendermint::LightClient;
 use crate::util::block_on;
-use crate::{config::ChainConfig, light_client::LightBlock};
-=======
-use crate::chain::QueryResponse;
-use crate::client::tendermint::LightClient;
-use crate::config::ChainConfig;
-use crate::error::{Error, Kind};
-use crate::keyring::store::{KeyEntry, KeyRing, KeyRingOperations, StoreBackend};
-use crate::util::block_on;
->>>>>>> 166352db
 
 pub struct CosmosSDKChain {
     config: ChainConfig,
@@ -135,45 +91,6 @@
         })
     }
 
-<<<<<<< HEAD
-    /// Performs a generic abci_query, and returns the response data.
-    async fn abci_query(
-        &self,
-        data: String,
-        height: ibc::Height,
-        prove: bool,
-    ) -> Result<Vec<u8>, Error> {
-        let height = Some(height)
-            .filter(|h| !h.is_zero())
-            .map(|h| Height::try_from(h.version_height).unwrap());
-
-        let path = ABCIPath::from_str(IBC_QUERY_PATH).unwrap();
-
-        // Use the Tendermint-rs RPC client to do the query.
-        let response = self
-            .rpc_client
-            .abci_query(Some(path), data.into_bytes(), height, prove)
-            .await
-            .map_err(|e| Kind::Rpc.context(e))?;
-
-        if !response.code.is_ok() {
-            // Fail with response log.
-            return Err(Kind::Rpc.context(response.log.to_string()).into());
-        }
-
-        if response.value.is_empty() {
-            // Fail due to empty response value (nothing to decode).
-            return Err(Kind::Rpc.context("Empty response value".to_string()).into());
-        }
-
-        Ok(response.value)
-    }
-}
-
-impl LightBlock<CosmosSDKChain> for TMLightBlock {
-    fn signed_header(&self) -> &SignedHeader {
-        &self.signed_header
-=======
     /// The unbonding period of this chain
     async fn unbonding_period(&self) -> Result<Duration, Error> {
         // TODO - generalize this
@@ -223,7 +140,7 @@
         Ok((key, signer))
     }
 
-    fn query_light_block_at_height(&self, height: Height) -> Result<LightBlock, Error> {
+    fn query_light_block_at_height(&self, height: Height) -> Result<TMLightBlock, Error> {
         let client = self.rpc_client();
 
         let signed_header = fetch_signed_header(client, height)?;
@@ -251,7 +168,7 @@
         // Create the next validator set without the proposer.
         let next_validator_set = fetch_validator_set(client, height.increment())?;
 
-        let light_block = LightBlock::new(
+        let light_block = TMLightBlock::new(
             signed_header,
             validator_set,
             next_validator_set,
@@ -263,43 +180,38 @@
         );
 
         Ok(light_block)
->>>>>>> 166352db
     }
 }
 
 impl Chain for CosmosSDKChain {
-    type Header = SignedHeader;
+    type Header = TMHeader;
     type LightBlock = TMLightBlock;
     type RpcClient = HttpClient;
     type ConsensusState = ConsensusState;
     type ClientState = ClientState;
-<<<<<<< HEAD
-=======
-    type Error = Error;
 
     fn ics_query(
         &self,
         data: Path,
         height: ICSHeight,
         prove: bool,
-    ) -> Result<QueryResponse, Self::Error> {
+    ) -> Result<QueryResponse, Error> {
         let height =
             Height::try_from(height.version_height).map_err(|e| Kind::InvalidHeight.context(e))?;
+
         self.query(data, height, prove)
     }
 
-    fn query(&self, data: Path, height: Height, prove: bool) -> Result<QueryResponse, Self::Error> {
+    fn query(&self, data: Path, height: Height, prove: bool) -> Result<QueryResponse, Error> {
         let path = TendermintABCIPath::from_str(IBC_QUERY_PATH).unwrap();
->>>>>>> 166352db
-
-    fn query(&self, data: Path, height: ibc::Height, prove: bool) -> Result<Vec<u8>, Error> {
+
         if !data.is_provable() & prove {
             return Err(Kind::Store
                 .context("requested proof for a path in the privateStore")
                 .into());
         }
 
-        let response = block_on(self.abci_query(data.to_string(), height, prove))?;
+        let response = block_on(abci_query(&self, path, data.to_string(), height, prove))?;
 
         // Verify response proof, if requested.
         if prove {
@@ -414,18 +326,6 @@
         &self.rpc_client
     }
 
-<<<<<<< HEAD
-    fn trust_threshold(&self) -> TrustThreshold {
-        TrustThreshold::default()
-=======
-    fn set_light_client(&mut self, light_client: LightClient) {
-        self.light_client = Some(light_client);
-    }
-
-    fn light_client(&self) -> Option<&LightClient> {
-        self.light_client.as_ref()
-    }
-
     /// Query the latest height the chain is at via a RPC query
     fn query_latest_height(&self) -> Result<ICSHeight, Error> {
         let status = block_on(self.rpc_client().status()).map_err(|e| Kind::Rpc.context(e))?;
@@ -440,10 +340,9 @@
         }
 
         Ok(ICSHeight {
-            version_number: ChainId::chain_version(status.node_info.network.to_string()),
+            version_number: ChainId::chain_version(status.node_info.network.as_str()),
             version_height: u64::from(status.sync_info.latest_block_height),
         })
->>>>>>> 166352db
     }
 
     fn query_client_state(
@@ -459,14 +358,6 @@
             })?)
     }
 
-<<<<<<< HEAD
-    fn query_header_at_height(&self, height: Height) -> Result<SignedHeader, Error> {
-        let client = self.rpc_client();
-        let primary = self
-            .config()
-            .primary()
-            .ok_or_else(|| Kind::LightClient.context("no primary peer configured"))?;
-=======
     fn proven_client_state(
         &self,
         client_id: &ClientId,
@@ -475,17 +366,9 @@
         let res = self
             .ics_query(ClientStatePath(client_id.clone()), height, true)
             .map_err(|e| Kind::Query.context(e))?;
->>>>>>> 166352db
 
         let state = AnyClientState::decode_vec(&res.value).map_err(|e| Kind::Query.context(e))?;
 
-<<<<<<< HEAD
-        Ok(signed_header)
-    }
-
-    fn create_packet(&self, _event: IBCEvent) -> Result<Packet, Error> {
-        todo!()
-=======
         Ok((state, res.proof))
     }
 
@@ -522,8 +405,7 @@
             .header;
 
         // Build the consensus state.
-        let consensus_state =
-            AnyConsensusState::Tendermint(TendermintConsensusState::from(latest_header));
+        let consensus_state = AnyConsensusState::Tendermint(TMConsensusState::from(latest_header));
 
         Ok(consensus_state)
     }
@@ -548,37 +430,30 @@
         let trusted_light_block = self.query_light_block_at_height(height)?;
 
         // Create the ics07 Header to be included in the MsgUpdateClient.
-        Ok(AnyHeader::Tendermint(TendermintHeader {
+        Ok(AnyHeader::Tendermint(TMHeader {
             signed_header: target_light_block.signed_header,
             validator_set: target_light_block.validators,
             trusted_height,
             trusted_validator_set: trusted_light_block.validators,
         }))
->>>>>>> 166352db
-    }
-
-<<<<<<< HEAD
-    fn assemble_client_state(&self, header: &SignedHeader) -> Result<Self::ClientState, Error> {
-        // Downcast from the generic any header into a header specific for this type of chain.
-        let height = u64::from(header.header.height);
-
-        // Build the client state.
-        let client_state = ClientState::new(
-            self.id().to_string(), // The id of this chain.
-            self.config.trusting_period,
-            self.unbonding_period(),
-            Duration::from_millis(3000),
-            ibc::Height::new(self.id().version(), height),
-            ibc::Height::new(self.id().version(), 0),
-            "".to_string(),
-            false,
-            false,
-        )
-        .map_err(|e| Kind::Ics007.context(e))?;
-
-        Ok(client_state)
-    }
-=======
+    }
+
+    fn downcast_header(&self, header: AnyHeader) -> Option<Self::Header> {
+        downcast!(header => AnyHeader::Tendermint)
+    }
+
+    fn downcast_client_state(&self, client_state: AnyClientState) -> Option<ClientState> {
+        downcast!(client_state => AnyClientState::Tendermint)
+    }
+
+    fn downcast_consensus_state(
+        &self,
+        consensus_state: AnyConsensusState,
+    ) -> Option<Self::ConsensusState> {
+        downcast!(consensus_state => AnyConsensusState::Tendermint)
+    }
+}
+
 /// Perform a generic `abci_query`, and return the corresponding deserialized response data.
 async fn abci_query(
     chain: &CosmosSDKChain,
@@ -592,36 +467,27 @@
     } else {
         Some(height)
     };
->>>>>>> 166352db
-
-    fn assemble_consensus_state(&self, header: &SignedHeader) -> Result<ConsensusState, Error> {
-        Ok(ConsensusState::from(header.clone()))
-    }
-
-    fn downcast_header(&self, header: AnyHeader) -> Option<SignedHeader> {
-        downcast!(header => AnyHeader::Tendermint).map(|h| h.signed_header)
-    }
-
-    fn downcast_client_state(&self, client_state: AnyClientState) -> Option<ClientState> {
-        downcast!(client_state => AnyClientState::Tendermint)
+
+    // Use the Tendermint-rs RPC client to do the query.
+    let response = chain
+        .rpc_client()
+        .abci_query(Some(path), data.into_bytes(), height, prove)
+        .await
+        .map_err(|e| Kind::Rpc.context(e))?;
+
+    if !response.code.is_ok() {
+        // Fail with response log.
+        return Err(Kind::Rpc.context(response.log.to_string()).into());
+    }
+    if response.value.is_empty() {
+        // Fail due to empty response value (nothing to decode).
+        return Err(Kind::EmptyResponseValue.into());
     }
     if prove && response.proof.is_none() {
         // Fail due to empty proof
         return Err(Kind::EmptyResponseProof.into());
     }
 
-<<<<<<< HEAD
-    fn downcast_consensus_state(
-        &self,
-        consensus_state: AnyConsensusState,
-    ) -> Option<Self::ConsensusState> {
-        downcast!(consensus_state => AnyConsensusState::Tendermint)
-    }
-}
-
-fn fetch_signed_header(client: &HttpClient, height: Height) -> Result<SignedHeader, Error> {
-    let res = block_on(client.commit(height));
-=======
     let raw_proof_ops = response
         .proof
         .map(ProofOps::try_from)
@@ -635,7 +501,6 @@
         },
         height: response.height,
     };
->>>>>>> 166352db
 
     Ok(response)
 }
@@ -657,9 +522,6 @@
         return Err(Kind::Rpc.context(response.log.to_string()).into());
     }
 
-<<<<<<< HEAD
-    Ok(response.data.as_bytes().to_vec())
-=======
     Ok(serde_json::to_string_pretty(&response).unwrap())
 }
 
@@ -718,5 +580,4 @@
     .map_err(|e| Kind::Grpc.context(e))?;
 
     Ok(base_account)
->>>>>>> 166352db
 }