--- conflicted
+++ resolved
@@ -38,15 +38,10 @@
     connection::ConnectionMsgType,
     denom::DenomTrace,
     error::Error,
-<<<<<<< HEAD
-    event::beefy_monitor::BeefyResult,
-    event::monitor::{EventBatch, Result as MonitorResult},
-=======
     event::{
         monitor::{EventBatch, Result as MonitorResult},
         IbcEventWithHeight,
     },
->>>>>>> 7683d434
     keyring::KeyEntry,
 };
 
