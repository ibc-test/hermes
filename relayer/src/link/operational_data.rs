use alloc::borrow::Cow;
use core::fmt;
use core::iter;
use std::time::{Duration, Instant};

use ibc_proto::google::protobuf::Any;
use nanoid::nanoid;
use tracing::{debug, info};

use ibc::core::ics02_client::client_state::ClientState;
use ibc::core::ics04_channel::context::calculate_block_delay;
use ibc::events::IbcEvent;
use ibc::Height;

use crate::chain::handle::ChainHandle;
use crate::chain::tx::TrackedMsgs;
use crate::link::error::LinkError;
use crate::link::RelayPath;

#[derive(Clone, Copy, PartialEq)]
pub enum OperationalDataTarget {
    Source,
    Destination,
}

impl fmt::Display for OperationalDataTarget {
    fn fmt(&self, f: &mut fmt::Formatter<'_>) -> fmt::Result {
        match self {
            OperationalDataTarget::Source => write!(f, "Source"),
            OperationalDataTarget::Destination => write!(f, "Destination"),
        }
    }
}

/// A set of [`IbcEvent`]s that have an associated
/// tracking number to ensure better observability.
pub struct TrackedEvents {
    list: Vec<IbcEvent>,
    tracking_id: String,
}

impl TrackedEvents {
    pub fn is_empty(&self) -> bool {
        self.list.is_empty()
    }

    pub fn events(&self) -> &Vec<IbcEvent> {
        &self.list
    }

    pub fn tracking_id(&self) -> &str {
        &self.tracking_id
    }

    pub fn set_height(&mut self, height: Height) {
        for event in self.list.iter_mut() {
            event.set_height(height);
        }
    }
}

impl From<Vec<IbcEvent>> for TrackedEvents {
    fn from(list: Vec<IbcEvent>) -> Self {
        Self {
            list,
            tracking_id: nanoid!(10),
        }
    }
}

/// A packet message that is prepared for sending
/// to a chain, but has not been sent yet.
///
/// Comprises the proto-encoded packet message,
/// alongside the event which generated it.
#[derive(Clone)]
pub struct TransitMessage {
    pub event: IbcEvent,
    pub msg: Any,
}

/// Holds all the necessary information for handling a set of in-transit messages.
///
/// Each `OperationalData` item is uniquely identified by the combination of two attributes:
///     - `target`: represents the target of the packet messages, either source or destination chain,
///     - `proofs_height`: represents the height for the proofs in all the messages.
///       Note: this is the height at which the proofs are queried. A client consensus state at
///       `proofs_height + 1` must exist on-chain in order to verify the proofs.
#[derive(Clone)]
pub struct OperationalData {
    pub proofs_height: Height,
    pub batch: Vec<TransitMessage>,
    pub target: OperationalDataTarget,
    pub tracking_id: String,
    /// Stores `Some(ConnectionDelay)` if the delay is non-zero and `None` otherwise
    connection_delay: Option<ConnectionDelay>,
}

impl OperationalData {
    pub fn new(
        proofs_height: Height,
        target: OperationalDataTarget,
        tracking_id: impl Into<String>,
        connection_delay: Duration,
    ) -> Self {
        let connection_delay = if !connection_delay.is_zero() {
            Some(ConnectionDelay::new(connection_delay))
        } else {
            None
        };
        OperationalData {
            proofs_height,
            batch: vec![],
            target,
            connection_delay,
            tracking_id: tracking_id.into(),
        }
    }

    pub fn push(&mut self, msg: TransitMessage) {
        self.batch.push(msg)
    }

    /// Returns displayable information on the operation's data.
    pub fn info(&self) -> OperationalInfo<'_> {
        OperationalInfo {
            tracking_id: Cow::Borrowed(&self.tracking_id),
            target: self.target,
            proofs_height: self.proofs_height,
            batch_len: self.batch.len(),
        }
    }

    /// Transforms `self` into the list of events accompanied with the tracking ID.
    pub fn into_events(self) -> TrackedEvents {
        let list = self.batch.into_iter().map(|gm| gm.event).collect();
        TrackedEvents {
            list,
            tracking_id: self.tracking_id,
        }
    }

    /// Returns all the messages in this operational
    /// data, plus prepending the client update message
    /// if necessary.
    pub fn assemble_msgs<ChainA: ChainHandle, ChainB: ChainHandle>(
        &self,
        relay_path: &RelayPath<ChainA, ChainB>,
    ) -> Result<TrackedMsgs, LinkError> {
        // For zero delay we prepend the client update msgs.
<<<<<<< HEAD
        let client_update_msg = if relay_path.zero_delay() {
            // let update_height = self.proofs_height.increment();  // Todo: if increment is only needed for Tendermint
            let update_height = self.proofs_height;
=======
        let client_update_msg = if !self.conn_delay_needed() {
            let update_height = self.proofs_height.increment();
>>>>>>> efbf7d18

            debug!(
                "prepending {} client update at height {}",
                self.target, update_height
            );

            // Fetch the client update message. Vector may be empty if the client already has the header
            // for the requested height.
            let mut client_update_opt = match self.target {
                OperationalDataTarget::Source => {
                    relay_path.build_update_client_on_src(update_height)?
                }
                OperationalDataTarget::Destination => {
                    relay_path.build_update_client_on_dst(update_height)?
                }
            };

            client_update_opt.pop()
        } else {
            let client_state = match self.target {
                OperationalDataTarget::Source => relay_path
                    .src_chain()
                    .query_client_state(relay_path.src_client_id(), Height::zero())
                    .map_err(|e| LinkError::query(relay_path.src_chain().id(), e))?,
                OperationalDataTarget::Destination => relay_path
                    .dst_chain()
                    .query_client_state(relay_path.dst_client_id(), Height::zero())
                    .map_err(|e| LinkError::query(relay_path.dst_chain().id(), e))?,
            };

            if client_state.is_frozen() {
                return Ok(TrackedMsgs::new(vec![], &self.tracking_id));
            } else {
                None
            }
        };

        let msgs: Vec<Any> = match client_update_msg {
            Some(client_update) => iter::once(client_update)
                .chain(self.batch.iter().map(|gm| gm.msg.clone()))
                .collect(),
            None => self.batch.iter().map(|gm| gm.msg.clone()).collect(),
        };

        let tm = TrackedMsgs::new(msgs, &self.tracking_id);

        info!("assembled batch of {} message(s)", tm.messages().len());

        Ok(tm)
    }

    /// Returns true iff the batch contains a packet event
    fn has_packet_msgs(&self) -> bool {
        self.batch.iter().any(|msg| msg.event.packet().is_some())
    }

    /// Returns the `connection_delay` iff the connection delay for this relaying path is non-zero
    /// and the `batch` contains packet messages.
    fn get_delay_if_needed(&self) -> Option<&ConnectionDelay> {
        self.connection_delay
            .as_ref()
            .filter(|_| self.has_packet_msgs())
    }

    /// Returns `true` iff the connection delay for this relaying path is non-zero and `op_data`
    /// contains packet messages.
    pub fn conn_delay_needed(&self) -> bool {
        self.get_delay_if_needed().is_some()
    }

    /// Sets the scheduled time that is used for connection-delay calculations
    pub fn set_scheduled_time(&mut self, scheduled_time: Instant) {
        if let Some(mut delay) = self.connection_delay.as_mut() {
            delay.scheduled_time = scheduled_time;
        }
    }

    /// Sets the update height that is used for connection-delay calculations
    pub fn set_update_height(&mut self, update_height: Height) {
        if let Some(mut delay) = self.connection_delay.as_mut() {
            delay.update_height = Some(update_height);
        }
    }

    /// Returns `Ok(remaining-delay)` on success or `LinkError` if the input closure fails.
    fn conn_time_delay_remaining<ChainTime>(
        &self,
        chain_time: &ChainTime,
    ) -> Result<Duration, LinkError>
    where
        ChainTime: Fn() -> Result<Instant, LinkError>,
    {
        if let Some(delay) = self.get_delay_if_needed() {
            Ok(delay.conn_time_delay_remaining(chain_time()?))
        } else {
            Ok(Duration::ZERO)
        }
    }

    /// Returns `Ok(remaining-delay)` on success or `LinkError` if an input closure fails.
    fn conn_block_delay_remaining<MaxBlockTime, LatestHeight>(
        &self,
        max_expected_time_per_block: &MaxBlockTime,
        latest_height: &LatestHeight,
    ) -> Result<u64, LinkError>
    where
        MaxBlockTime: Fn() -> Result<Duration, LinkError>,
        LatestHeight: Fn() -> Result<Height, LinkError>,
    {
        if let Some(delay) = self.get_delay_if_needed() {
            let block_delay = delay.conn_block_delay(max_expected_time_per_block()?);
            Ok(delay.conn_block_delay_remaining(block_delay, latest_height()?))
        } else {
            Ok(0)
        }
    }

    pub fn has_conn_delay_elapsed<ChainTime, MaxBlockTime, LatestHeight>(
        &self,
        chain_time: &ChainTime,
        max_expected_time_per_block: &MaxBlockTime,
        latest_height: &LatestHeight,
    ) -> Result<bool, LinkError>
    where
        ChainTime: Fn() -> Result<Instant, LinkError>,
        MaxBlockTime: Fn() -> Result<Duration, LinkError>,
        LatestHeight: Fn() -> Result<Height, LinkError>,
    {
        Ok(self.conn_time_delay_remaining(chain_time)?.is_zero()
            && self.conn_block_delay_remaining(max_expected_time_per_block, latest_height)? == 0)
    }

    pub fn conn_delay_remaining<ChainTime, MaxBlockTime, LatestHeight>(
        &self,
        chain_time: &ChainTime,
        max_expected_time_per_block: &MaxBlockTime,
        latest_height: &LatestHeight,
    ) -> Result<(Duration, u64), LinkError>
    where
        ChainTime: Fn() -> Result<Instant, LinkError>,
        MaxBlockTime: Fn() -> Result<Duration, LinkError>,
        LatestHeight: Fn() -> Result<Height, LinkError>,
    {
        Ok((
            self.conn_time_delay_remaining(chain_time)?,
            self.conn_block_delay_remaining(max_expected_time_per_block, latest_height)?,
        ))
    }
}

/// A struct that holds everything that is required to calculate and deal with the connection-delay
/// feature.
#[derive(Clone)]
struct ConnectionDelay {
    delay: Duration,
    scheduled_time: Instant,
    update_height: Option<Height>,
}

impl ConnectionDelay {
    fn new(delay: Duration) -> Self {
        Self {
            delay,
            scheduled_time: Instant::now(),
            update_height: None,
        }
    }

    /// Returns `remaining-delay` if connection-delay hasn't elapsed and `Duration::ZERO` otherwise.
    fn conn_time_delay_remaining(&self, chain_time: Instant) -> Duration {
        // since chain time instant is relative to relayer's current time, it is possible that
        // `scheduled_time` is later (by nano secs) than `chain_time`, hence the call to
        // `saturating_duration_since()`.
        let elapsed = chain_time.saturating_duration_since(self.scheduled_time);
        if elapsed >= self.delay {
            Duration::ZERO
        } else {
            self.delay - elapsed
        }
    }

    /// Returns `remaining-delay` if connection-delay hasn't elapsed and `0` otherwise.
    fn conn_block_delay_remaining(&self, block_delay: u64, latest_height: Height) -> u64 {
        let acceptable_height = self
            .update_height
            .expect("processed height not set")
            .add(block_delay);
        if latest_height >= acceptable_height {
            0
        } else {
            debug_assert!(acceptable_height.revision_number == latest_height.revision_number);
            acceptable_height.revision_height - latest_height.revision_height
        }
    }

    /// Calculates and returns the block-delay based on the `max_expected_time_per_block`
    fn conn_block_delay(&self, max_expected_time_per_block: Duration) -> u64 {
        calculate_block_delay(self.delay, max_expected_time_per_block)
    }
}

/// A lightweight informational data structure that can be extracted
/// out of [`OperationalData`] for e.g. logging purposes.
pub struct OperationalInfo<'a> {
    tracking_id: Cow<'a, str>,
    target: OperationalDataTarget,
    proofs_height: Height,
    batch_len: usize,
}

impl<'a> OperationalInfo<'a> {
    pub fn target(&self) -> OperationalDataTarget {
        self.target
    }

    /// Returns the length of the assembled batch of in-transit messages.
    pub fn batch_len(&self) -> usize {
        self.batch_len
    }

    pub fn into_owned(self) -> OperationalInfo<'static> {
        let Self {
            tracking_id,
            target,
            proofs_height,
            batch_len,
        } = self;
        OperationalInfo {
            tracking_id: tracking_id.into_owned().into(),
            target,
            proofs_height,
            batch_len,
        }
    }
}

impl<'a> fmt::Display for OperationalInfo<'a> {
    fn fmt(&self, f: &mut fmt::Formatter<'_>) -> fmt::Result {
        write!(
            f,
            "{} ->{} @{}; len={}",
            self.tracking_id, self.target, self.proofs_height, self.batch_len,
        )
    }
}<|MERGE_RESOLUTION|>--- conflicted
+++ resolved
@@ -148,14 +148,8 @@
         relay_path: &RelayPath<ChainA, ChainB>,
     ) -> Result<TrackedMsgs, LinkError> {
         // For zero delay we prepend the client update msgs.
-<<<<<<< HEAD
-        let client_update_msg = if relay_path.zero_delay() {
-            // let update_height = self.proofs_height.increment();  // Todo: if increment is only needed for Tendermint
-            let update_height = self.proofs_height;
-=======
         let client_update_msg = if !self.conn_delay_needed() {
             let update_height = self.proofs_height.increment();
->>>>>>> efbf7d18
 
             debug!(
                 "prepending {} client update at height {}",
