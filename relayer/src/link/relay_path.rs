use alloc::collections::BTreeMap as HashMap;
use alloc::collections::VecDeque;
use std::ops::Sub;
use std::time::{Duration, Instant};

use ibc_proto::google::protobuf::Any;
use itertools::Itertools;
use tracing::{debug, error, info, span, trace, warn, Level};

use crate::chain::counterparty::unreceived_acknowledgements;
use crate::chain::counterparty::unreceived_packets;
use crate::chain::endpoint::ChainStatus;
use crate::chain::handle::ChainHandle;
use crate::chain::requests::IncludeProof;
use crate::chain::requests::QueryChannelRequest;
use crate::chain::requests::QueryClientEventRequest;
use crate::chain::requests::QueryHeight;
use crate::chain::requests::QueryHostConsensusStateRequest;
use crate::chain::requests::QueryNextSequenceReceiveRequest;
use crate::chain::requests::QueryPacketCommitmentRequest;
use crate::chain::requests::QueryTxRequest;
use crate::chain::requests::QueryUnreceivedAcksRequest;
use crate::chain::requests::QueryUnreceivedPacketsRequest;
use crate::chain::tracking::TrackedMsgs;
use crate::chain::tracking::TrackingId;
use crate::channel::error::ChannelError;
use crate::channel::Channel;
use crate::event::monitor::EventBatch;
use crate::foreign_client::{ForeignClient, ForeignClientError};
use crate::link::error::{self, LinkError};
use crate::link::operational_data::{
    OperationalData, OperationalDataTarget, TrackedEvents, TransitMessage,
};
use crate::link::packet_events::query_packet_events_with;
use crate::link::packet_events::query_send_packet_events;
use crate::link::packet_events::query_write_ack_events;
use crate::link::pending::PendingTxs;
use crate::link::relay_sender::{AsyncReply, SubmitReply};
use crate::link::relay_summary::RelaySummary;
use crate::link::{pending, relay_sender};
use crate::path::PathIdentifiers;
use crate::telemetry;
use crate::util::queue::Queue;
use ibc::{
    core::{
        ics02_client::{
            events::ClientMisbehaviour as ClientMisbehaviourEvent,
            events::UpdateClient as UpdateClientEvent,
        },
        ics04_channel::{
            channel::{ChannelEnd, Order, State as ChannelState},
            events::{SendPacket, WriteAcknowledgement},
            msgs::{
                acknowledgement::MsgAcknowledgement, chan_close_confirm::MsgChannelCloseConfirm,
                recv_packet::MsgRecvPacket, timeout::MsgTimeout,
                timeout_on_close::MsgTimeoutOnClose,
            },
            packet::{Packet, PacketMsgType},
        },
        ics24_host::identifier::{ChannelId, ClientId, ConnectionId, PortId},
    },
    events::{IbcEvent, PrettyEvents, WithBlockDataType},
    signer::Signer,
    timestamp::Timestamp,
    tx_msg::Msg,
    Height,
};

const MAX_RETRIES: usize = 1;

/// Whether or not to resubmit packets when pending transactions
/// fail to process within the given timeout duration.
#[derive(Copy, Clone, Debug, PartialEq, Eq)]
pub enum Resubmit {
    Yes,
    No,
}

impl Resubmit {
    /// Packet resubmission is enabled when the clear interval for packets is 0. Otherwise,
    /// when the packet clear interval is > 0, the relayer will periodically clear unsent packets
    /// such that resubmitting packets is not necessary.
    pub fn from_clear_interval(clear_interval: u64) -> Self {
        if clear_interval == 0 {
            Self::Yes
        } else {
            Self::No
        }
    }
}

pub struct RelayPath<ChainA: ChainHandle, ChainB: ChainHandle> {
    channel: Channel<ChainA, ChainB>,

    pub(crate) path_id: PathIdentifiers,

    // Operational data, targeting both the source and destination chain.
    // These vectors of operational data are ordered decreasingly by
    // their age, with element at position `0` being the oldest.
    // The operational data targeting the source chain comprises
    // mostly timeout packet messages.
    // The operational data targeting the destination chain
    // comprises mostly RecvPacket and Ack msgs.
    pub src_operational_data: Queue<OperationalData>,
    pub dst_operational_data: Queue<OperationalData>,

    // Toggle for the transaction confirmation mechanism.
    confirm_txes: bool,

    // Stores pending (i.e., unconfirmed) operational data.
    // The relaying path periodically tries to confirm these pending
    // transactions if [`confirm_txes`] is true.
    pending_txs_src: PendingTxs<ChainA>,
    pending_txs_dst: PendingTxs<ChainB>,
}

impl<ChainA: ChainHandle, ChainB: ChainHandle> RelayPath<ChainA, ChainB> {
    pub fn new(
        channel: Channel<ChainA, ChainB>,
        with_tx_confirmation: bool,
    ) -> Result<Self, LinkError> {
        let src_chain = channel.src_chain().clone();
        let dst_chain = channel.dst_chain().clone();

        let src_chain_id = src_chain.id();
        let dst_chain_id = dst_chain.id();

        let src_channel_id = channel
            .src_channel_id()
            .ok_or_else(|| LinkError::missing_channel_id(src_chain.id()))?
            .clone();

        let dst_channel_id = channel
            .dst_channel_id()
            .ok_or_else(|| LinkError::missing_channel_id(dst_chain.id()))?
            .clone();

        let src_port_id = channel.src_port_id().clone();
        let dst_port_id = channel.dst_port_id().clone();

        let path = PathIdentifiers {
            port_id: dst_port_id.clone(),
            channel_id: dst_channel_id.clone(),
            counterparty_port_id: src_port_id.clone(),
            counterparty_channel_id: src_channel_id.clone(),
        };

        Ok(Self {
            channel,

            path_id: path,

            src_operational_data: Queue::new(),
            dst_operational_data: Queue::new(),

            confirm_txes: with_tx_confirmation,
            pending_txs_src: PendingTxs::new(src_chain, src_channel_id, src_port_id, dst_chain_id),
            pending_txs_dst: PendingTxs::new(dst_chain, dst_channel_id, dst_port_id, src_chain_id),
        })
    }

    pub fn src_chain(&self) -> &ChainA {
        self.channel.src_chain()
    }

    pub fn dst_chain(&self) -> &ChainB {
        self.channel.dst_chain()
    }

    pub fn src_client_id(&self) -> &ClientId {
        self.channel.src_client_id()
    }

    pub fn dst_client_id(&self) -> &ClientId {
        self.channel.dst_client_id()
    }

    pub fn src_connection_id(&self) -> &ConnectionId {
        self.channel.src_connection_id()
    }

    pub fn dst_connection_id(&self) -> &ConnectionId {
        self.channel.dst_connection_id()
    }

    pub fn src_port_id(&self) -> &PortId {
        &self.path_id.counterparty_port_id
    }

    pub fn dst_port_id(&self) -> &PortId {
        &self.path_id.port_id
    }

    pub fn src_channel_id(&self) -> &ChannelId {
        &self.path_id.counterparty_channel_id
    }

    pub fn dst_channel_id(&self) -> &ChannelId {
        &self.path_id.channel_id
    }

    pub fn channel(&self) -> &Channel<ChainA, ChainB> {
        &self.channel
    }

    fn src_channel(&self, height_query: QueryHeight) -> Result<ChannelEnd, LinkError> {
        self.src_chain()
            .query_channel(
                QueryChannelRequest {
                    port_id: self.src_port_id().clone(),
                    channel_id: self.src_channel_id().clone(),
                    height: height_query,
                },
                IncludeProof::No,
            )
            .map(|(channel_end, _)| channel_end)
            .map_err(|e| LinkError::channel(ChannelError::query(self.src_chain().id(), e)))
    }

    fn dst_channel(&self, height_query: QueryHeight) -> Result<ChannelEnd, LinkError> {
        self.dst_chain()
            .query_channel(
                QueryChannelRequest {
                    port_id: self.dst_port_id().clone(),
                    channel_id: self.dst_channel_id().clone(),
                    height: height_query,
                },
                IncludeProof::No,
            )
            .map(|(channel_end, _)| channel_end)
            .map_err(|e| LinkError::channel(ChannelError::query(self.dst_chain().id(), e)))
    }

    fn src_signer(&self) -> Result<Signer, LinkError> {
        self.src_chain()
            .get_signer()
            .map_err(|e| LinkError::signer(self.src_chain().id(), e))
    }

    fn dst_signer(&self) -> Result<Signer, LinkError> {
        self.dst_chain()
            .get_signer()
            .map_err(|e| LinkError::signer(self.dst_chain().id(), e))
    }

    pub(crate) fn src_latest_height(&self) -> Result<Height, LinkError> {
        self.src_chain()
            .query_latest_height()
            .map_err(|e| LinkError::query(self.src_chain().id(), e))
    }

    pub(crate) fn dst_latest_height(&self) -> Result<Height, LinkError> {
        self.dst_chain()
            .query_latest_height()
            .map_err(|e| LinkError::query(self.dst_chain().id(), e))
    }

    fn src_time_at_height(&self, height: Height) -> Result<Instant, LinkError> {
        Self::chain_time_at_height(self.src_chain(), height)
    }

    fn dst_time_at_height(&self, height: Height) -> Result<Instant, LinkError> {
        Self::chain_time_at_height(self.dst_chain(), height)
    }

    pub(crate) fn src_time_latest(&self) -> Result<Instant, LinkError> {
        let elapsed = Timestamp::now()
            .duration_since(
                &self
                    .src_chain()
                    .query_application_status()
                    .unwrap()
                    .timestamp,
            )
            .unwrap_or_default();

        Ok(Instant::now().sub(elapsed))
    }

    pub(crate) fn dst_time_latest(&self) -> Result<Instant, LinkError> {
        let elapsed = Timestamp::now()
            .duration_since(
                &self
                    .dst_chain()
                    .query_application_status()
                    .unwrap()
                    .timestamp,
            )
            .unwrap_or_default();

        Ok(Instant::now().sub(elapsed))
    }

    pub(crate) fn src_max_block_time(&self) -> Result<Duration, LinkError> {
        // TODO(hu55a1n1): Ideally, we should get the `max_expected_time_per_block` using the
        // `/genesis` endpoint once it is working in tendermint-rs.
        Ok(self
            .src_chain()
            .config()
            .map_err(LinkError::relayer)?
            .max_block_time)
    }

    pub(crate) fn dst_max_block_time(&self) -> Result<Duration, LinkError> {
        Ok(self
            .dst_chain()
            .config()
            .map_err(LinkError::relayer)?
            .max_block_time)
    }

    fn unordered_channel(&self) -> bool {
        self.channel.ordering == Order::Unordered
    }

    fn ordered_channel(&self) -> bool {
        self.channel.ordering == Order::Ordered
    }

    pub fn build_update_client_on_dst(&self, height: Height) -> Result<Vec<Any>, LinkError> {
        let client = self.restore_dst_client();
        client
            .wait_and_build_update_client(height)
            .map_err(LinkError::client)
    }

    pub fn build_update_client_on_src(&self, height: Height) -> Result<Vec<Any>, LinkError> {
        let client = self.restore_src_client();
        client
            .wait_and_build_update_client(height)
            .map_err(LinkError::client)
    }

    fn build_chan_close_confirm_from_event(&self, event: &IbcEvent) -> Result<Any, LinkError> {
        let src_channel_id = self.src_channel_id();
        let proofs = self
            .src_chain()
            .build_channel_proofs(self.src_port_id(), src_channel_id, event.height())
            .map_err(|e| LinkError::channel(ChannelError::channel_proof(e)))?;

        // Build the domain type message
        let new_msg = MsgChannelCloseConfirm {
            port_id: self.dst_port_id().clone(),
            channel_id: self.dst_channel_id().clone(),
            proofs,
            signer: self.dst_signer()?,
        };

        Ok(new_msg.to_any())
    }

    /// Determines if the events received are relevant and should be processed.
    /// Only events for a port/channel matching one of the channel ends should be processed.
    fn filter_relaying_events(
        &self,
        events: Vec<IbcEvent>,
        tracking_id: TrackingId,
    ) -> TrackedEvents {
        let src_channel_id = self.src_channel_id();

        let mut result = vec![];

        for event in events.into_iter() {
            match &event {
                IbcEvent::SendPacket(send_packet_ev) => {
                    if src_channel_id == send_packet_ev.src_channel_id()
                        && self.src_port_id() == send_packet_ev.src_port_id()
                    {
                        result.push(event);
                    }
                }
                IbcEvent::WriteAcknowledgement(write_ack_ev) => {
                    if src_channel_id == write_ack_ev.dst_channel_id()
                        && self.src_port_id() == write_ack_ev.dst_port_id()
                    {
                        result.push(event);
                    }
                }
                IbcEvent::CloseInitChannel(chan_close_ev) => {
                    if src_channel_id == chan_close_ev.channel_id()
                        && self.src_port_id() == chan_close_ev.port_id()
                    {
                        result.push(event);
                    }
                }
                IbcEvent::TimeoutPacket(timeout_ev) => {
                    if src_channel_id == timeout_ev.src_channel_id()
                        && self.channel.src_port_id() == timeout_ev.src_port_id()
                    {
                        result.push(event);
                    }
                }
                _ => {}
            }
        }

        // Transform into `TrackedEvents`
        TrackedEvents::new(result, tracking_id)
    }

    fn relay_pending_packets(&self, height: Option<Height>) -> Result<(), LinkError> {
        let tracking_id = TrackingId::new_static("relay pending packets");

        for i in 1..=MAX_RETRIES {
            let cleared = self
                .schedule_recv_packet_and_timeout_msgs(height, tracking_id)
                .and_then(|_| self.schedule_packet_ack_msgs(height, tracking_id));

            match cleared {
                Ok(()) => return Ok(()),
                Err(e) => error!(
                    "failed to clear packets, retry {}/{}: {}",
                    i, MAX_RETRIES, e
                ),
            }
        }

        Err(LinkError::old_packet_clearing_failed())
    }

    /// Clears any packets that were sent before `height`.
    /// If no height is passed in, then the latest height of the source chain is used.
    pub fn schedule_packet_clearing(&self, height: Option<Height>) -> Result<(), LinkError> {
        let span = span!(Level::DEBUG, "clear");
        let _enter = span.enter();

        let clear_height = height
            .map(|h| h.decrement().map_err(|e| LinkError::decrement_height(h, e)))
            .transpose()?;

        self.relay_pending_packets(clear_height)?;

        debug!(height = ?clear_height, "done scheduling");
        Ok(())
    }

    /// Generate & schedule operational data from the input `batch` of IBC events.
    pub fn update_schedule(&self, batch: EventBatch) -> Result<(), LinkError> {
        // Collect relevant events from the incoming batch & adjust their height.
        let events = self.filter_relaying_events(batch.events, batch.tracking_id);

        // Update telemetry info
        telemetry!({
            for e in events.events() {
                self.record_send_packet_and_acknowledgment_history(e);
            }
        });

        // Transform the events into operational data items
        self.events_to_operational_data(events)
    }

    /// Produces and schedules operational data for this relaying path based on the input events.
    pub(crate) fn events_to_operational_data(
        &self,
        events: TrackedEvents,
    ) -> Result<(), LinkError> {
        // Obtain the operational data for the source chain (mostly timeout packets) and for the
        // destination chain (e.g., receive packet messages).
        let (src_opt, dst_opt) = self.generate_operational_data(events)?;

        if let Some(src_od) = src_opt {
            self.schedule_operational_data(src_od)?;
        }
        if let Some(dst_od) = dst_opt {
            self.schedule_operational_data(dst_od)?;
        }

        Ok(())
    }

    /// Generates operational data out of a set of events.
    /// Handles building operational data targeting both the destination and source chains.
    ///
    /// For the destination chain, the op. data will contain `RecvPacket` messages,
    /// as well as channel close handshake (`ChanCloseConfirm`), `WriteAck` messages.
    ///
    /// For the source chain, the op. data will contain timeout packet messages (`MsgTimeoutOnClose`
    /// or `MsgTimeout`).
    fn generate_operational_data(
        &self,
        events: TrackedEvents,
    ) -> Result<(Option<OperationalData>, Option<OperationalData>), LinkError> {
        let span = span!(Level::DEBUG, "generate", id = %events.tracking_id());
        let _enter = span.enter();

        let input = events.events();
        let src_height = match input.get(0) {
            None => return Ok((None, None)),
            Some(ev) => ev.height(),
        };

        let dst_latest_info = self
            .dst_chain()
            .query_application_status()
            .map_err(|e| LinkError::query(self.src_chain().id(), e))?;

        let dst_latest_height = dst_latest_info.height;

        // Operational data targeting the source chain (e.g., Timeout packets)
        let mut src_od = OperationalData::new(
            dst_latest_height,
            OperationalDataTarget::Source,
            events.tracking_id(),
            self.channel.connection_delay,
        );

        // Operational data targeting the destination chain (e.g., SendPacket messages)
        let mut dst_od = OperationalData::new(
            src_height,
            OperationalDataTarget::Destination,
            events.tracking_id(),
            self.channel.connection_delay,
        );

        for event in input {
            trace!("processing event: {}", event);
            let (dst_msg, src_msg) = match event {
                IbcEvent::CloseInitChannel(_) => {
                    (Some(self.build_chan_close_confirm_from_event(event)?), None)
                }
                IbcEvent::TimeoutPacket(ref timeout_ev) => {
                    // When a timeout packet for an ordered channel is processed on-chain (src here)
                    // the chain closes the channel but no close init event is emitted, instead
                    // we get a timeout packet event (this happens for both unordered and ordered channels)
                    // Here we check that the channel is closed on src and send a channel close confirm
                    // to the counterparty.
                    if self.ordered_channel()
                        && self
                            .src_channel(QueryHeight::Specific(timeout_ev.height))?
                            .state_matches(&ChannelState::Closed)
                    {
                        (Some(self.build_chan_close_confirm_from_event(event)?), None)
                    } else {
                        (None, None)
                    }
                }
                IbcEvent::SendPacket(ref send_packet_ev) => {
                    if self.send_packet_event_handled(send_packet_ev)? {
                        debug!("{} already handled", send_packet_ev);
                        (None, None)
                    } else {
                        self.build_recv_or_timeout_from_send_packet_event(
                            send_packet_ev,
                            &dst_latest_info,
                        )?
                    }
                }
                IbcEvent::WriteAcknowledgement(ref write_ack_ev) => {
                    if self
                        .dst_channel(QueryHeight::Latest)?
                        .state_matches(&ChannelState::Closed)
                    {
                        (None, None)
                    } else if self.write_ack_event_handled(write_ack_ev)? {
                        debug!("{} already handled", write_ack_ev);
                        (None, None)
                    } else {
                        (self.build_ack_from_recv_event(write_ack_ev)?, None)
                    }
                }
                _ => (None, None),
            };

            // Collect messages to be sent to the destination chain (e.g., RecvPacket)
            if let Some(msg) = dst_msg {
                debug!("{} from {}", msg.type_url, event);
                dst_od.batch.push(TransitMessage {
                    event: event.clone(),
                    msg,
                });
            }

            // Collect timeout messages, to be sent to the source chain
            if let Some(msg) = src_msg {
                // For Ordered channels a single timeout event should be sent as this closes the channel.
                // Otherwise a multi message transaction will fail.
                if self.unordered_channel() || src_od.batch.is_empty() {
                    debug!("{} from {}", msg.type_url, event);
                    src_od.batch.push(TransitMessage {
                        event: event.clone(),
                        msg,
                    });
                }
            }
        }

        let src_od_res = if src_od.batch.is_empty() {
            None
        } else {
            Some(src_od)
        };

        let dst_od_res = if dst_od.batch.is_empty() {
            None
        } else {
            Some(dst_od)
        };

        Ok((src_od_res, dst_od_res))
    }

    /// Relays an [`OperationalData`] using a specific
    /// sender, which implements [`relay_sender::Submit`].
    pub(crate) fn relay_from_operational_data<S: relay_sender::Submit>(
        &self,
        initial_od: OperationalData,
    ) -> Result<S::Reply, LinkError> {
        // We will operate on potentially different operational data if the initial one fails.
        let _span = span!(Level::INFO, "relay", odata = %initial_od.info()).entered();

        let mut odata = initial_od;

        for i in 0..MAX_RETRIES {
            debug!("[try {}/{}]", i + 1, MAX_RETRIES);

            // Consume the operational data by attempting to send its messages
            match self.send_from_operational_data::<S>(&odata) {
                Ok(reply) => {
                    // Done with this op. data
                    info!("success");
                    telemetry!({
                        let (chain, counterparty, channel_id, port_id) =
                            self.target_info(odata.target);

                        ibc_telemetry::global().tx_submitted(
                            reply.len(),
                            odata.tracking_id,
                            &chain,
                            channel_id,
                            port_id,
                            &counterparty,
                        );
                    });

                    return Ok(reply);
                }
                Err(LinkError(error::LinkErrorDetail::Send(e), _)) => {
                    // This error means we could retry
                    error!("error {}", e.event);
                    if i + 1 == MAX_RETRIES {
                        error!("{}/{} retries exhausted. giving up", i + 1, MAX_RETRIES)
                    } else {
                        // If we haven't exhausted all retries, regenerate the op. data & retry
                        match self.regenerate_operational_data(odata.clone()) {
                            None => return Ok(S::Reply::empty()), // Nothing to retry
                            Some(new_od) => odata = new_od,
                        }
                    }
                }
                Err(e) => {
                    // Unrecoverable error, propagate up the stack
                    return Err(e);
                }
            }
        }

        Ok(S::Reply::empty())
    }

    /// Generates fresh operational data for a tx given the initial operational data
    /// that failed to send.
    ///
    /// Return value:
    ///   - `Some(..)`: a new operational data from which to retry sending,
    ///   - `None`: all the events in the initial operational data were exhausted (i.e., turned
    ///   into timeouts), so there is nothing to retry.
    ///
    /// Side effects: may schedule a new operational data targeting the source chain, comprising
    /// new timeout messages.
    pub(crate) fn regenerate_operational_data(
        &self,
        initial_odata: OperationalData,
    ) -> Option<OperationalData> {
        let op_info = initial_odata.info();

        warn!(
            "failed. Regenerate operational data from {} events",
            op_info.batch_len()
        );

        // Retry by re-generating the operational data using the initial events
        let (src_opt, dst_opt) = match self.generate_operational_data(initial_odata.into_events()) {
            Ok(new_operational_data) => new_operational_data,
            Err(e) => {
                error!(
                    "failed to regenerate operational data from initial data: {} \
                    with error {}, discarding this op. data",
                    op_info, e
                );
                return None;
            } // Cannot retry, contain the error by reporting a None
        };

        if let Some(src_od) = src_opt {
            if src_od.target == op_info.target() {
                // Our target is the _source_ chain, retry these messages
                info!(odata = %src_od.info(), "will retry");
                return Some(src_od);
            } else {
                // Our target is the _destination_ chain, the data in `src_od` contains
                // potentially new timeout messages that have to be handled separately.
                if let Err(e) = self.schedule_operational_data(src_od) {
                    error!(
                        "failed to schedule newly-generated operational data from \
                        initial data: {} with error {}, discarding this op. data",
                        op_info, e
                    );
                    return None;
                }
            }
        }

        if let Some(dst_od) = dst_opt {
            if dst_od.target == op_info.target() {
                // Our target is the _destination_ chain, retry these messages
                info!(odata = %dst_od.info(), "will retry");
                return Some(dst_od);
            } else {
                // Our target is the _source_ chain, but `dst_od` has new messages
                // intended for the destination chain, this should never be the case
                error!(
                    "generated new messages for destination chain while handling \
                    failed events targeting the source chain!",
                );
            }
        } else {
            // There is no message intended for the destination chain
            if op_info.target() == OperationalDataTarget::Destination {
                info!("exhausted all events from this operational data");
                return None;
            }
        }

        None
    }

    /// Sends a transaction based on the [`OperationalData`] to
    /// the corresponding target chain.
    ///
    /// Returns the appropriate reply associated with the given
    /// [`relay_sender::Submit`]. The reply consists of either the tx
    /// hashes generated by the target chain, if [`Async`] sender,
    /// or the ibc events, if the sender is [`Sync`].
    ///
    /// Propagates any encountered errors.
    fn send_from_operational_data<S: relay_sender::Submit>(
        &self,
        odata: &OperationalData,
    ) -> Result<S::Reply, LinkError> {
        if odata.batch.is_empty() {
            error!("ignoring empty operational data!");
            return Ok(S::Reply::empty());
        }

        let msgs = odata.assemble_msgs(self)?;

        match odata.target {
            OperationalDataTarget::Source => S::submit(self.src_chain(), msgs),
            OperationalDataTarget::Destination => S::submit(self.dst_chain(), msgs),
        }
    }

    fn enqueue_pending_tx(&self, reply: AsyncReply, odata: OperationalData) {
        if !self.confirm_txes {
            return;
        }

        match odata.target {
            OperationalDataTarget::Source => {
                self.pending_txs_src.insert_new_pending_tx(reply, odata);
            }
            OperationalDataTarget::Destination => {
                self.pending_txs_dst.insert_new_pending_tx(reply, odata);
            }
        }
    }

    /// Checks if a sent packet has been received on destination.
    fn send_packet_received_on_dst(&self, packet: &Packet) -> Result<bool, LinkError> {
        let unreceived_packet = self
            .dst_chain()
            .query_unreceived_packets(QueryUnreceivedPacketsRequest {
                port_id: self.dst_port_id().clone(),
                channel_id: self.dst_channel_id().clone(),
                packet_commitment_sequences: vec![packet.sequence],
            })
            .map_err(LinkError::relayer)?;

        Ok(unreceived_packet.is_empty())
    }

    /// Checks if a packet commitment has been cleared on source.
    /// The packet commitment is cleared when either an acknowledgment or a timeout is received on source.
    fn send_packet_commitment_cleared_on_src(
        &self,
        send_packet: &SendPacket,
    ) -> Result<bool, LinkError> {
        let (bytes, _) = self
            .src_chain()
<<<<<<< HEAD
            .build_packet_proofs(
                PacketMsgType::Recv,
                self.src_port_id(),
                self.src_channel_id(),
                send_packet.packet.sequence,
                send_packet.height,
=======
            .query_packet_commitment(
                QueryPacketCommitmentRequest {
                    port_id: self.src_port_id().clone(),
                    channel_id: self.src_channel_id().clone(),
                    sequence: packet.sequence,
                    height: QueryHeight::Latest,
                },
                IncludeProof::No,
>>>>>>> beb4642d
            )
            .map_err(LinkError::relayer)?;

        Ok(bytes.is_empty())
    }

    /// Checks if a send packet event has already been handled (e.g. by another relayer).
    fn send_packet_event_handled(&self, sp: &SendPacket) -> Result<bool, LinkError> {
        Ok(self.send_packet_received_on_dst(&sp.packet)?
            || self.send_packet_commitment_cleared_on_src(sp)?)
    }

    /// Checks if an acknowledgement for the given packet has been received on
    /// source chain of the packet, ie. the destination chain of the relay path
    /// that sends the acknowledgment.
    fn recv_packet_acknowledged_on_src(&self, packet: &Packet) -> Result<bool, LinkError> {
        let unreceived_ack = self
            .dst_chain()
            .query_unreceived_acknowledgements(QueryUnreceivedAcksRequest {
                port_id: self.dst_port_id().clone(),
                channel_id: self.dst_channel_id().clone(),
                packet_ack_sequences: vec![packet.sequence],
            })
            .map_err(LinkError::relayer)?;

        Ok(unreceived_ack.is_empty())
    }

    /// Checks if a receive packet event has already been handled (e.g. by another relayer).
    fn write_ack_event_handled(&self, rp: &WriteAcknowledgement) -> Result<bool, LinkError> {
        self.recv_packet_acknowledged_on_src(&rp.packet)
    }

    /// Returns the `processed_height` for the consensus state at specified height
    fn update_height(
        chain: &impl ChainHandle,
        client_id: ClientId,
        consensus_height: Height,
    ) -> Result<Height, LinkError> {
        let events = chain
            .query_txs(QueryTxRequest::Client(QueryClientEventRequest {
                query_height: QueryHeight::Latest,
                event_id: WithBlockDataType::UpdateClient,
                client_id,
                consensus_height,
            }))
            .map_err(|e| LinkError::query(chain.id(), e))?;

        // The handler may treat redundant updates as no-ops and emit `UpdateClient` events for them
        // but the `processed_height` is the height at which the first `UpdateClient` event for this
        // consensus state/height was emitted. We expect that these events are received in the exact
        // same order in which they were emitted.
        match events.first() {
            Some(IbcEvent::UpdateClient(event)) => Ok(event.height()),
            Some(event) => Err(LinkError::unexpected_event(event.clone())),
            None => Err(LinkError::update_client_event_not_found()),
        }
    }

    /// Loops over `tx_events` and returns a tuple of optional events where the first element is a
    /// `ChainError` variant, the second one is an `UpdateClient` variant and the third one is a
    /// `ClientMisbehaviour` variant. This function is essentially just an `Iterator::find()` for
    /// multiple variants with a single pass.
    #[inline]
    fn event_per_type(
        mut tx_events: Vec<IbcEvent>,
    ) -> (
        Option<IbcEvent>,
        Option<UpdateClientEvent>,
        Option<ClientMisbehaviourEvent>,
    ) {
        let mut error = None;
        let mut update = None;
        let mut misbehaviour = None;

        while let Some(event) = tx_events.pop() {
            match event {
                IbcEvent::ChainError(_) => error = Some(event),
                IbcEvent::UpdateClient(event) => update = Some(event),
                IbcEvent::ClientMisbehaviour(event) => misbehaviour = Some(event),
                _ => {}
            }
        }

        (error, update, misbehaviour)
    }

    /// Returns an instant (in the past) that corresponds to the block timestamp of the chain at
    /// specified height (relative to the relayer's current time). If the timestamp is in the future
    /// wrt the relayer's current time, we simply return the current relayer time.
    fn chain_time_at_height(
        chain: &impl ChainHandle,
        height: Height,
    ) -> Result<Instant, LinkError> {
        let chain_time = chain
            .query_host_consensus_state(QueryHostConsensusStateRequest {
                height: QueryHeight::Specific(height),
            })
            .map_err(LinkError::relayer)?
            .timestamp();
        let duration = Timestamp::now()
            .duration_since(&chain_time)
            .unwrap_or_default();
        Ok(Instant::now().sub(duration))
    }

    /// Handles updating the client on the destination chain
    /// Returns the height at which the client update was processed
    fn update_client_dst(
        &self,
        src_chain_height: Height,
        tracking_id: TrackingId,
    ) -> Result<Height, LinkError> {
        self.do_update_client_dst(src_chain_height, tracking_id, MAX_RETRIES)
    }

    /// Perform actual update_client_dst with retries.
    ///
    /// Note that the retry is only performed in the case when there
    /// is a ChainError event. It would return error immediately if
    /// there are other errors returned from calls such as
    /// build_update_client_on_dst.
    fn do_update_client_dst(
        &self,
        src_chain_height: Height,
        tracking_id: TrackingId,
        retries_left: usize,
    ) -> Result<Height, LinkError> {
        info!( "sending update_client to client hosted on source chain for height {} (retries left: {})", src_chain_height, retries_left );

        let dst_update = self.build_update_client_on_dst(src_chain_height)?;
        let tm = TrackedMsgs::new(dst_update, tracking_id);
        let dst_tx_events = self
            .dst_chain()
            .send_messages_and_wait_commit(tm)
            .map_err(LinkError::relayer)?;

        info!("result: {}", PrettyEvents(&dst_tx_events));

        let (error, update, misbehaviour) = Self::event_per_type(dst_tx_events);
        match (error, update, misbehaviour) {
            // All updates were successful, no errors and no misbehaviour.
            (None, Some(update_event), None) => Ok(update_event.height()),
            (Some(chain_error), _, _) => {
                // Atleast one chain-error so retry if possible.
                if retries_left == 0 {
                    Err(LinkError::client(ForeignClientError::chain_error_event(
                        self.dst_chain().id(),
                        chain_error,
                    )))
                } else {
                    self.do_update_client_dst(src_chain_height, tracking_id, retries_left - 1)
                }
            }
            (None, None, None) => {
                // `tm` was empty and update wasn't required
                match Self::update_height(
                    self.dst_chain(),
                    self.dst_client_id().clone(),
                    src_chain_height,
                ) {
                    Ok(update_height) => Ok(update_height),
                    Err(_) if retries_left > 0 => {
                        self.do_update_client_dst(src_chain_height, tracking_id, retries_left - 1)
                    }
                    _ => Err(LinkError::update_client_failed()),
                }
            }
            // Atleast one misbehaviour event, so don't retry.
            (_, _, Some(_misbehaviour)) => Err(LinkError::update_client_failed()),
        }
    }

    /// Handles updating the client on the source chain
    /// Returns the height at which the client update was processed
    fn update_client_src(
        &self,
        dst_chain_height: Height,
        tracking_id: TrackingId,
    ) -> Result<Height, LinkError> {
        self.do_update_client_src(dst_chain_height, tracking_id, MAX_RETRIES)
    }

    /// Perform actual update_client_src with retries.
    ///
    /// Note that the retry is only performed in the case when there
    /// is a ChainError event. It would return error immediately if
    /// there are other errors returned from calls such as
    /// build_update_client_on_src.
    fn do_update_client_src(
        &self,
        dst_chain_height: Height,
        tracking_id: TrackingId,
        retries_left: usize,
    ) -> Result<Height, LinkError> {
        info!( "sending update_client to client hosted on source chain for height {} (retries left: {})", dst_chain_height, retries_left );

        let src_update = self.build_update_client_on_src(dst_chain_height)?;
        let tm = TrackedMsgs::new(src_update, tracking_id);
        let src_tx_events = self
            .src_chain()
            .send_messages_and_wait_commit(tm)
            .map_err(LinkError::relayer)?;

        info!("result: {}", PrettyEvents(&src_tx_events));

        let (error, update, misbehaviour) = Self::event_per_type(src_tx_events);
        match (error, update, misbehaviour) {
            // All updates were successful, no errors and no misbehaviour.
            (None, Some(update_event), None) => Ok(update_event.height()),
            (Some(chain_error), _, _) => {
                // Atleast one chain-error so retry if possible.
                if retries_left == 0 {
                    Err(LinkError::client(ForeignClientError::chain_error_event(
                        self.src_chain().id(),
                        chain_error,
                    )))
                } else {
                    self.do_update_client_src(dst_chain_height, tracking_id, retries_left - 1)
                }
            }
            (None, None, None) => {
                // `tm` was empty and update wasn't required
                match Self::update_height(
                    self.src_chain(),
                    self.src_client_id().clone(),
                    dst_chain_height,
                ) {
                    Ok(update_height) => Ok(update_height),
                    Err(_) if retries_left > 0 => {
                        self.do_update_client_src(dst_chain_height, tracking_id, retries_left - 1)
                    }
                    _ => Err(LinkError::update_client_failed()),
                }
            }
            // At least one misbehaviour event, so don't retry.
            (_, _, Some(_misbehaviour)) => Err(LinkError::update_client_failed()),
        }
    }

    /// Schedules the relaying of [`MsgRecvPacket`] and [`MsgTimeout`] messages.
    ///
    /// The optional [`Height`] parameter allows specify a height on the source
    /// chain where to query for packet data. If `None`, the latest available
    /// height on the source chain is used.
    ///
    /// Blocks until _all_ outstanding messages have been scheduled.
    pub fn schedule_recv_packet_and_timeout_msgs(
        &self,
        opt_query_height: Option<Height>,
        tracking_id: TrackingId,
    ) -> Result<(), LinkError> {
        let _span =
            span!(Level::DEBUG, "schedule_recv_packet_and_timeout_msgs", query_height = ?opt_query_height)
                .entered();

        // Pull the s.n. of all packets that the destination chain has not yet received.
        let (sequences, src_response_height) =
            unreceived_packets(self.dst_chain(), self.src_chain(), &self.path_id)
                .map_err(LinkError::supervisor)?;

        let query_height = opt_query_height.unwrap_or(src_response_height);

        // Skip: no relevant events found.
        if sequences.is_empty() {
            return Ok(());
        }

        debug!(
            "sequences of unreceived packets to send out to {} of the ones with commitments on {}: {} (first 10 shown here; total={})",
            self.dst_chain().id(),
            self.src_chain().id(),
            sequences.iter().take(10).format(", "), sequences.len()
        );

        // Chunk-up the list of sequence nrs. into smaller parts,
        // and schedule operational data incrementally across each chunk.
        for events_chunk in query_packet_events_with(
            &sequences,
            query_height,
            self.src_chain(),
            &self.path_id,
            query_send_packet_events,
        ) {
            // Update telemetry info
            telemetry!({
                for e in events_chunk.clone() {
                    self.record_cleared_send_packet_and_acknowledgment(e);
                }
            });
            self.events_to_operational_data(TrackedEvents::new(events_chunk, tracking_id))?;
        }

        Ok(())
    }

    /// Schedules the relaying of [`MsgAcknowledgement`] messages.
    ///
    /// The `opt_query_height` parameter allows to optionally use a specific height on the source
    /// chain where to query for packet data. If `None`, the latest available height on the source
    /// chain is used.
    pub fn schedule_packet_ack_msgs(
        &self,
        opt_query_height: Option<Height>,
        tracking_id: TrackingId,
    ) -> Result<(), LinkError> {
        let _span = span!(Level::DEBUG, "build_packet_ack_msgs", h = ?opt_query_height).entered();

        let (sequences, src_response_height) =
            unreceived_acknowledgements(self.dst_chain(), self.src_chain(), &self.path_id)
                .map_err(LinkError::supervisor)?;

        let query_height = opt_query_height.unwrap_or(src_response_height);

        // Skip: no relevant events found.
        if sequences.is_empty() {
            return Ok(());
        }

        debug!(
            "seq. nrs. of ack packets to send out to {} of the ones with acknowledgments on {}: {} (first 10 shown here; total={})",
            self.dst_chain().id(),
            self.src_chain().id(),
            sequences.iter().take(10).format(", "), sequences.len()
        );

        // Incrementally process all the available sequence numbers in chunks
        for events_chunk in query_packet_events_with(
            &sequences,
            query_height,
            self.src_chain(),
            &self.path_id,
            query_write_ack_events,
        ) {
            self.events_to_operational_data(TrackedEvents::new(events_chunk, tracking_id))?;
        }

        Ok(())
    }

    fn build_recv_packet(&self, packet: &Packet, height: Height) -> Result<Option<Any>, LinkError> {
<<<<<<< HEAD
        tracing::trace!("in relay_path: [build_recv_packet]");
        let (_, proofs) = self
=======
        let proofs = self
>>>>>>> beb4642d
            .src_chain()
            .build_packet_proofs(
                PacketMsgType::Recv,
                &packet.source_port,
                &packet.source_channel,
                packet.sequence,
                height,
            )
            .map_err(|e| LinkError::packet_proofs_constructor(self.src_chain().id(), e))?;

        let msg = MsgRecvPacket::new(packet.clone(), proofs.clone(), self.dst_signer()?);

        trace!(
            "built recv_packet msg {}, proofs at height {}",
            msg.packet,
            proofs.height()
        );

        Ok(Some(msg.to_any()))
    }

    fn build_ack_from_recv_event(
        &self,
        event: &WriteAcknowledgement,
    ) -> Result<Option<Any>, LinkError> {
        let packet = event.packet.clone();

        let proofs = self
            .src_chain()
            .build_packet_proofs(
                PacketMsgType::Ack,
                &packet.destination_port,
                &packet.destination_channel,
                packet.sequence,
                event.height,
            )
            .map_err(|e| LinkError::packet_proofs_constructor(self.src_chain().id(), e))?;

        let msg = MsgAcknowledgement::new(
            packet,
            event.ack.clone().into(),
            proofs.clone(),
            self.dst_signer()?,
        );

        trace!(
            "built acknowledgment msg {}, proofs at height {}",
            msg.packet,
            proofs.height()
        );

        Ok(Some(msg.to_any()))
    }

    fn build_timeout_packet(
        &self,
        packet: &Packet,
        height: Height,
    ) -> Result<Option<Any>, LinkError> {
        let dst_channel_id = self.dst_channel_id();

        debug!("build timeout for channel");
        let (packet_type, next_sequence_received) = if self.ordered_channel() {
            let (next_seq, _) = self
                .dst_chain()
                .query_next_sequence_receive(
                    QueryNextSequenceReceiveRequest {
                        port_id: self.dst_port_id().clone(),
                        channel_id: dst_channel_id.clone(),
                        height: QueryHeight::Specific(height),
                    },
                    IncludeProof::No,
                )
                .map_err(|e| LinkError::query(self.dst_chain().id(), e))?;

            (PacketMsgType::TimeoutOrdered, next_seq)
        } else {
            (PacketMsgType::TimeoutUnordered, packet.sequence)
        };

        let proofs = self
            .dst_chain()
            .build_packet_proofs(
                packet_type,
                &packet.destination_port,
                &packet.destination_channel,
                next_sequence_received,
                height,
            )
            .map_err(|e| LinkError::packet_proofs_constructor(self.dst_chain().id(), e))?;

        let msg = MsgTimeout::new(
            packet.clone(),
            next_sequence_received,
            proofs.clone(),
            self.src_signer()?,
        );

        trace!(
            "built timeout msg {}, proofs at height {}",
            msg.packet,
            proofs.height()
        );

        Ok(Some(msg.to_any()))
    }

    fn build_timeout_on_close_packet(
        &self,
        packet: &Packet,
        height: Height,
    ) -> Result<Option<Any>, LinkError> {
        let proofs = self
            .dst_chain()
            .build_packet_proofs(
                PacketMsgType::TimeoutOnClose,
                &packet.destination_port,
                &packet.destination_channel,
                packet.sequence,
                height,
            )
            .map_err(|e| LinkError::packet_proofs_constructor(self.dst_chain().id(), e))?;

        let msg = MsgTimeoutOnClose::new(
            packet.clone(),
            packet.sequence,
            proofs.clone(),
            self.src_signer()?,
        );

        trace!(
            "built timeout on close msg {}, proofs at height {}",
            msg.packet,
            proofs.height()
        );

        Ok(Some(msg.to_any()))
    }

    fn build_timeout_from_send_packet_event(
        &self,
        event: &SendPacket,
        dst_info: &ChainStatus,
    ) -> Result<Option<Any>, LinkError> {
        tracing::trace!("in relay_path: [build_timeout_from_send_packet_event]");
        let packet = event.packet.clone();
        if self
            .dst_channel(QueryHeight::Specific(dst_info.height))?
            .state_matches(&ChannelState::Closed)
        {
            Ok(self.build_timeout_on_close_packet(&event.packet, dst_info.height)?)
        } else if packet.timed_out(&dst_info.timestamp, dst_info.height) {
            Ok(self.build_timeout_packet(&event.packet, dst_info.height)?)
        } else {
            Ok(None)
        }
    }

    fn build_recv_or_timeout_from_send_packet_event(
        &self,
        event: &SendPacket,
        dst_info: &ChainStatus,
    ) -> Result<(Option<Any>, Option<Any>), LinkError> {
        tracing::trace!("in relay_path: [build_recv_or_timeout_from_send_packet_event]");
        let timeout = self.build_timeout_from_send_packet_event(event, dst_info)?;
        if timeout.is_some() {
            Ok((None, timeout))
        } else {
            Ok((self.build_recv_packet(&event.packet, event.height)?, None))
        }
    }

    /// Drives the relaying of elapsed operational data items meant for
    /// a specified target chain forward.
    ///
    /// Given an iterator of `OperationalData` elements, this function
    /// first determines whether the current piece of operational data
    /// has elapsed.
    ///
    /// A piece of operational data is considered 'elapsed' if it has been waiting
    /// for an amount of time that surpasses both of the following:
    /// 1. The time duration specified in the connection delay
    /// 2. The number of blocks specified in the connection delay
    ///
    /// If the current piece of operational data has elapsed, then relaying
    /// is performed using the asynchronous sender. Operational data is
    /// retained as pending and is associated with one or more transaction
    /// hash(es).
    ///
    /// Should an error occur when attempting to relay a piece of operational
    /// data, this function returns all subsequent unprocessed pieces of
    /// operational data back to the caller so that they can be re-queued
    /// for processing; the operational data that failed to send is dropped.
    ///
    /// Note that pieces of operational data that have not elapsed yet are
    /// also placed in the 'unprocessed' bucket.
    fn execute_schedule_for_target_chain<I: Iterator<Item = OperationalData>>(
        &mut self,
        mut operations: I,
        target_chain: OperationalDataTarget,
    ) -> Result<VecDeque<OperationalData>, (VecDeque<OperationalData>, LinkError)> {
        let mut unprocessed = VecDeque::new();

        while let Some(od) = operations.next() {
            let elapsed_result = match target_chain {
                OperationalDataTarget::Source => od.has_conn_delay_elapsed(
                    &|| self.src_time_latest(),
                    &|| self.src_max_block_time(),
                    &|| self.src_latest_height(),
                ),
                OperationalDataTarget::Destination => od.has_conn_delay_elapsed(
                    &|| self.dst_time_latest(),
                    &|| self.dst_max_block_time(),
                    &|| self.dst_latest_height(),
                ),
            };

            match elapsed_result {
                Ok(elapsed) => {
                    if elapsed {
                        // The current piece of operational data has elapsed; we can go ahead and
                        // attempt to relay it.
                        match self
                            .relay_from_operational_data::<relay_sender::AsyncSender>(od.clone())
                        {
                            // The operational data was successfully relayed; enqueue the associated tx.
                            Ok(reply) => self.enqueue_pending_tx(reply, od),
                            // The relaying process failed; return all of the subsequent pieces of operational
                            // data along with the underlying error that occurred.
                            Err(e) => {
                                unprocessed.extend(operations);

                                return Err((unprocessed, e));
                            }
                        }
                    } else {
                        // The current piece of operational data has not elapsed; add it to the bucket
                        // of unprocessed operational data and continue processing subsequent pieces
                        // of operational data.
                        unprocessed.push_back(od);
                    }
                }
                Err(e) => {
                    // An error occurred when attempting to determine whether the current piece of
                    // operational data has elapsed or not. Add the current piece of data, along with
                    // all of the subsequent pieces of data, to the unprocessed bucket and return it
                    // along with the error that resulted.
                    unprocessed.push_back(od);
                    unprocessed.extend(operations);

                    return Err((unprocessed, e));
                }
            }
        }

        Ok(unprocessed)
    }

    /// While there are pending operational data items, this function
    /// performs the relaying of packets corresponding to those
    /// operational data items to both the source and destination chains.
    ///
    /// Any operational data items that do not get successfully relayed are
    /// dropped. Subsequent pending operational data items that went unprocessed
    /// are queued up again for re-submission.
    pub fn execute_schedule(&mut self) -> Result<(), LinkError> {
        let src_od_iter = self.src_operational_data.take().into_iter();

        match self.execute_schedule_for_target_chain(src_od_iter, OperationalDataTarget::Source) {
            Ok(unprocessed_src_data) => self.src_operational_data = unprocessed_src_data.into(),
            Err((unprocessed_src_data, e)) => {
                self.src_operational_data = unprocessed_src_data.into();
                return Err(e);
            }
        }

        let dst_od_iter = self.dst_operational_data.take().into_iter();

        match self
            .execute_schedule_for_target_chain(dst_od_iter, OperationalDataTarget::Destination)
        {
            Ok(unprocessed_dst_data) => self.dst_operational_data = unprocessed_dst_data.into(),
            Err((unprocessed_dst_data, e)) => {
                self.dst_operational_data = unprocessed_dst_data.into();
                return Err(e);
            }
        }

        Ok(())
    }

    /// Kicks off the process of relaying pending txs to the source and destination chains.
    ///
    /// See [`Resubmit::from_clear_interval`] for more info about the `resubmit` parameter.
    pub fn process_pending_txs(&self, resubmit: Resubmit) -> RelaySummary {
        if !self.confirm_txes {
            return RelaySummary::empty();
        }

        let mut summary_src = self.process_pending_txs_src(resubmit).unwrap_or_else(|e| {
            error!("error processing pending events in source chain: {}", e);
            RelaySummary::empty()
        });

        let summary_dst = self.process_pending_txs_dst(resubmit).unwrap_or_else(|e| {
            error!(
                "error processing pending events in destination chain: {}",
                e
            );
            RelaySummary::empty()
        });

        summary_src.extend(summary_dst);
        summary_src
    }

    fn process_pending_txs_src(&self, resubmit: Resubmit) -> Result<RelaySummary, LinkError> {
        let do_resubmit = match resubmit {
            Resubmit::Yes => {
                Some(|odata| self.relay_from_operational_data::<relay_sender::AsyncSender>(odata))
            }
            Resubmit::No => None,
        };

        let res = self
            .pending_txs_src
            .process_pending(pending::TIMEOUT, self, do_resubmit)?
            .unwrap_or_else(RelaySummary::empty);

        Ok(res)
    }

    fn process_pending_txs_dst(&self, resubmit: Resubmit) -> Result<RelaySummary, LinkError> {
        let do_resubmit = match resubmit {
            Resubmit::Yes => {
                Some(|odata| self.relay_from_operational_data::<relay_sender::AsyncSender>(odata))
            }
            Resubmit::No => None,
        };

        let res = self
            .pending_txs_dst
            .process_pending(pending::TIMEOUT, self, do_resubmit)?
            .unwrap_or_else(RelaySummary::empty);

        Ok(res)
    }

    /// Refreshes the scheduled batches.
    /// Verifies if any sendPacket messages timed-out. If so, moves them from destination op. data
    /// to source operational data, and adjusts the events and messages accordingly.
    pub fn refresh_schedule(&self) -> Result<(), LinkError> {
        // Bail fast if no op. data to refresh
        if self.dst_operational_data.is_empty() {
            return Ok(());
        }

        let span = span!(Level::INFO, "refresh");
        let _enter = span.enter();

        let dst_status = self
            .dst_chain()
            .query_application_status()
            .map_err(|e| LinkError::query(self.src_chain().id(), e))?;

        let dst_current_height = dst_status.height;

        // Intermediary data struct to help better manage the transfer from dst. operational data
        // to source operational data.
        let mut all_dst_odata = self.dst_operational_data.clone_vec();

        let mut timed_out: HashMap<usize, OperationalData> = HashMap::default();

        // For each operational data targeting the destination chain...
        for (odata_pos, odata) in all_dst_odata.iter_mut().enumerate() {
            // ... check each `SendPacket` event, whether it should generate a timeout message
            let mut retain_batch = vec![];

            for gm in odata.batch.iter() {
                let TransitMessage { event, .. } = gm;

                match event {
                    IbcEvent::SendPacket(e) => {
                        // Catch any SendPacket event that timed-out
                        if self.send_packet_event_handled(e)? {
                            debug!("already handled send packet {}", e);
                        } else if let Some(new_msg) =
                            self.build_timeout_from_send_packet_event(e, &dst_status)?
                        {
                            debug!("found a timed-out msg in the op data {}", odata.info(),);
                            timed_out
                                .entry(odata_pos)
                                .or_insert_with(|| {
                                    OperationalData::new(
                                        dst_current_height,
                                        OperationalDataTarget::Source,
                                        odata.tracking_id,
                                        self.channel.connection_delay,
                                    )
                                })
                                .push(TransitMessage {
                                    event: event.clone(),
                                    msg: new_msg,
                                });
                        } else {
                            // A SendPacket event, but did not time-out yet, retain
                            retain_batch.push(gm.clone());
                        }
                    }
                    IbcEvent::WriteAcknowledgement(e) => {
                        if self.write_ack_event_handled(e)? {
                            debug!("already handled {} write ack ", e);
                        } else {
                            retain_batch.push(gm.clone());
                        }
                    }
                    _ => retain_batch.push(gm.clone()),
                }
            }

            // Update the whole batch, keeping only the relevant ones
            odata.batch = retain_batch;
        }

        // Possibly some op. data became empty (if no events were kept).
        // Retain only the non-empty ones.
        all_dst_odata.retain(|o| !o.batch.is_empty());

        // Replace the original operational data with the updated one
        self.dst_operational_data.replace(all_dst_odata);

        // Handle timed-out events
        if timed_out.is_empty() {
            // Nothing timed out in the meantime
            return Ok(());
        }

        // Schedule new operational data targeting the source chain
        for (_, new_od) in timed_out.into_iter() {
            info!(
                "re-scheduling from new timed-out batch of size {}",
                new_od.batch.len()
            );

            self.schedule_operational_data(new_od)?;
        }

        Ok(())
    }

    /// Adds a new operational data item for this relaying path to process later.
    /// If the relaying path has non-zero packet delays, this method also updates the client on the
    /// target chain with the appropriate headers.
    fn schedule_operational_data(&self, mut od: OperationalData) -> Result<(), LinkError> {
        let _span = span!(Level::INFO, "schedule", odata = %od.info()).entered();

        if od.batch.is_empty() {
            info!(
                "ignoring operational data for {} because it has no messages",
                od.target
            );
            return Ok(());
        }

        // Update clients ahead of scheduling the operational data, if the delays are non-zero.
        // If the connection-delay must be taken into account, set the `scheduled_time` to an
        // instant in the past, i.e. when this client update was first processed (`processed_time`)
        let scheduled_time = if od.conn_delay_needed() {
            debug!("connection delay must be taken into account: updating client");
            let target_height = od.proofs_height.increment();
            match od.target {
                OperationalDataTarget::Source => {
                    let update_height = self.update_client_src(target_height, od.tracking_id)?;
                    od.set_update_height(update_height);
                    self.src_time_at_height(update_height)?
                }
                OperationalDataTarget::Destination => {
                    let update_height = self.update_client_dst(target_height, od.tracking_id)?;
                    od.set_update_height(update_height);
                    self.dst_time_at_height(update_height)?
                }
            }
        } else {
            debug!(
                "connection delay need not be taken into account: client update message will be \
            prepended later"
            );
            Instant::now()
        };

        od.set_scheduled_time(scheduled_time);

        match od.target {
            OperationalDataTarget::Source => self.src_operational_data.push_back(od),
            OperationalDataTarget::Destination => self.dst_operational_data.push_back(od),
        };

        Ok(())
    }

    /// Pulls out the operational elements with elapsed delay period and that can
    /// now be processed.
    pub(crate) fn try_fetch_scheduled_operational_data(
        &self,
    ) -> Result<(VecDeque<OperationalData>, VecDeque<OperationalData>), LinkError> {
        // Extracts elements from a Vec when the predicate returns true.
        // The mutable vector is then updated to the remaining unextracted elements.
        fn partition<T>(
            queue: VecDeque<T>,
            pred: impl Fn(&T) -> Result<bool, LinkError>,
        ) -> Result<(VecDeque<T>, VecDeque<T>), LinkError> {
            let mut true_res = VecDeque::new();
            let mut false_res = VecDeque::new();

            for e in queue.into_iter() {
                if pred(&e)? {
                    true_res.push_back(e);
                } else {
                    false_res.push_back(e);
                }
            }

            Ok((true_res, false_res))
        }

        let (elapsed_src_ods, unelapsed_src_ods) =
            partition(self.src_operational_data.take(), |op| {
                op.has_conn_delay_elapsed(
                    &|| self.src_time_latest(),
                    &|| self.src_max_block_time(),
                    &|| self.src_latest_height(),
                )
            })?;

        let (elapsed_dst_ods, unelapsed_dst_ods) =
            partition(self.dst_operational_data.take(), |op| {
                op.has_conn_delay_elapsed(
                    &|| self.dst_time_latest(),
                    &|| self.dst_max_block_time(),
                    &|| self.dst_latest_height(),
                )
            })?;

        self.src_operational_data.replace(unelapsed_src_ods);
        self.dst_operational_data.replace(unelapsed_dst_ods);
        Ok((elapsed_src_ods, elapsed_dst_ods))
    }

    fn restore_src_client(&self) -> ForeignClient<ChainA, ChainB> {
        ForeignClient::restore(
            self.src_client_id().clone(),
            self.src_chain().clone(),
            self.dst_chain().clone(),
        )
    }

    fn restore_dst_client(&self) -> ForeignClient<ChainB, ChainA> {
        ForeignClient::restore(
            self.dst_client_id().clone(),
            self.dst_chain().clone(),
            self.src_chain().clone(),
        )
    }

    // we need fully qualified ChainId to avoid unneeded imports warnings
    #[cfg(feature = "telemetry")]
    fn target_info(
        &self,
        target: OperationalDataTarget,
    ) -> (
        ibc::core::ics24_host::identifier::ChainId, // source chain
        ibc::core::ics24_host::identifier::ChainId, // destination chain
        &ChannelId,
        &PortId,
    ) {
        match target {
            OperationalDataTarget::Source => (
                self.src_chain().id(),
                self.dst_chain().id(),
                self.src_channel_id(),
                self.src_port_id(),
            ),
            OperationalDataTarget::Destination => (
                self.dst_chain().id(),
                self.src_chain().id(),
                self.dst_channel_id(),
                self.dst_port_id(),
            ),
        }
    }

    #[cfg(feature = "telemetry")]
    fn record_send_packet_and_acknowledgment_history(&self, event: &IbcEvent) {
        match event {
            IbcEvent::SendPacket(send_packet_ev) => {
                ibc_telemetry::global().record_send_history(
                    send_packet_ev.packet.sequence.into(),
                    send_packet_ev.height().revision_height(),
                    &self.src_chain().id(),
                    self.src_channel_id(),
                    self.src_port_id(),
                    &self.dst_chain().id(),
                );
            }
            IbcEvent::WriteAcknowledgement(write_ack_ev) => {
                ibc_telemetry::global().record_ack_history(
                    write_ack_ev.packet.sequence.into(),
                    write_ack_ev.height().revision_height(),
                    &self.dst_chain().id(),
                    self.dst_channel_id(),
                    self.dst_port_id(),
                    &self.src_chain().id(),
                );
            }
            _ => {}
        }
    }

    #[cfg(feature = "telemetry")]
    fn record_cleared_send_packet_and_acknowledgment(&self, event: IbcEvent) {
        match event {
            IbcEvent::SendPacket(send_packet_ev) => {
                ibc_telemetry::global().send_packet_count(
                    send_packet_ev.packet.sequence.into(),
                    send_packet_ev.height().revision_height(),
                    &self.src_chain().id(),
                    self.src_channel_id(),
                    self.src_port_id(),
                    &self.dst_chain().id(),
                );
                ibc_telemetry::global().cleared_count(
                    send_packet_ev.packet.sequence.into(),
                    send_packet_ev.height().revision_height(),
                    &self.src_chain().id(),
                    self.src_channel_id(),
                    self.src_port_id(),
                    &self.dst_chain().id(),
                );
            }
            IbcEvent::WriteAcknowledgement(write_ack_ev) => {
                ibc_telemetry::global().acknowledgement_count(
                    write_ack_ev.packet.sequence.into(),
                    write_ack_ev.height().revision_height(),
                    &self.dst_chain().id(),
                    self.src_channel_id(),
                    self.src_port_id(),
                    &self.src_chain().id(),
                );
            }
            _ => {}
        }
    }
}<|MERGE_RESOLUTION|>--- conflicted
+++ resolved
@@ -798,14 +798,6 @@
     ) -> Result<bool, LinkError> {
         let (bytes, _) = self
             .src_chain()
-<<<<<<< HEAD
-            .build_packet_proofs(
-                PacketMsgType::Recv,
-                self.src_port_id(),
-                self.src_channel_id(),
-                send_packet.packet.sequence,
-                send_packet.height,
-=======
             .query_packet_commitment(
                 QueryPacketCommitmentRequest {
                     port_id: self.src_port_id().clone(),
@@ -814,7 +806,6 @@
                     height: QueryHeight::Latest,
                 },
                 IncludeProof::No,
->>>>>>> beb4642d
             )
             .map_err(LinkError::relayer)?;
 
@@ -1156,12 +1147,7 @@
     }
 
     fn build_recv_packet(&self, packet: &Packet, height: Height) -> Result<Option<Any>, LinkError> {
-<<<<<<< HEAD
-        tracing::trace!("in relay_path: [build_recv_packet]");
-        let (_, proofs) = self
-=======
         let proofs = self
->>>>>>> beb4642d
             .src_chain()
             .build_packet_proofs(
                 PacketMsgType::Recv,
@@ -1306,7 +1292,7 @@
         event: &SendPacket,
         dst_info: &ChainStatus,
     ) -> Result<Option<Any>, LinkError> {
-        tracing::trace!("in relay_path: [build_timeout_from_send_packet_event]");
+        trace!("in relay_path: [build_timeout_from_send_packet_event]");
         let packet = event.packet.clone();
         if self
             .dst_channel(QueryHeight::Specific(dst_info.height))?
@@ -1325,7 +1311,7 @@
         event: &SendPacket,
         dst_info: &ChainStatus,
     ) -> Result<(Option<Any>, Option<Any>), LinkError> {
-        tracing::trace!("in relay_path: [build_recv_or_timeout_from_send_packet_event]");
+        trace!("in relay_path: [build_recv_or_timeout_from_send_packet_event]");
         let timeout = self.build_timeout_from_send_packet_event(event, dst_info)?;
         if timeout.is_some() {
             Ok((None, timeout))
