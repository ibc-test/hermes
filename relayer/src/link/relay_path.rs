use alloc::collections::BTreeMap as HashMap;
use alloc::collections::VecDeque;
use std::ops::Sub;
use std::time::{Duration, Instant};

use ibc_proto::google::protobuf::Any;
use itertools::Itertools;
use tracing::{debug, error, info, span, trace, warn, Level};

use crate::chain::counterparty::unreceived_acknowledgements;
use crate::chain::counterparty::unreceived_packets;
use crate::chain::endpoint::ChainStatus;
use crate::chain::handle::ChainHandle;
use crate::chain::requests::IncludeProof;
use crate::chain::requests::QueryChannelRequest;
use crate::chain::requests::QueryClientEventRequest;
use crate::chain::requests::QueryHeight;
use crate::chain::requests::QueryHostConsensusStateRequest;
use crate::chain::requests::QueryNextSequenceReceiveRequest;
use crate::chain::requests::QueryPacketCommitmentRequest;
use crate::chain::requests::QueryTxRequest;
use crate::chain::requests::QueryUnreceivedAcksRequest;
use crate::chain::requests::QueryUnreceivedPacketsRequest;
use crate::chain::tracking::TrackedMsgs;
use crate::chain::tracking::TrackingId;
use crate::channel::error::ChannelError;
use crate::channel::Channel;
use crate::event::monitor::EventBatch;
use crate::foreign_client::{ForeignClient, ForeignClientError};
use crate::link::error::{self, LinkError};
use crate::link::operational_data::{
    OperationalData, OperationalDataTarget, TrackedEvents, TransitMessage,
};
use crate::link::packet_events::query_packet_events_with;
use crate::link::packet_events::query_send_packet_events;
use crate::link::packet_events::query_write_ack_events;
use crate::link::pending::PendingTxs;
use crate::link::relay_sender::{AsyncReply, SubmitReply};
use crate::link::relay_summary::RelaySummary;
use crate::link::{pending, relay_sender};
use crate::path::PathIdentifiers;
use crate::telemetry;
use crate::util::queue::Queue;
use ibc::{
    core::{
        ics02_client::{
            events::ClientMisbehaviour as ClientMisbehaviourEvent,
            events::UpdateClient as UpdateClientEvent,
        },
        ics04_channel::{
            channel::{ChannelEnd, Order, State as ChannelState},
            events::{SendPacket, WriteAcknowledgement},
            msgs::{
                acknowledgement::MsgAcknowledgement, chan_close_confirm::MsgChannelCloseConfirm,
                recv_packet::MsgRecvPacket, timeout::MsgTimeout,
                timeout_on_close::MsgTimeoutOnClose,
            },
            packet::{Packet, PacketMsgType},
        },
        ics24_host::identifier::{ChannelId, ClientId, ConnectionId, PortId},
    },
    events::{IbcEvent, PrettyEvents, WithBlockDataType},
    signer::Signer,
    timestamp::Timestamp,
    tx_msg::Msg,
    Height,
};

const MAX_RETRIES: usize = 1;

/// Whether or not to resubmit packets when pending transactions
/// fail to process within the given timeout duration.
#[derive(Copy, Clone, Debug, PartialEq, Eq)]
pub enum Resubmit {
    Yes,
    No,
}

impl Resubmit {
    /// Packet resubmission is enabled when the clear interval for packets is 0. Otherwise,
    /// when the packet clear interval is > 0, the relayer will periodically clear unsent packets
    /// such that resubmitting packets is not necessary.
    pub fn from_clear_interval(clear_interval: u64) -> Self {
        if clear_interval == 0 {
            Self::Yes
        } else {
            Self::No
        }
    }
}

pub struct RelayPath<ChainA: ChainHandle, ChainB: ChainHandle> {
    channel: Channel<ChainA, ChainB>,

    pub(crate) path_id: PathIdentifiers,

    // Operational data, targeting both the source and destination chain.
    // These vectors of operational data are ordered decreasingly by
    // their age, with element at position `0` being the oldest.
    // The operational data targeting the source chain comprises
    // mostly timeout packet messages.
    // The operational data targeting the destination chain
    // comprises mostly RecvPacket and Ack msgs.
    pub src_operational_data: Queue<OperationalData>,
    pub dst_operational_data: Queue<OperationalData>,

    // Toggle for the transaction confirmation mechanism.
    confirm_txes: bool,

    // Stores pending (i.e., unconfirmed) operational data.
    // The relaying path periodically tries to confirm these pending
    // transactions if [`confirm_txes`] is true.
    pending_txs_src: PendingTxs<ChainA>,
    pending_txs_dst: PendingTxs<ChainB>,
}

impl<ChainA: ChainHandle, ChainB: ChainHandle> RelayPath<ChainA, ChainB> {
    pub fn new(
        channel: Channel<ChainA, ChainB>,
        with_tx_confirmation: bool,
    ) -> Result<Self, LinkError> {
        let src_chain = channel.src_chain().clone();
        let dst_chain = channel.dst_chain().clone();

        let src_chain_id = src_chain.id();
        let dst_chain_id = dst_chain.id();

        let src_channel_id = channel
            .src_channel_id()
            .ok_or_else(|| LinkError::missing_channel_id(src_chain.id()))?
            .clone();

        let dst_channel_id = channel
            .dst_channel_id()
            .ok_or_else(|| LinkError::missing_channel_id(dst_chain.id()))?
            .clone();

        let src_port_id = channel.src_port_id().clone();
        let dst_port_id = channel.dst_port_id().clone();

        let path = PathIdentifiers {
            port_id: dst_port_id.clone(),
            channel_id: dst_channel_id.clone(),
            counterparty_port_id: src_port_id.clone(),
            counterparty_channel_id: src_channel_id.clone(),
        };

        Ok(Self {
            channel,

            path_id: path,

            src_operational_data: Queue::new(),
            dst_operational_data: Queue::new(),

            confirm_txes: with_tx_confirmation,
            pending_txs_src: PendingTxs::new(src_chain, src_channel_id, src_port_id, dst_chain_id),
            pending_txs_dst: PendingTxs::new(dst_chain, dst_channel_id, dst_port_id, src_chain_id),
        })
    }

    pub fn src_chain(&self) -> &ChainA {
        self.channel.src_chain()
    }

    pub fn dst_chain(&self) -> &ChainB {
        self.channel.dst_chain()
    }

    pub fn src_client_id(&self) -> &ClientId {
        self.channel.src_client_id()
    }

    pub fn dst_client_id(&self) -> &ClientId {
        self.channel.dst_client_id()
    }

    pub fn src_connection_id(&self) -> &ConnectionId {
        self.channel.src_connection_id()
    }

    pub fn dst_connection_id(&self) -> &ConnectionId {
        self.channel.dst_connection_id()
    }

    pub fn src_port_id(&self) -> &PortId {
        &self.path_id.counterparty_port_id
    }

    pub fn dst_port_id(&self) -> &PortId {
        &self.path_id.port_id
    }

    pub fn src_channel_id(&self) -> &ChannelId {
        &self.path_id.counterparty_channel_id
    }

    pub fn dst_channel_id(&self) -> &ChannelId {
        &self.path_id.channel_id
    }

    pub fn channel(&self) -> &Channel<ChainA, ChainB> {
        &self.channel
    }

    fn src_channel(&self, height_query: QueryHeight) -> Result<ChannelEnd, LinkError> {
        self.src_chain()
            .query_channel(
                QueryChannelRequest {
                    port_id: self.src_port_id().clone(),
                    channel_id: self.src_channel_id().clone(),
                    height: height_query,
                },
                IncludeProof::No,
            )
            .map(|(channel_end, _)| channel_end)
            .map_err(|e| LinkError::channel(ChannelError::query(self.src_chain().id(), e)))
    }

    fn dst_channel(&self, height_query: QueryHeight) -> Result<ChannelEnd, LinkError> {
        self.dst_chain()
            .query_channel(
                QueryChannelRequest {
                    port_id: self.dst_port_id().clone(),
                    channel_id: self.dst_channel_id().clone(),
                    height: height_query,
                },
                IncludeProof::No,
            )
            .map(|(channel_end, _)| channel_end)
            .map_err(|e| LinkError::channel(ChannelError::query(self.dst_chain().id(), e)))
    }

    fn src_signer(&self) -> Result<Signer, LinkError> {
        self.src_chain()
            .get_signer()
            .map_err(|e| LinkError::signer(self.src_chain().id(), e))
    }

    fn dst_signer(&self) -> Result<Signer, LinkError> {
        self.dst_chain()
            .get_signer()
            .map_err(|e| LinkError::signer(self.dst_chain().id(), e))
    }

    pub(crate) fn src_latest_height(&self) -> Result<Height, LinkError> {
        self.src_chain()
            .query_latest_height()
            .map_err(|e| LinkError::query(self.src_chain().id(), e))
    }

    pub(crate) fn dst_latest_height(&self) -> Result<Height, LinkError> {
        self.dst_chain()
            .query_latest_height()
            .map_err(|e| LinkError::query(self.dst_chain().id(), e))
    }

    fn src_time_at_height(&self, height: Height) -> Result<Instant, LinkError> {
        Self::chain_time_at_height(self.src_chain(), height)
    }

    fn dst_time_at_height(&self, height: Height) -> Result<Instant, LinkError> {
        Self::chain_time_at_height(self.dst_chain(), height)
    }

    pub(crate) fn src_time_latest(&self) -> Result<Instant, LinkError> {
        let elapsed = Timestamp::now()
            .duration_since(
                &self
                    .src_chain()
                    .query_application_status()
                    .unwrap()
                    .timestamp,
            )
            .unwrap_or_default();

        Ok(Instant::now().sub(elapsed))
    }

    pub(crate) fn dst_time_latest(&self) -> Result<Instant, LinkError> {
        let elapsed = Timestamp::now()
            .duration_since(
                &self
                    .dst_chain()
                    .query_application_status()
                    .unwrap()
                    .timestamp,
            )
            .unwrap_or_default();

        Ok(Instant::now().sub(elapsed))
    }

    pub(crate) fn src_max_block_time(&self) -> Result<Duration, LinkError> {
        // TODO(hu55a1n1): Ideally, we should get the `max_expected_time_per_block` using the
        // `/genesis` endpoint once it is working in tendermint-rs.
        Ok(self
            .src_chain()
            .config()
            .map_err(LinkError::relayer)?
            .max_block_time)
    }

    pub(crate) fn dst_max_block_time(&self) -> Result<Duration, LinkError> {
        Ok(self
            .dst_chain()
            .config()
            .map_err(LinkError::relayer)?
            .max_block_time)
    }

    fn unordered_channel(&self) -> bool {
        self.channel.ordering == Order::Unordered
    }

    fn ordered_channel(&self) -> bool {
        self.channel.ordering == Order::Ordered
    }

    pub fn build_update_client_on_dst(&self, height: Height) -> Result<Vec<Any>, LinkError> {
        let client = self.restore_dst_client();
        client
            .wait_and_build_update_client(height)
            .map_err(LinkError::client)
    }

    pub fn build_update_client_on_src(&self, height: Height) -> Result<Vec<Any>, LinkError> {
        let client = self.restore_src_client();
        client
            .wait_and_build_update_client(height)
            .map_err(LinkError::client)
    }

    fn build_chan_close_confirm_from_event(&self, event: &IbcEvent) -> Result<Any, LinkError> {
        let src_channel_id = self.src_channel_id();
        let proofs = self
            .src_chain()
            .build_channel_proofs(self.src_port_id(), src_channel_id, event.height())
            .map_err(|e| LinkError::channel(ChannelError::channel_proof(e)))?;

        // Build the domain type message
        let new_msg = MsgChannelCloseConfirm {
            port_id: self.dst_port_id().clone(),
            channel_id: self.dst_channel_id().clone(),
            proofs,
            signer: self.dst_signer()?,
        };

        Ok(new_msg.to_any())
    }

    /// Determines if the events received are relevant and should be processed.
    /// Only events for a port/channel matching one of the channel ends should be processed.
    fn filter_relaying_events(
        &self,
        events: Vec<IbcEvent>,
        tracking_id: TrackingId,
    ) -> TrackedEvents {
        let src_channel_id = self.src_channel_id();

        let mut result = vec![];

        for event in events.into_iter() {
            match &event {
                IbcEvent::SendPacket(send_packet_ev) => {
                    if src_channel_id == send_packet_ev.src_channel_id()
                        && self.src_port_id() == send_packet_ev.src_port_id()
                    {
                        result.push(event);
                    }
                }
                IbcEvent::WriteAcknowledgement(write_ack_ev) => {
                    if src_channel_id == write_ack_ev.dst_channel_id()
                        && self.src_port_id() == write_ack_ev.dst_port_id()
                    {
                        result.push(event);
                    }
                }
                IbcEvent::CloseInitChannel(chan_close_ev) => {
                    if src_channel_id == chan_close_ev.channel_id()
                        && self.src_port_id() == chan_close_ev.port_id()
                    {
                        result.push(event);
                    }
                }
                IbcEvent::TimeoutPacket(timeout_ev) => {
                    if src_channel_id == timeout_ev.src_channel_id()
                        && self.channel.src_port_id() == timeout_ev.src_port_id()
                    {
                        result.push(event);
                    }
                }
                _ => {}
            }
        }

        // Transform into `TrackedEvents`
        TrackedEvents::new(result, tracking_id)
    }

    fn relay_pending_packets(&self, height: Option<Height>) -> Result<(), LinkError> {
        let tracking_id = TrackingId::new_static("relay pending packets");

        for i in 1..=MAX_RETRIES {
            let cleared = self
                .schedule_recv_packet_and_timeout_msgs(height, tracking_id)
                .and_then(|_| self.schedule_packet_ack_msgs(height, tracking_id));

            match cleared {
                Ok(()) => return Ok(()),
                Err(e) => error!(
                    "failed to clear packets, retry {}/{}: {}",
                    i, MAX_RETRIES, e
                ),
            }
        }

        Err(LinkError::old_packet_clearing_failed())
    }

    /// Clears any packets that were sent before `height`.
    /// If no height is passed in, then the latest height of the source chain is used.
    pub fn schedule_packet_clearing(&self, height: Option<Height>) -> Result<(), LinkError> {
        let span = span!(Level::DEBUG, "clear");
        let _enter = span.enter();

        let clear_height = height
            .map(|h| h.decrement().map_err(|e| LinkError::decrement_height(h, e)))
            .transpose()?;

        self.relay_pending_packets(clear_height)?;

        debug!(height = ?clear_height, "done scheduling");
        Ok(())
    }

    /// Generate & schedule operational data from the input `batch` of IBC events.
    pub fn update_schedule(&self, batch: EventBatch) -> Result<(), LinkError> {
        // Collect relevant events from the incoming batch & adjust their height.
        let events = self.filter_relaying_events(batch.events, batch.tracking_id);

        // Update telemetry info
        telemetry!({
            for e in events.events() {
                self.record_send_packet_and_acknowledgment_history(e);
            }
        });

        // Transform the events into operational data items
        self.events_to_operational_data(events)
    }

    /// Produces and schedules operational data for this relaying path based on the input events.
    pub(crate) fn events_to_operational_data(
        &self,
        events: TrackedEvents,
    ) -> Result<(), LinkError> {
        // Obtain the operational data for the source chain (mostly timeout packets) and for the
        // destination chain (e.g., receive packet messages).
        let (src_opt, dst_opt) = self.generate_operational_data(events)?;

        if let Some(src_od) = src_opt {
            self.schedule_operational_data(src_od)?;
        }
        if let Some(dst_od) = dst_opt {
            self.schedule_operational_data(dst_od)?;
        }

        Ok(())
    }

    /// Generates operational data out of a set of events.
    /// Handles building operational data targeting both the destination and source chains.
    ///
    /// For the destination chain, the op. data will contain `RecvPacket` messages,
    /// as well as channel close handshake (`ChanCloseConfirm`), `WriteAck` messages.
    ///
    /// For the source chain, the op. data will contain timeout packet messages (`MsgTimeoutOnClose`
    /// or `MsgTimeout`).
    fn generate_operational_data(
        &self,
        events: TrackedEvents,
    ) -> Result<(Option<OperationalData>, Option<OperationalData>), LinkError> {
        let span = span!(Level::DEBUG, "generate", id = %events.tracking_id());
        let _enter = span.enter();

        let input = events.events();
        let src_height = match input.get(0) {
            None => return Ok((None, None)),
            Some(ev) => ev.height(),
        };

        let dst_latest_info = self
            .dst_chain()
            .query_application_status()
            .map_err(|e| LinkError::query(self.src_chain().id(), e))?;

        let dst_latest_height = dst_latest_info.height;

        // Operational data targeting the source chain (e.g., Timeout packets)
        let mut src_od = OperationalData::new(
            dst_latest_height,
            OperationalDataTarget::Source,
            events.tracking_id(),
            self.channel.connection_delay,
        );

        // Operational data targeting the destination chain (e.g., SendPacket messages)
        let mut dst_od = OperationalData::new(
            src_height,
            OperationalDataTarget::Destination,
            events.tracking_id(),
            self.channel.connection_delay,
        );

        for event in input {
            trace!("processing event: {}", event);
            let (dst_msg, src_msg) = match event {
                IbcEvent::CloseInitChannel(_) => {
                    (Some(self.build_chan_close_confirm_from_event(event)?), None)
                }
                IbcEvent::TimeoutPacket(ref timeout_ev) => {
                    // When a timeout packet for an ordered channel is processed on-chain (src here)
                    // the chain closes the channel but no close init event is emitted, instead
                    // we get a timeout packet event (this happens for both unordered and ordered channels)
                    // Here we check that the channel is closed on src and send a channel close confirm
                    // to the counterparty.
                    if self.ordered_channel()
                        && self
                            .src_channel(QueryHeight::Specific(timeout_ev.height))?
                            .state_matches(&ChannelState::Closed)
                    {
                        (Some(self.build_chan_close_confirm_from_event(event)?), None)
                    } else {
                        (None, None)
                    }
                }
                IbcEvent::SendPacket(ref send_packet_ev) => {
                    if self.send_packet_event_handled(send_packet_ev)? {
                        debug!("{} already handled", send_packet_ev);
                        (None, None)
                    } else {
                        self.build_recv_or_timeout_from_send_packet_event(
                            send_packet_ev,
                            &dst_latest_info,
                        )?
                    }
                }
                IbcEvent::WriteAcknowledgement(ref write_ack_ev) => {
                    if self
                        .dst_channel(QueryHeight::Latest)?
                        .state_matches(&ChannelState::Closed)
                    {
                        (None, None)
                    } else if self.write_ack_event_handled(write_ack_ev)? {
                        debug!("{} already handled", write_ack_ev);
                        (None, None)
                    } else {
                        (self.build_ack_from_recv_event(write_ack_ev)?, None)
                    }
                }
                _ => (None, None),
            };

            // Collect messages to be sent to the destination chain (e.g., RecvPacket)
            if let Some(msg) = dst_msg {
                debug!("{} from {}", msg.type_url, event);
                dst_od.batch.push(TransitMessage {
                    event: event.clone(),
                    msg,
                });
            }

            // Collect timeout messages, to be sent to the source chain
            if let Some(msg) = src_msg {
                // For Ordered channels a single timeout event should be sent as this closes the channel.
                // Otherwise a multi message transaction will fail.
                if self.unordered_channel() || src_od.batch.is_empty() {
                    debug!("{} from {}", msg.type_url, event);
                    src_od.batch.push(TransitMessage {
                        event: event.clone(),
                        msg,
                    });
                }
            }
        }

        let src_od_res = if src_od.batch.is_empty() {
            None
        } else {
            Some(src_od)
        };

        let dst_od_res = if dst_od.batch.is_empty() {
            None
        } else {
            Some(dst_od)
        };

        Ok((src_od_res, dst_od_res))
    }

    /// Relays an [`OperationalData`] using a specific
    /// sender, which implements [`relay_sender::Submit`].
    pub(crate) fn relay_from_operational_data<S: relay_sender::Submit>(
        &self,
        initial_od: OperationalData,
    ) -> Result<S::Reply, LinkError> {
        // We will operate on potentially different operational data if the initial one fails.
        let _span = span!(Level::INFO, "relay", odata = %initial_od.info()).entered();

        let mut odata = initial_od;

        for i in 0..MAX_RETRIES {
            debug!("[try {}/{}]", i + 1, MAX_RETRIES);

            // Consume the operational data by attempting to send its messages
            match self.send_from_operational_data::<S>(&odata) {
                Ok(reply) => {
                    // Done with this op. data
                    info!("success");
                    telemetry!({
                        let (chain, counterparty, channel_id, port_id) =
                            self.target_info(odata.target);

                        ibc_telemetry::global().tx_submitted(
                            reply.len(),
                            odata.tracking_id,
                            &chain,
                            channel_id,
                            port_id,
                            &counterparty,
                        );
                    });

                    return Ok(reply);
                }
                Err(LinkError(error::LinkErrorDetail::Send(e), _)) => {
                    // This error means we could retry
                    error!("error {}", e.event);
                    if i + 1 == MAX_RETRIES {
                        error!("{}/{} retries exhausted. giving up", i + 1, MAX_RETRIES)
                    } else {
                        // If we haven't exhausted all retries, regenerate the op. data & retry
                        match self.regenerate_operational_data(odata.clone()) {
                            None => return Ok(S::Reply::empty()), // Nothing to retry
                            Some(new_od) => odata = new_od,
                        }
                    }
                }
                Err(e) => {
                    // Unrecoverable error, propagate up the stack
                    return Err(e);
                }
            }
        }

        Ok(S::Reply::empty())
    }

    /// Generates fresh operational data for a tx given the initial operational data
    /// that failed to send.
    ///
    /// Return value:
    ///   - `Some(..)`: a new operational data from which to retry sending,
    ///   - `None`: all the events in the initial operational data were exhausted (i.e., turned
    ///   into timeouts), so there is nothing to retry.
    ///
    /// Side effects: may schedule a new operational data targeting the source chain, comprising
    /// new timeout messages.
    pub(crate) fn regenerate_operational_data(
        &self,
        initial_odata: OperationalData,
    ) -> Option<OperationalData> {
        let op_info = initial_odata.info();

        warn!(
            "failed. Regenerate operational data from {} events",
            op_info.batch_len()
        );

        // Retry by re-generating the operational data using the initial events
        let (src_opt, dst_opt) = match self.generate_operational_data(initial_odata.into_events()) {
            Ok(new_operational_data) => new_operational_data,
            Err(e) => {
                error!(
                    "failed to regenerate operational data from initial data: {} \
                    with error {}, discarding this op. data",
                    op_info, e
                );
                return None;
            } // Cannot retry, contain the error by reporting a None
        };

        if let Some(src_od) = src_opt {
            if src_od.target == op_info.target() {
                // Our target is the _source_ chain, retry these messages
                info!(odata = %src_od.info(), "will retry");
                return Some(src_od);
            } else {
                // Our target is the _destination_ chain, the data in `src_od` contains
                // potentially new timeout messages that have to be handled separately.
                if let Err(e) = self.schedule_operational_data(src_od) {
                    error!(
                        "failed to schedule newly-generated operational data from \
                        initial data: {} with error {}, discarding this op. data",
                        op_info, e
                    );
                    return None;
                }
            }
        }

        if let Some(dst_od) = dst_opt {
            if dst_od.target == op_info.target() {
                // Our target is the _destination_ chain, retry these messages
                info!(odata = %dst_od.info(), "will retry");
                return Some(dst_od);
            } else {
                // Our target is the _source_ chain, but `dst_od` has new messages
                // intended for the destination chain, this should never be the case
                error!(
                    "generated new messages for destination chain while handling \
                    failed events targeting the source chain!",
                );
            }
        } else {
            // There is no message intended for the destination chain
            if op_info.target() == OperationalDataTarget::Destination {
                info!("exhausted all events from this operational data");
                return None;
            }
        }

        None
    }

    /// Sends a transaction based on the [`OperationalData`] to
    /// the corresponding target chain.
    ///
    /// Returns the appropriate reply associated with the given
    /// [`relay_sender::Submit`]. The reply consists of either the tx
    /// hashes generated by the target chain, if [`Async`] sender,
    /// or the ibc events, if the sender is [`Sync`].
    ///
    /// Propagates any encountered errors.
    fn send_from_operational_data<S: relay_sender::Submit>(
        &self,
        odata: &OperationalData,
    ) -> Result<S::Reply, LinkError> {
        if odata.batch.is_empty() {
            error!("ignoring empty operational data!");
            return Ok(S::Reply::empty());
        }

        let msgs = odata.assemble_msgs(self)?;

        match odata.target {
            OperationalDataTarget::Source => S::submit(self.src_chain(), msgs),
            OperationalDataTarget::Destination => S::submit(self.dst_chain(), msgs),
        }
    }

    fn enqueue_pending_tx(&self, reply: AsyncReply, odata: OperationalData) {
        if !self.confirm_txes {
            return;
        }

        match odata.target {
            OperationalDataTarget::Source => {
                self.pending_txs_src.insert_new_pending_tx(reply, odata);
            }
            OperationalDataTarget::Destination => {
                self.pending_txs_dst.insert_new_pending_tx(reply, odata);
            }
        }
    }

    /// Checks if a sent packet has been received on destination.
    fn send_packet_received_on_dst(&self, packet: &Packet) -> Result<bool, LinkError> {
        let unreceived_packet = self
            .dst_chain()
            .query_unreceived_packets(QueryUnreceivedPacketsRequest {
                port_id: self.dst_port_id().clone(),
                channel_id: self.dst_channel_id().clone(),
                packet_commitment_sequences: vec![packet.sequence],
            })
            .map_err(LinkError::relayer)?;

        Ok(unreceived_packet.is_empty())
    }

    /// Checks if a packet commitment has been cleared on source.
    /// The packet commitment is cleared when either an acknowledgment or a timeout is received on source.
    fn send_packet_commitment_cleared_on_src(
        &self,
        send_packet: &SendPacket,
    ) -> Result<bool, LinkError> {
        let (bytes, _) = self
            .src_chain()
            .query_packet_commitment(
                QueryPacketCommitmentRequest {
                    port_id: self.src_port_id().clone(),
                    channel_id: self.src_channel_id().clone(),
                    sequence: send_packet.packet.sequence,
                    height: QueryHeight::Latest,
                },
                IncludeProof::No,
            )
            .map_err(LinkError::relayer)?;

        Ok(bytes.is_empty())
    }

    /// Checks if a send packet event has already been handled (e.g. by another relayer).
    fn send_packet_event_handled(&self, sp: &SendPacket) -> Result<bool, LinkError> {
        Ok(self.send_packet_received_on_dst(&sp.packet)?
            || self.send_packet_commitment_cleared_on_src(sp)?)
    }

    /// Checks if an acknowledgement for the given packet has been received on
    /// source chain of the packet, ie. the destination chain of the relay path
    /// that sends the acknowledgment.
    fn recv_packet_acknowledged_on_src(&self, packet: &Packet) -> Result<bool, LinkError> {
        let unreceived_ack = self
            .dst_chain()
            .query_unreceived_acknowledgements(QueryUnreceivedAcksRequest {
                port_id: self.dst_port_id().clone(),
                channel_id: self.dst_channel_id().clone(),
                packet_ack_sequences: vec![packet.sequence],
            })
            .map_err(LinkError::relayer)?;

        Ok(unreceived_ack.is_empty())
    }

    /// Checks if a receive packet event has already been handled (e.g. by another relayer).
    fn write_ack_event_handled(&self, rp: &WriteAcknowledgement) -> Result<bool, LinkError> {
        self.recv_packet_acknowledged_on_src(&rp.packet)
    }

    /// Returns the `processed_height` for the consensus state at specified height
    fn update_height(
        chain: &impl ChainHandle,
        client_id: ClientId,
        consensus_height: Height,
    ) -> Result<Height, LinkError> {
        let events = chain
            .query_txs(QueryTxRequest::Client(QueryClientEventRequest {
                query_height: QueryHeight::Latest,
                event_id: WithBlockDataType::UpdateClient,
                client_id,
                consensus_height,
            }))
            .map_err(|e| LinkError::query(chain.id(), e))?;

        // The handler may treat redundant updates as no-ops and emit `UpdateClient` events for them
        // but the `processed_height` is the height at which the first `UpdateClient` event for this
        // consensus state/height was emitted. We expect that these events are received in the exact
        // same order in which they were emitted.
        match events.first() {
            Some(IbcEvent::UpdateClient(event)) => Ok(event.height()),
            Some(event) => Err(LinkError::unexpected_event(event.clone())),
            None => Err(LinkError::update_client_event_not_found()),
        }
    }

    /// Loops over `tx_events` and returns a tuple of optional events where the first element is a
    /// `ChainError` variant, the second one is an `UpdateClient` variant and the third one is a
    /// `ClientMisbehaviour` variant. This function is essentially just an `Iterator::find()` for
    /// multiple variants with a single pass.
    #[inline]
    fn event_per_type(
        mut tx_events: Vec<IbcEvent>,
    ) -> (
        Option<IbcEvent>,
        Option<UpdateClientEvent>,
        Option<ClientMisbehaviourEvent>,
    ) {
        let mut error = None;
        let mut update = None;
        let mut misbehaviour = None;

        while let Some(event) = tx_events.pop() {
            match event {
                IbcEvent::ChainError(_) => error = Some(event),
                IbcEvent::UpdateClient(event) => update = Some(event),
                IbcEvent::ClientMisbehaviour(event) => misbehaviour = Some(event),
                _ => {}
            }
        }

        (error, update, misbehaviour)
    }

    /// Returns an instant (in the past) that corresponds to the block timestamp of the chain at
    /// specified height (relative to the relayer's current time). If the timestamp is in the future
    /// wrt the relayer's current time, we simply return the current relayer time.
    fn chain_time_at_height(
        chain: &impl ChainHandle,
        height: Height,
    ) -> Result<Instant, LinkError> {
        let chain_time = chain
            .query_host_consensus_state(QueryHostConsensusStateRequest {
                height: QueryHeight::Specific(height),
            })
            .map_err(LinkError::relayer)?
            .timestamp();
        let duration = Timestamp::now()
            .duration_since(&chain_time)
            .unwrap_or_default();
        Ok(Instant::now().sub(duration))
    }

    /// Handles updating the client on the destination chain
    /// Returns the height at which the client update was processed
    fn update_client_dst(
        &self,
        src_chain_height: Height,
        tracking_id: TrackingId,
    ) -> Result<Height, LinkError> {
        self.do_update_client_dst(src_chain_height, tracking_id, MAX_RETRIES)
    }

    /// Perform actual update_client_dst with retries.
    ///
    /// Note that the retry is only performed in the case when there
    /// is a ChainError event. It would return error immediately if
    /// there are other errors returned from calls such as
    /// build_update_client_on_dst.
    fn do_update_client_dst(
        &self,
        src_chain_height: Height,
        tracking_id: TrackingId,
        retries_left: usize,
    ) -> Result<Height, LinkError> {
        info!( "sending update_client to client hosted on source chain for height {} (retries left: {})", src_chain_height, retries_left );

        let dst_update = self.build_update_client_on_dst(src_chain_height)?;
        let tm = TrackedMsgs::new(dst_update, tracking_id);
        let dst_tx_events = self
            .dst_chain()
            .send_messages_and_wait_commit(tm)
            .map_err(LinkError::relayer)?;

        info!("result: {}", PrettyEvents(&dst_tx_events));

        let (error, update, misbehaviour) = Self::event_per_type(dst_tx_events);
        match (error, update, misbehaviour) {
            // All updates were successful, no errors and no misbehaviour.
            (None, Some(update_event), None) => Ok(update_event.height()),
            (Some(chain_error), _, _) => {
                // Atleast one chain-error so retry if possible.
                if retries_left == 0 {
                    Err(LinkError::client(ForeignClientError::chain_error_event(
                        self.dst_chain().id(),
                        chain_error,
                    )))
                } else {
                    self.do_update_client_dst(src_chain_height, tracking_id, retries_left - 1)
                }
            }
            (None, None, None) => {
                // `tm` was empty and update wasn't required
                match Self::update_height(
                    self.dst_chain(),
                    self.dst_client_id().clone(),
                    src_chain_height,
                ) {
                    Ok(update_height) => Ok(update_height),
                    Err(_) if retries_left > 0 => {
                        self.do_update_client_dst(src_chain_height, tracking_id, retries_left - 1)
                    }
                    _ => Err(LinkError::update_client_failed()),
                }
            }
            // Atleast one misbehaviour event, so don't retry.
            (_, _, Some(_misbehaviour)) => Err(LinkError::update_client_failed()),
        }
    }

    /// Handles updating the client on the source chain
    /// Returns the height at which the client update was processed
    fn update_client_src(
        &self,
        dst_chain_height: Height,
        tracking_id: TrackingId,
    ) -> Result<Height, LinkError> {
        self.do_update_client_src(dst_chain_height, tracking_id, MAX_RETRIES)
    }

    /// Perform actual update_client_src with retries.
    ///
    /// Note that the retry is only performed in the case when there
    /// is a ChainError event. It would return error immediately if
    /// there are other errors returned from calls such as
    /// build_update_client_on_src.
    fn do_update_client_src(
        &self,
        dst_chain_height: Height,
        tracking_id: TrackingId,
        retries_left: usize,
    ) -> Result<Height, LinkError> {
        info!( "sending update_client to client hosted on source chain for height {} (retries left: {})", dst_chain_height, retries_left );

        let src_update = self.build_update_client_on_src(dst_chain_height)?;
        let tm = TrackedMsgs::new(src_update, tracking_id);
        let src_tx_events = self
            .src_chain()
            .send_messages_and_wait_commit(tm)
            .map_err(LinkError::relayer)?;

        info!("result: {}", PrettyEvents(&src_tx_events));

        let (error, update, misbehaviour) = Self::event_per_type(src_tx_events);
        match (error, update, misbehaviour) {
            // All updates were successful, no errors and no misbehaviour.
            (None, Some(update_event), None) => Ok(update_event.height()),
            (Some(chain_error), _, _) => {
                // Atleast one chain-error so retry if possible.
                if retries_left == 0 {
                    Err(LinkError::client(ForeignClientError::chain_error_event(
                        self.src_chain().id(),
                        chain_error,
                    )))
                } else {
                    self.do_update_client_src(dst_chain_height, tracking_id, retries_left - 1)
                }
            }
            (None, None, None) => {
                // `tm` was empty and update wasn't required
                match Self::update_height(
                    self.src_chain(),
                    self.src_client_id().clone(),
                    dst_chain_height,
                ) {
                    Ok(update_height) => Ok(update_height),
                    Err(_) if retries_left > 0 => {
                        self.do_update_client_src(dst_chain_height, tracking_id, retries_left - 1)
                    }
                    _ => Err(LinkError::update_client_failed()),
                }
            }
            // At least one misbehaviour event, so don't retry.
            (_, _, Some(_misbehaviour)) => Err(LinkError::update_client_failed()),
        }
    }

    /// Schedules the relaying of [`MsgRecvPacket`] and [`MsgTimeout`] messages.
    ///
    /// The optional [`Height`] parameter allows specify a height on the source
    /// chain where to query for packet data. If `None`, the latest available
    /// height on the source chain is used.
    ///
    /// Blocks until _all_ outstanding messages have been scheduled.
    pub fn schedule_recv_packet_and_timeout_msgs(
        &self,
        opt_query_height: Option<Height>,
        tracking_id: TrackingId,
    ) -> Result<(), LinkError> {
        let _span =
            span!(Level::DEBUG, "schedule_recv_packet_and_timeout_msgs", query_height = ?opt_query_height)
                .entered();

        // Pull the s.n. of all packets that the destination chain has not yet received.
        let (sequences, src_response_height) =
            unreceived_packets(self.dst_chain(), self.src_chain(), &self.path_id)
                .map_err(LinkError::supervisor)?;

        let query_height = opt_query_height.unwrap_or(src_response_height);

        // Skip: no relevant events found.
        if sequences.is_empty() {
            return Ok(());
        }

        debug!(
            "sequences of unreceived packets to send out to {} of the ones with commitments on {}: {} (first 10 shown here; total={})",
            self.dst_chain().id(),
            self.src_chain().id(),
            sequences.iter().take(10).format(", "), sequences.len()
        );

        // Chunk-up the list of sequence nrs. into smaller parts,
        // and schedule operational data incrementally across each chunk.
        for events_chunk in query_packet_events_with(
            &sequences,
            query_height,
            self.src_chain(),
            &self.path_id,
            query_send_packet_events,
        ) {
            // Update telemetry info
            telemetry!({
                for e in events_chunk.clone() {
                    self.record_cleared_send_packet_and_acknowledgment(e);
                }
            });
            self.events_to_operational_data(TrackedEvents::new(events_chunk, tracking_id))?;
        }

        Ok(())
    }

    /// Schedules the relaying of [`MsgAcknowledgement`] messages.
    ///
    /// The `opt_query_height` parameter allows to optionally use a specific height on the source
    /// chain where to query for packet data. If `None`, the latest available height on the source
    /// chain is used.
    pub fn schedule_packet_ack_msgs(
        &self,
        opt_query_height: Option<Height>,
        tracking_id: TrackingId,
    ) -> Result<(), LinkError> {
        let _span = span!(Level::DEBUG, "build_packet_ack_msgs", h = ?opt_query_height).entered();

        let (sequences, src_response_height) =
            unreceived_acknowledgements(self.dst_chain(), self.src_chain(), &self.path_id)
                .map_err(LinkError::supervisor)?;

        let query_height = opt_query_height.unwrap_or(src_response_height);

        // Skip: no relevant events found.
        if sequences.is_empty() {
            return Ok(());
        }

        debug!(
            "seq. nrs. of ack packets to send out to {} of the ones with acknowledgments on {}: {} (first 10 shown here; total={})",
            self.dst_chain().id(),
            self.src_chain().id(),
            sequences.iter().take(10).format(", "), sequences.len()
        );

        // Incrementally process all the available sequence numbers in chunks
        for events_chunk in query_packet_events_with(
            &sequences,
            query_height,
            self.src_chain(),
            &self.path_id,
            query_write_ack_events,
        ) {
            self.events_to_operational_data(TrackedEvents::new(events_chunk, tracking_id))?;
        }

        Ok(())
    }

    fn build_recv_packet(&self, packet: &Packet, height: Height) -> Result<Option<Any>, LinkError> {
<<<<<<< HEAD
        let proofs = self
=======
        tracing::trace!(target:"ibc-rs","in relay_path: [build_recv_packet]");
        let (_, proofs) = self
>>>>>>> a04e670e
            .src_chain()
            .build_packet_proofs(
                PacketMsgType::Recv,
                &packet.source_port,
                &packet.source_channel,
                packet.sequence,
                height,
            )
            .map_err(|e| LinkError::packet_proofs_constructor(self.src_chain().id(), e))?;

        let msg = MsgRecvPacket::new(packet.clone(), proofs.clone(), self.dst_signer()?);

        trace!(target:"ibc-rs",
            "built recv_packet msg {:?}, proofs at height {}",
            msg,
            proofs.height()
        );

        Ok(Some(msg.to_any()))
    }

    fn build_ack_from_recv_event(
        &self,
        event: &WriteAcknowledgement,
    ) -> Result<Option<Any>, LinkError> {
        let packet = event.packet.clone();

        let proofs = self
            .src_chain()
            .build_packet_proofs(
                PacketMsgType::Ack,
                &packet.destination_port,
                &packet.destination_channel,
                packet.sequence,
                event.height,
            )
            .map_err(|e| LinkError::packet_proofs_constructor(self.src_chain().id(), e))?;

        let msg = MsgAcknowledgement::new(
            packet,
            event.ack.clone().into(),
            proofs.clone(),
            self.dst_signer()?,
        );

        trace!(target:"ibc-rs",
            "built acknowledgment msg {:?}, proofs at height {}",
            msg,
            proofs.height()
        );

        Ok(Some(msg.to_any()))
    }

    fn build_timeout_packet(
        &self,
        packet: &Packet,
        height: Height,
    ) -> Result<Option<Any>, LinkError> {
        let dst_channel_id = self.dst_channel_id();

        debug!("build timeout for channel");
        let (packet_type, next_sequence_received) = if self.ordered_channel() {
            let (next_seq, _) = self
                .dst_chain()
                .query_next_sequence_receive(
                    QueryNextSequenceReceiveRequest {
                        port_id: self.dst_port_id().clone(),
                        channel_id: dst_channel_id.clone(),
                        height: QueryHeight::Specific(height),
                    },
                    IncludeProof::No,
                )
                .map_err(|e| LinkError::query(self.dst_chain().id(), e))?;

            (PacketMsgType::TimeoutOrdered, next_seq)
        } else {
            (PacketMsgType::TimeoutUnordered, packet.sequence)
        };

        let proofs = self
            .dst_chain()
            .build_packet_proofs(
                packet_type,
                &packet.destination_port,
                &packet.destination_channel,
                next_sequence_received,
                height,
            )
            .map_err(|e| LinkError::packet_proofs_constructor(self.dst_chain().id(), e))?;

        let msg = MsgTimeout::new(
            packet.clone(),
            next_sequence_received,
            proofs.clone(),
            self.src_signer()?,
        );

        trace!(target:"ibc-rs",
            "built timeout msg {:?}, proofs at height {}",
            msg,
            proofs.height()
        );

        Ok(Some(msg.to_any()))
    }

    fn build_timeout_on_close_packet(
        &self,
        packet: &Packet,
        height: Height,
    ) -> Result<Option<Any>, LinkError> {
        let proofs = self
            .dst_chain()
            .build_packet_proofs(
                PacketMsgType::TimeoutOnClose,
                &packet.destination_port,
                &packet.destination_channel,
                packet.sequence,
                height,
            )
            .map_err(|e| LinkError::packet_proofs_constructor(self.dst_chain().id(), e))?;

        let msg = MsgTimeoutOnClose::new(
            packet.clone(),
            packet.sequence,
            proofs.clone(),
            self.src_signer()?,
        );

        trace!(target:"ibc-rs",
            "built timeout on close msg {:?}, proofs at height {}",
            msg,
            proofs.height()
        );

        Ok(Some(msg.to_any()))
    }

    fn build_timeout_from_send_packet_event(
        &self,
        event: &SendPacket,
        dst_info: &ChainStatus,
    ) -> Result<Option<Any>, LinkError> {
<<<<<<< HEAD
        trace!("in relay_path: [build_timeout_from_send_packet_event]");
=======
        tracing::trace!(target:"ibc-rs","in relay_path: [build_timeout_from_send_packet_event]");
>>>>>>> a04e670e
        let packet = event.packet.clone();
        if self
            .dst_channel(QueryHeight::Specific(dst_info.height))?
            .state_matches(&ChannelState::Closed)
        {
            Ok(self.build_timeout_on_close_packet(&event.packet, dst_info.height)?)
        } else if packet.timed_out(&dst_info.timestamp, dst_info.height) {
            Ok(self.build_timeout_packet(&event.packet, dst_info.height)?)
        } else {
            Ok(None)
        }
    }

    fn build_recv_or_timeout_from_send_packet_event(
        &self,
        event: &SendPacket,
        dst_info: &ChainStatus,
    ) -> Result<(Option<Any>, Option<Any>), LinkError> {
<<<<<<< HEAD
        trace!("in relay_path: [build_recv_or_timeout_from_send_packet_event]");
=======
        tracing::trace!(target:"ibc-rs","in relay_path: [build_recv_or_timeout_from_send_packet_event]");
>>>>>>> a04e670e
        let timeout = self.build_timeout_from_send_packet_event(event, dst_info)?;
        if timeout.is_some() {
            Ok((None, timeout))
        } else {
            Ok((self.build_recv_packet(&event.packet, event.height)?, None))
        }
    }

    /// Drives the relaying of elapsed operational data items meant for
    /// a specified target chain forward.
    ///
    /// Given an iterator of `OperationalData` elements, this function
    /// first determines whether the current piece of operational data
    /// has elapsed.
    ///
    /// A piece of operational data is considered 'elapsed' if it has been waiting
    /// for an amount of time that surpasses both of the following:
    /// 1. The time duration specified in the connection delay
    /// 2. The number of blocks specified in the connection delay
    ///
    /// If the current piece of operational data has elapsed, then relaying
    /// is performed using the asynchronous sender. Operational data is
    /// retained as pending and is associated with one or more transaction
    /// hash(es).
    ///
    /// Should an error occur when attempting to relay a piece of operational
    /// data, this function returns all subsequent unprocessed pieces of
    /// operational data back to the caller so that they can be re-queued
    /// for processing; the operational data that failed to send is dropped.
    ///
    /// Note that pieces of operational data that have not elapsed yet are
    /// also placed in the 'unprocessed' bucket.
    fn execute_schedule_for_target_chain<I: Iterator<Item = OperationalData>>(
        &mut self,
        mut operations: I,
        target_chain: OperationalDataTarget,
    ) -> Result<VecDeque<OperationalData>, (VecDeque<OperationalData>, LinkError)> {
        let mut unprocessed = VecDeque::new();

        while let Some(od) = operations.next() {
            let elapsed_result = match target_chain {
                OperationalDataTarget::Source => od.has_conn_delay_elapsed(
                    &|| self.src_time_latest(),
                    &|| self.src_max_block_time(),
                    &|| self.src_latest_height(),
                ),
                OperationalDataTarget::Destination => od.has_conn_delay_elapsed(
                    &|| self.dst_time_latest(),
                    &|| self.dst_max_block_time(),
                    &|| self.dst_latest_height(),
                ),
            };

            match elapsed_result {
                Ok(elapsed) => {
                    if elapsed {
                        // The current piece of operational data has elapsed; we can go ahead and
                        // attempt to relay it.
                        match self
                            .relay_from_operational_data::<relay_sender::AsyncSender>(od.clone())
                        {
                            // The operational data was successfully relayed; enqueue the associated tx.
                            Ok(reply) => self.enqueue_pending_tx(reply, od),
                            // The relaying process failed; return all of the subsequent pieces of operational
                            // data along with the underlying error that occurred.
                            Err(e) => {
                                unprocessed.extend(operations);

                                return Err((unprocessed, e));
                            }
                        }
                    } else {
                        // The current piece of operational data has not elapsed; add it to the bucket
                        // of unprocessed operational data and continue processing subsequent pieces
                        // of operational data.
                        unprocessed.push_back(od);
                    }
                }
                Err(e) => {
                    // An error occurred when attempting to determine whether the current piece of
                    // operational data has elapsed or not. Add the current piece of data, along with
                    // all of the subsequent pieces of data, to the unprocessed bucket and return it
                    // along with the error that resulted.
                    unprocessed.push_back(od);
                    unprocessed.extend(operations);

                    return Err((unprocessed, e));
                }
            }
        }

        Ok(unprocessed)
    }

    /// While there are pending operational data items, this function
    /// performs the relaying of packets corresponding to those
    /// operational data items to both the source and destination chains.
    ///
    /// Any operational data items that do not get successfully relayed are
    /// dropped. Subsequent pending operational data items that went unprocessed
    /// are queued up again for re-submission.
    pub fn execute_schedule(&mut self) -> Result<(), LinkError> {
        let src_od_iter = self.src_operational_data.take().into_iter();

        match self.execute_schedule_for_target_chain(src_od_iter, OperationalDataTarget::Source) {
            Ok(unprocessed_src_data) => self.src_operational_data = unprocessed_src_data.into(),
            Err((unprocessed_src_data, e)) => {
                self.src_operational_data = unprocessed_src_data.into();
                return Err(e);
            }
        }

        let dst_od_iter = self.dst_operational_data.take().into_iter();

        match self
            .execute_schedule_for_target_chain(dst_od_iter, OperationalDataTarget::Destination)
        {
            Ok(unprocessed_dst_data) => self.dst_operational_data = unprocessed_dst_data.into(),
            Err((unprocessed_dst_data, e)) => {
                self.dst_operational_data = unprocessed_dst_data.into();
                return Err(e);
            }
        }

        Ok(())
    }

    /// Kicks off the process of relaying pending txs to the source and destination chains.
    ///
    /// See [`Resubmit::from_clear_interval`] for more info about the `resubmit` parameter.
    pub fn process_pending_txs(&self, resubmit: Resubmit) -> RelaySummary {
        if !self.confirm_txes {
            return RelaySummary::empty();
        }

        let mut summary_src = self.process_pending_txs_src(resubmit).unwrap_or_else(|e| {
            error!("error processing pending events in source chain: {}", e);
            RelaySummary::empty()
        });

        let summary_dst = self.process_pending_txs_dst(resubmit).unwrap_or_else(|e| {
            error!(
                "error processing pending events in destination chain: {}",
                e
            );
            RelaySummary::empty()
        });

        summary_src.extend(summary_dst);
        summary_src
    }

    fn process_pending_txs_src(&self, resubmit: Resubmit) -> Result<RelaySummary, LinkError> {
        let do_resubmit = match resubmit {
            Resubmit::Yes => {
                Some(|odata| self.relay_from_operational_data::<relay_sender::AsyncSender>(odata))
            }
            Resubmit::No => None,
        };

        let res = self
            .pending_txs_src
            .process_pending(pending::TIMEOUT, self, do_resubmit)?
            .unwrap_or_else(RelaySummary::empty);

        Ok(res)
    }

    fn process_pending_txs_dst(&self, resubmit: Resubmit) -> Result<RelaySummary, LinkError> {
        let do_resubmit = match resubmit {
            Resubmit::Yes => {
                Some(|odata| self.relay_from_operational_data::<relay_sender::AsyncSender>(odata))
            }
            Resubmit::No => None,
        };

        let res = self
            .pending_txs_dst
            .process_pending(pending::TIMEOUT, self, do_resubmit)?
            .unwrap_or_else(RelaySummary::empty);

        Ok(res)
    }

    /// Refreshes the scheduled batches.
    /// Verifies if any sendPacket messages timed-out. If so, moves them from destination op. data
    /// to source operational data, and adjusts the events and messages accordingly.
    pub fn refresh_schedule(&self) -> Result<(), LinkError> {
        // Bail fast if no op. data to refresh
        if self.dst_operational_data.is_empty() {
            return Ok(());
        }

        let span = span!(Level::INFO, "refresh");
        let _enter = span.enter();

        let dst_status = self
            .dst_chain()
            .query_application_status()
            .map_err(|e| LinkError::query(self.src_chain().id(), e))?;

        let dst_current_height = dst_status.height;

        // Intermediary data struct to help better manage the transfer from dst. operational data
        // to source operational data.
        let mut all_dst_odata = self.dst_operational_data.clone_vec();

        let mut timed_out: HashMap<usize, OperationalData> = HashMap::default();

        // For each operational data targeting the destination chain...
        for (odata_pos, odata) in all_dst_odata.iter_mut().enumerate() {
            // ... check each `SendPacket` event, whether it should generate a timeout message
            let mut retain_batch = vec![];

            for gm in odata.batch.iter() {
                let TransitMessage { event, .. } = gm;

                match event {
                    IbcEvent::SendPacket(e) => {
                        // Catch any SendPacket event that timed-out
                        if self.send_packet_event_handled(e)? {
                            debug!("already handled send packet {}", e);
                        } else if let Some(new_msg) =
                            self.build_timeout_from_send_packet_event(e, &dst_status)?
                        {
                            debug!("found a timed-out msg in the op data {}", odata.info(),);
                            timed_out
                                .entry(odata_pos)
                                .or_insert_with(|| {
                                    OperationalData::new(
                                        dst_current_height,
                                        OperationalDataTarget::Source,
                                        odata.tracking_id,
                                        self.channel.connection_delay,
                                    )
                                })
                                .push(TransitMessage {
                                    event: event.clone(),
                                    msg: new_msg,
                                });
                        } else {
                            // A SendPacket event, but did not time-out yet, retain
                            retain_batch.push(gm.clone());
                        }
                    }
                    IbcEvent::WriteAcknowledgement(e) => {
                        if self.write_ack_event_handled(e)? {
                            debug!("already handled {} write ack ", e);
                        } else {
                            retain_batch.push(gm.clone());
                        }
                    }
                    _ => retain_batch.push(gm.clone()),
                }
            }

            // Update the whole batch, keeping only the relevant ones
            odata.batch = retain_batch;
        }

        // Possibly some op. data became empty (if no events were kept).
        // Retain only the non-empty ones.
        all_dst_odata.retain(|o| !o.batch.is_empty());

        // Replace the original operational data with the updated one
        self.dst_operational_data.replace(all_dst_odata);

        // Handle timed-out events
        if timed_out.is_empty() {
            // Nothing timed out in the meantime
            return Ok(());
        }

        // Schedule new operational data targeting the source chain
        for (_, new_od) in timed_out.into_iter() {
            info!(
                "re-scheduling from new timed-out batch of size {}",
                new_od.batch.len()
            );

            self.schedule_operational_data(new_od)?;
        }

        Ok(())
    }

    /// Adds a new operational data item for this relaying path to process later.
    /// If the relaying path has non-zero packet delays, this method also updates the client on the
    /// target chain with the appropriate headers.
    fn schedule_operational_data(&self, mut od: OperationalData) -> Result<(), LinkError> {
        let _span = span!(Level::INFO, "schedule", odata = %od.info()).entered();

        if od.batch.is_empty() {
            info!(
                "ignoring operational data for {} because it has no messages",
                od.target
            );
            return Ok(());
        }

        // Update clients ahead of scheduling the operational data, if the delays are non-zero.
        // If the connection-delay must be taken into account, set the `scheduled_time` to an
        // instant in the past, i.e. when this client update was first processed (`processed_time`)
        let scheduled_time = if od.conn_delay_needed() {
            debug!("connection delay must be taken into account: updating client");
            let target_height = od.proofs_height.increment();
            match od.target {
                OperationalDataTarget::Source => {
                    let update_height = self.update_client_src(target_height, od.tracking_id)?;
                    od.set_update_height(update_height);
                    self.src_time_at_height(update_height)?
                }
                OperationalDataTarget::Destination => {
                    let update_height = self.update_client_dst(target_height, od.tracking_id)?;
                    od.set_update_height(update_height);
                    self.dst_time_at_height(update_height)?
                }
            }
        } else {
            debug!(
                "connection delay need not be taken into account: client update message will be \
            prepended later"
            );
            Instant::now()
        };

        od.set_scheduled_time(scheduled_time);

        match od.target {
            OperationalDataTarget::Source => self.src_operational_data.push_back(od),
            OperationalDataTarget::Destination => self.dst_operational_data.push_back(od),
        };

        Ok(())
    }

    /// Pulls out the operational elements with elapsed delay period and that can
    /// now be processed.
    pub(crate) fn try_fetch_scheduled_operational_data(
        &self,
    ) -> Result<(VecDeque<OperationalData>, VecDeque<OperationalData>), LinkError> {
        // Extracts elements from a Vec when the predicate returns true.
        // The mutable vector is then updated to the remaining unextracted elements.
        fn partition<T>(
            queue: VecDeque<T>,
            pred: impl Fn(&T) -> Result<bool, LinkError>,
        ) -> Result<(VecDeque<T>, VecDeque<T>), LinkError> {
            let mut true_res = VecDeque::new();
            let mut false_res = VecDeque::new();

            for e in queue.into_iter() {
                if pred(&e)? {
                    true_res.push_back(e);
                } else {
                    false_res.push_back(e);
                }
            }

            Ok((true_res, false_res))
        }

        let (elapsed_src_ods, unelapsed_src_ods) =
            partition(self.src_operational_data.take(), |op| {
                op.has_conn_delay_elapsed(
                    &|| self.src_time_latest(),
                    &|| self.src_max_block_time(),
                    &|| self.src_latest_height(),
                )
            })?;

        let (elapsed_dst_ods, unelapsed_dst_ods) =
            partition(self.dst_operational_data.take(), |op| {
                op.has_conn_delay_elapsed(
                    &|| self.dst_time_latest(),
                    &|| self.dst_max_block_time(),
                    &|| self.dst_latest_height(),
                )
            })?;

        self.src_operational_data.replace(unelapsed_src_ods);
        self.dst_operational_data.replace(unelapsed_dst_ods);
        Ok((elapsed_src_ods, elapsed_dst_ods))
    }

    fn restore_src_client(&self) -> ForeignClient<ChainA, ChainB> {
        ForeignClient::restore(
            self.src_client_id().clone(),
            self.src_chain().clone(),
            self.dst_chain().clone(),
        )
    }

    fn restore_dst_client(&self) -> ForeignClient<ChainB, ChainA> {
        ForeignClient::restore(
            self.dst_client_id().clone(),
            self.dst_chain().clone(),
            self.src_chain().clone(),
        )
    }

    // we need fully qualified ChainId to avoid unneeded imports warnings
    #[cfg(feature = "telemetry")]
    fn target_info(
        &self,
        target: OperationalDataTarget,
    ) -> (
        ibc::core::ics24_host::identifier::ChainId, // source chain
        ibc::core::ics24_host::identifier::ChainId, // destination chain
        &ChannelId,
        &PortId,
    ) {
        match target {
            OperationalDataTarget::Source => (
                self.src_chain().id(),
                self.dst_chain().id(),
                self.src_channel_id(),
                self.src_port_id(),
            ),
            OperationalDataTarget::Destination => (
                self.dst_chain().id(),
                self.src_chain().id(),
                self.dst_channel_id(),
                self.dst_port_id(),
            ),
        }
    }

    #[cfg(feature = "telemetry")]
    fn record_send_packet_and_acknowledgment_history(&self, event: &IbcEvent) {
        match event {
            IbcEvent::SendPacket(send_packet_ev) => {
                ibc_telemetry::global().record_send_history(
                    send_packet_ev.packet.sequence.into(),
                    send_packet_ev.height().revision_height(),
                    &self.src_chain().id(),
                    self.src_channel_id(),
                    self.src_port_id(),
                    &self.dst_chain().id(),
                );
            }
            IbcEvent::WriteAcknowledgement(write_ack_ev) => {
                ibc_telemetry::global().record_ack_history(
                    write_ack_ev.packet.sequence.into(),
                    write_ack_ev.height().revision_height(),
                    &self.dst_chain().id(),
                    self.dst_channel_id(),
                    self.dst_port_id(),
                    &self.src_chain().id(),
                );
            }
            _ => {}
        }
    }

    #[cfg(feature = "telemetry")]
    fn record_cleared_send_packet_and_acknowledgment(&self, event: IbcEvent) {
        match event {
            IbcEvent::SendPacket(send_packet_ev) => {
                ibc_telemetry::global().send_packet_count(
                    send_packet_ev.packet.sequence.into(),
                    send_packet_ev.height().revision_height(),
                    &self.src_chain().id(),
                    self.src_channel_id(),
                    self.src_port_id(),
                    &self.dst_chain().id(),
                );
                ibc_telemetry::global().cleared_count(
                    send_packet_ev.packet.sequence.into(),
                    send_packet_ev.height().revision_height(),
                    &self.src_chain().id(),
                    self.src_channel_id(),
                    self.src_port_id(),
                    &self.dst_chain().id(),
                );
            }
            IbcEvent::WriteAcknowledgement(write_ack_ev) => {
                ibc_telemetry::global().acknowledgement_count(
                    write_ack_ev.packet.sequence.into(),
                    write_ack_ev.height().revision_height(),
                    &self.dst_chain().id(),
                    self.src_channel_id(),
                    self.src_port_id(),
                    &self.src_chain().id(),
                );
            }
            _ => {}
        }
    }
}<|MERGE_RESOLUTION|>--- conflicted
+++ resolved
@@ -1147,12 +1147,7 @@
     }
 
     fn build_recv_packet(&self, packet: &Packet, height: Height) -> Result<Option<Any>, LinkError> {
-<<<<<<< HEAD
         let proofs = self
-=======
-        tracing::trace!(target:"ibc-rs","in relay_path: [build_recv_packet]");
-        let (_, proofs) = self
->>>>>>> a04e670e
             .src_chain()
             .build_packet_proofs(
                 PacketMsgType::Recv,
@@ -1297,11 +1292,7 @@
         event: &SendPacket,
         dst_info: &ChainStatus,
     ) -> Result<Option<Any>, LinkError> {
-<<<<<<< HEAD
         trace!("in relay_path: [build_timeout_from_send_packet_event]");
-=======
-        tracing::trace!(target:"ibc-rs","in relay_path: [build_timeout_from_send_packet_event]");
->>>>>>> a04e670e
         let packet = event.packet.clone();
         if self
             .dst_channel(QueryHeight::Specific(dst_info.height))?
@@ -1320,11 +1311,7 @@
         event: &SendPacket,
         dst_info: &ChainStatus,
     ) -> Result<(Option<Any>, Option<Any>), LinkError> {
-<<<<<<< HEAD
         trace!("in relay_path: [build_recv_or_timeout_from_send_packet_event]");
-=======
-        tracing::trace!(target:"ibc-rs","in relay_path: [build_recv_or_timeout_from_send_packet_event]");
->>>>>>> a04e670e
         let timeout = self.build_timeout_from_send_packet_event(event, dst_info)?;
         if timeout.is_some() {
             Ok((None, timeout))
