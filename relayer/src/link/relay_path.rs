use alloc::collections::BTreeMap as HashMap;
use alloc::collections::VecDeque;
use std::ops::Sub;
use std::time::{Duration, Instant};

use ibc_proto::google::protobuf::Any;
use itertools::Itertools;
use tracing::{debug, error, info, span, trace, warn, Level};

use crate::chain::counterparty::unreceived_acknowledgements;
use crate::chain::counterparty::unreceived_packets;
use crate::chain::endpoint::ChainStatus;
use crate::chain::handle::ChainHandle;
use crate::chain::requests::IncludeProof;
use crate::chain::requests::QueryChannelRequest;
use crate::chain::requests::QueryHostConsensusStateRequest;
use crate::chain::requests::QueryNextSequenceReceiveRequest;
use crate::chain::requests::QueryPacketCommitmentRequest;
use crate::chain::requests::QueryUnreceivedAcksRequest;
use crate::chain::requests::QueryUnreceivedPacketsRequest;
use crate::chain::tracking::TrackedMsgs;
use crate::chain::tracking::TrackingId;
use crate::channel::error::ChannelError;
use crate::channel::Channel;
use crate::event::monitor::EventBatch;
use crate::foreign_client::{ForeignClient, ForeignClientError};
use crate::link::error::{self, LinkError};
use crate::link::operational_data::{
    OperationalData, OperationalDataTarget, TrackedEvents, TransitMessage,
};
use crate::link::packet_events::query_packet_events_with;
use crate::link::packet_events::query_send_packet_events;
use crate::link::packet_events::query_write_ack_events;
use crate::link::pending::PendingTxs;
use crate::link::relay_sender::{AsyncReply, SubmitReply};
use crate::link::relay_summary::RelaySummary;
use crate::link::{pending, relay_sender};
use crate::path::PathIdentifiers;
use crate::telemetry;
use crate::util::queue::Queue;
use ibc::{
    core::{
        ics02_client::{
            client_consensus::QueryClientEventRequest,
            events::ClientMisbehaviour as ClientMisbehaviourEvent,
            events::UpdateClient as UpdateClientEvent,
        },
        ics04_channel::{
            channel::{ChannelEnd, Order, State as ChannelState},
            events::{SendPacket, WriteAcknowledgement},
            msgs::{
                acknowledgement::MsgAcknowledgement, chan_close_confirm::MsgChannelCloseConfirm,
                recv_packet::MsgRecvPacket, timeout::MsgTimeout,
                timeout_on_close::MsgTimeoutOnClose,
            },
            packet::{Packet, PacketMsgType},
        },
        ics24_host::identifier::{ChannelId, ClientId, ConnectionId, PortId},
    },
    events::{IbcEvent, PrettyEvents, WithBlockDataType},
    query::QueryTxRequest,
    signer::Signer,
    timestamp::Timestamp,
    tx_msg::Msg,
    Height,
};

const MAX_RETRIES: usize = 1;

/// Whether or not to resubmit packets when pending transactions
/// fail to process within the given timeout duration.
#[derive(Copy, Clone, Debug, PartialEq, Eq)]
pub enum Resubmit {
    Yes,
    No,
}

impl Resubmit {
    /// Packet resubmission is enabled when the clear interval for packets is 0. Otherwise,
    /// when the packet clear interval is > 0, the relayer will periodically clear unsent packets
    /// such that resubmitting packets is not necessary.
    pub fn from_clear_interval(clear_interval: u64) -> Self {
        if clear_interval == 0 {
            Self::Yes
        } else {
            Self::No
        }
    }
}

pub struct RelayPath<ChainA: ChainHandle, ChainB: ChainHandle> {
    channel: Channel<ChainA, ChainB>,

    pub(crate) path_id: PathIdentifiers,

    // Operational data, targeting both the source and destination chain.
    // These vectors of operational data are ordered decreasingly by
    // their age, with element at position `0` being the oldest.
    // The operational data targeting the source chain comprises
    // mostly timeout packet messages.
    // The operational data targeting the destination chain
    // comprises mostly RecvPacket and Ack msgs.
    pub src_operational_data: Queue<OperationalData>,
    pub dst_operational_data: Queue<OperationalData>,

    // Toggle for the transaction confirmation mechanism.
    confirm_txes: bool,

    // Stores pending (i.e., unconfirmed) operational data.
    // The relaying path periodically tries to confirm these pending
    // transactions if [`confirm_txes`] is true.
    pending_txs_src: PendingTxs<ChainA>,
    pending_txs_dst: PendingTxs<ChainB>,
}

impl<ChainA: ChainHandle, ChainB: ChainHandle> RelayPath<ChainA, ChainB> {
    pub fn new(
        channel: Channel<ChainA, ChainB>,
        with_tx_confirmation: bool,
    ) -> Result<Self, LinkError> {
        let src_chain = channel.src_chain().clone();
        let dst_chain = channel.dst_chain().clone();

        let src_chain_id = src_chain.id();
        let dst_chain_id = dst_chain.id();

        let src_channel_id = *channel
            .src_channel_id()
            .ok_or_else(|| LinkError::missing_channel_id(src_chain.id()))?;

        let dst_channel_id = *channel
            .dst_channel_id()
            .ok_or_else(|| LinkError::missing_channel_id(dst_chain.id()))?;

        let src_port_id = channel.src_port_id().clone();
        let dst_port_id = channel.dst_port_id().clone();

        let path = PathIdentifiers {
            port_id: dst_port_id.clone(),
            channel_id: dst_channel_id,
            counterparty_port_id: src_port_id.clone(),
            counterparty_channel_id: src_channel_id,
        };

        Ok(Self {
            channel,

            path_id: path,

            src_operational_data: Queue::new(),
            dst_operational_data: Queue::new(),

            confirm_txes: with_tx_confirmation,
            pending_txs_src: PendingTxs::new(src_chain, src_channel_id, src_port_id, dst_chain_id),
            pending_txs_dst: PendingTxs::new(dst_chain, dst_channel_id, dst_port_id, src_chain_id),
        })
    }

    pub fn src_chain(&self) -> &ChainA {
        self.channel.src_chain()
    }

    pub fn dst_chain(&self) -> &ChainB {
        self.channel.dst_chain()
    }

    pub fn src_client_id(&self) -> &ClientId {
        self.channel.src_client_id()
    }

    pub fn dst_client_id(&self) -> &ClientId {
        self.channel.dst_client_id()
    }

    pub fn src_connection_id(&self) -> &ConnectionId {
        self.channel.src_connection_id()
    }

    pub fn dst_connection_id(&self) -> &ConnectionId {
        self.channel.dst_connection_id()
    }

    pub fn src_port_id(&self) -> &PortId {
        &self.path_id.counterparty_port_id
    }

    pub fn dst_port_id(&self) -> &PortId {
        &self.path_id.port_id
    }

    pub fn src_channel_id(&self) -> &ChannelId {
        &self.path_id.counterparty_channel_id
    }

    pub fn dst_channel_id(&self) -> &ChannelId {
        &self.path_id.channel_id
    }

    pub fn channel(&self) -> &Channel<ChainA, ChainB> {
        &self.channel
    }

    fn src_channel(&self, height: Height) -> Result<ChannelEnd, LinkError> {
        self.src_chain()
            .query_channel(
                QueryChannelRequest {
                    port_id: self.src_port_id().clone(),
                    channel_id: *self.src_channel_id(),
                    height,
                },
                IncludeProof::No,
            )
            .map(|(channel_end, _)| channel_end)
            .map_err(|e| LinkError::channel(ChannelError::query(self.src_chain().id(), e)))
    }

    fn dst_channel(&self, height: Height) -> Result<ChannelEnd, LinkError> {
        self.dst_chain()
            .query_channel(
                QueryChannelRequest {
                    port_id: self.dst_port_id().clone(),
                    channel_id: *self.dst_channel_id(),
                    height,
                },
                IncludeProof::No,
            )
            .map(|(channel_end, _)| channel_end)
            .map_err(|e| LinkError::channel(ChannelError::query(self.dst_chain().id(), e)))
    }

    fn src_signer(&self) -> Result<Signer, LinkError> {
        self.src_chain()
            .get_signer()
            .map_err(|e| LinkError::signer(self.src_chain().id(), e))
    }

    fn dst_signer(&self) -> Result<Signer, LinkError> {
        self.dst_chain()
            .get_signer()
            .map_err(|e| LinkError::signer(self.dst_chain().id(), e))
    }

    pub(crate) fn src_latest_height(&self) -> Result<Height, LinkError> {
        self.src_chain()
            .query_latest_height()
            .map_err(|e| LinkError::query(self.src_chain().id(), e))
    }

    pub(crate) fn dst_latest_height(&self) -> Result<Height, LinkError> {
        self.dst_chain()
            .query_latest_height()
            .map_err(|e| LinkError::query(self.dst_chain().id(), e))
    }

    fn src_time_at_height(&self, height: Height) -> Result<Instant, LinkError> {
        Self::chain_time_at_height(self.src_chain(), height)
    }

    fn dst_time_at_height(&self, height: Height) -> Result<Instant, LinkError> {
        Self::chain_time_at_height(self.dst_chain(), height)
    }

    pub(crate) fn src_time_latest(&self) -> Result<Instant, LinkError> {
        let elapsed = Timestamp::now()
            .duration_since(
                &self
                    .src_chain()
                    .query_application_status()
                    .unwrap()
                    .timestamp,
            )
            .unwrap_or_default();

        Ok(Instant::now().sub(elapsed))
    }

    pub(crate) fn dst_time_latest(&self) -> Result<Instant, LinkError> {
        let elapsed = Timestamp::now()
            .duration_since(
                &self
                    .dst_chain()
                    .query_application_status()
                    .unwrap()
                    .timestamp,
            )
            .unwrap_or_default();

        Ok(Instant::now().sub(elapsed))
    }

    pub(crate) fn src_max_block_time(&self) -> Result<Duration, LinkError> {
        // TODO(hu55a1n1): Ideally, we should get the `max_expected_time_per_block` using the
        // `/genesis` endpoint once it is working in tendermint-rs.
        Ok(self
            .src_chain()
            .config()
            .map_err(LinkError::relayer)?
            .max_block_time)
    }

    pub(crate) fn dst_max_block_time(&self) -> Result<Duration, LinkError> {
        Ok(self
            .dst_chain()
            .config()
            .map_err(LinkError::relayer)?
            .max_block_time)
    }

    fn unordered_channel(&self) -> bool {
        self.channel.ordering == Order::Unordered
    }

    fn ordered_channel(&self) -> bool {
        self.channel.ordering == Order::Ordered
    }

    pub fn build_update_client_on_dst(&self, height: Height) -> Result<Vec<Any>, LinkError> {
        let client = self.restore_dst_client();
        client
            .build_update_client(height)
            .map_err(LinkError::client)
    }

    pub fn build_update_client_on_src(&self, height: Height) -> Result<Vec<Any>, LinkError> {
        let client = self.restore_src_client();
        client
            .build_update_client(height)
            .map_err(LinkError::client)
    }

    fn build_chan_close_confirm_from_event(&self, event: &IbcEvent) -> Result<Any, LinkError> {
        let src_channel_id = self.src_channel_id();
        let proofs = self
            .src_chain()
            .build_channel_proofs(self.src_port_id(), src_channel_id, event.height())
            .map_err(|e| LinkError::channel(ChannelError::channel_proof(e)))?;

        // Build the domain type message
        let new_msg = MsgChannelCloseConfirm {
            port_id: self.dst_port_id().clone(),
            channel_id: *self.dst_channel_id(),
            proofs,
            signer: self.dst_signer()?,
        };

        Ok(new_msg.to_any())
    }

    /// Determines if the events received are relevant and should be processed.
    /// Only events for a port/channel matching one of the channel ends should be processed.
    fn filter_relaying_events(
        &self,
        events: Vec<IbcEvent>,
        tracking_id: TrackingId,
    ) -> TrackedEvents {
        let src_channel_id = self.src_channel_id();

        let mut result = vec![];

        for event in events.into_iter() {
            match &event {
                IbcEvent::SendPacket(send_packet_ev) => {
                    if src_channel_id == send_packet_ev.src_channel_id()
                        && self.src_port_id() == send_packet_ev.src_port_id()
                    {
                        result.push(event);
                    }
                }
                IbcEvent::WriteAcknowledgement(write_ack_ev) => {
                    if src_channel_id == write_ack_ev.dst_channel_id()
                        && self.src_port_id() == write_ack_ev.dst_port_id()
                    {
                        result.push(event);
                    }
                }
                IbcEvent::CloseInitChannel(chan_close_ev) => {
                    if src_channel_id == chan_close_ev.channel_id()
                        && self.src_port_id() == chan_close_ev.port_id()
                    {
                        result.push(event);
                    }
                }
                IbcEvent::TimeoutPacket(timeout_ev) => {
                    if src_channel_id == timeout_ev.src_channel_id()
                        && self.channel.src_port_id() == timeout_ev.src_port_id()
                    {
                        result.push(event);
                    }
                }
                _ => {}
            }
        }

        // Transform into `TrackedEvents`
        TrackedEvents::new(result, tracking_id)
    }

    fn relay_pending_packets(&self, height: Option<Height>) -> Result<(), LinkError> {
        let tracking_id = TrackingId::new_static("relay pending packets");

        for i in 1..=MAX_RETRIES {
            let cleared = self
                .schedule_recv_packet_and_timeout_msgs(height, tracking_id)
                .and_then(|_| self.schedule_packet_ack_msgs(height, tracking_id));

            match cleared {
                Ok(()) => return Ok(()),
                Err(e) => error!(
                    "failed to clear packets, retry {}/{}: {}",
                    i, MAX_RETRIES, e
                ),
            }
        }

        Err(LinkError::old_packet_clearing_failed())
    }

    /// Clears any packets that were sent before `height`.
    /// If no height is passed in, then the latest height of the source chain is used.
    pub fn schedule_packet_clearing(&self, height: Option<Height>) -> Result<(), LinkError> {
        let span = span!(Level::DEBUG, "clear");
        let _enter = span.enter();

        let clear_height = height
            .map(|h| h.decrement().map_err(|e| LinkError::decrement_height(h, e)))
            .transpose()?;

        self.relay_pending_packets(clear_height)?;

        debug!(height = ?clear_height, "done scheduling");
        Ok(())
    }

    /// Generate & schedule operational data from the input `batch` of IBC events.
    pub fn update_schedule(&self, batch: EventBatch) -> Result<(), LinkError> {
        // Collect relevant events from the incoming batch & adjust their height.
        let events = self.filter_relaying_events(batch.events, batch.tracking_id);

        // Transform the events into operational data items
        self.events_to_operational_data(events)
    }

    /// Produces and schedules operational data for this relaying path based on the input events.
    pub(crate) fn events_to_operational_data(
        &self,
        events: TrackedEvents,
    ) -> Result<(), LinkError> {
        // Obtain the operational data for the source chain (mostly timeout packets) and for the
        // destination chain (e.g., receive packet messages).
        let (src_opt, dst_opt) = self.generate_operational_data(events)?;

        if let Some(src_od) = src_opt {
            self.schedule_operational_data(src_od)?;
        }
        if let Some(dst_od) = dst_opt {
            self.schedule_operational_data(dst_od)?;
        }

        Ok(())
    }

    /// Generates operational data out of a set of events.
    /// Handles building operational data targeting both the destination and source chains.
    ///
    /// For the destination chain, the op. data will contain `RecvPacket` messages,
    /// as well as channel close handshake (`ChanCloseConfirm`), `WriteAck` messages.
    ///
    /// For the source chain, the op. data will contain timeout packet messages (`MsgTimeoutOnClose`
    /// or `MsgTimeout`).
    fn generate_operational_data(
        &self,
        events: TrackedEvents,
    ) -> Result<(Option<OperationalData>, Option<OperationalData>), LinkError> {
        let span = span!(Level::DEBUG, "generate", id = %events.tracking_id());
        let _enter = span.enter();

        let input = events.events();
        let src_height = match input.get(0) {
            None => return Ok((None, None)),
            Some(ev) => ev.height(),
        };

        let dst_latest_info = self
            .dst_chain()
            .query_application_status()
            .map_err(|e| LinkError::query(self.src_chain().id(), e))?;

        let dst_latest_height = dst_latest_info.height;

        // Operational data targeting the source chain (e.g., Timeout packets)
        let mut src_od = OperationalData::new(
            dst_latest_height,
            OperationalDataTarget::Source,
            events.tracking_id(),
            self.channel.connection_delay,
        );

        // Operational data targeting the destination chain (e.g., SendPacket messages)
        let mut dst_od = OperationalData::new(
            src_height,
            OperationalDataTarget::Destination,
            events.tracking_id(),
            self.channel.connection_delay,
        );

        for event in input {
            trace!("processing event: {}", event);
            let (dst_msg, src_msg) = match event {
                IbcEvent::CloseInitChannel(_) => {
                    (Some(self.build_chan_close_confirm_from_event(event)?), None)
                }
                IbcEvent::TimeoutPacket(ref timeout_ev) => {
                    // When a timeout packet for an ordered channel is processed on-chain (src here)
                    // the chain closes the channel but no close init event is emitted, instead
                    // we get a timeout packet event (this happens for both unordered and ordered channels)
                    // Here we check that the channel is closed on src and send a channel close confirm
                    // to the counterparty.
                    if self.ordered_channel()
                        && self
                            .src_channel(timeout_ev.height)?
                            .state_matches(&ChannelState::Closed)
                    {
                        (Some(self.build_chan_close_confirm_from_event(event)?), None)
                    } else {
                        (None, None)
                    }
                }
                IbcEvent::SendPacket(ref send_packet_ev) => {
                    if self.send_packet_event_handled(send_packet_ev)? {
                        debug!("{} already handled", send_packet_ev);
                        (None, None)
                    } else {
                        self.build_recv_or_timeout_from_send_packet_event(
                            send_packet_ev,
                            &dst_latest_info,
                        )?
                    }
                }
                IbcEvent::WriteAcknowledgement(ref write_ack_ev) => {
                    if self
                        .dst_channel(Height::zero())?
                        .state_matches(&ChannelState::Closed)
                    {
                        (None, None)
                    } else if self.write_ack_event_handled(write_ack_ev)? {
                        debug!("{} already handled", write_ack_ev);
                        (None, None)
                    } else {
                        (self.build_ack_from_recv_event(write_ack_ev)?, None)
                    }
                }
                _ => (None, None),
            };

            // Collect messages to be sent to the destination chain (e.g., RecvPacket)
            if let Some(msg) = dst_msg {
                debug!("{} from {}", msg.type_url, event);
                dst_od.batch.push(TransitMessage {
                    event: event.clone(),
                    msg,
                });
            }

            // Collect timeout messages, to be sent to the source chain
            if let Some(msg) = src_msg {
                // For Ordered channels a single timeout event should be sent as this closes the channel.
                // Otherwise a multi message transaction will fail.
                if self.unordered_channel() || src_od.batch.is_empty() {
                    debug!("{} from {}", msg.type_url, event);
                    src_od.batch.push(TransitMessage {
                        event: event.clone(),
                        msg,
                    });
                }
            }
        }

        let src_od_res = if src_od.batch.is_empty() {
            None
        } else {
            Some(src_od)
        };

        let dst_od_res = if dst_od.batch.is_empty() {
            None
        } else {
            Some(dst_od)
        };

        Ok((src_od_res, dst_od_res))
    }

    /// Relays an [`OperationalData`] using a specific
    /// sender, which implements [`relay_sender::Submit`].
    pub(crate) fn relay_from_operational_data<S: relay_sender::Submit>(
        &self,
        initial_od: OperationalData,
    ) -> Result<S::Reply, LinkError> {
        // We will operate on potentially different operational data if the initial one fails.
        let _span = span!(Level::INFO, "relay", odata = %initial_od.info()).entered();

        let mut odata = initial_od;

        for i in 0..MAX_RETRIES {
            debug!("[try {}/{}]", i + 1, MAX_RETRIES);

            // Consume the operational data by attempting to send its messages
            match self.send_from_operational_data::<S>(&odata) {
                Ok(reply) => {
                    // Done with this op. data
                    info!("success");

                    return Ok(reply);
                }
                Err(LinkError(error::LinkErrorDetail::Send(e), _)) => {
                    // This error means we could retry
                    error!("error {}", e.event);
                    if i + 1 == MAX_RETRIES {
                        error!("{}/{} retries exhausted. giving up", i + 1, MAX_RETRIES)
                    } else {
                        // If we haven't exhausted all retries, regenerate the op. data & retry
                        match self.regenerate_operational_data(odata.clone()) {
                            None => return Ok(S::Reply::empty()), // Nothing to retry
                            Some(new_od) => odata = new_od,
                        }
                    }
                }
                Err(e) => {
                    // Unrecoverable error, propagate up the stack
                    return Err(e);
                }
            }
        }

        Ok(S::Reply::empty())
    }

    /// Generates fresh operational data for a tx given the initial operational data
    /// that failed to send.
    ///
    /// Return value:
    ///   - `Some(..)`: a new operational data from which to retry sending,
    ///   - `None`: all the events in the initial operational data were exhausted (i.e., turned
    ///   into timeouts), so there is nothing to retry.
    ///
    /// Side effects: may schedule a new operational data targeting the source chain, comprising
    /// new timeout messages.
    pub(crate) fn regenerate_operational_data(
        &self,
        initial_odata: OperationalData,
    ) -> Option<OperationalData> {
        let op_info = initial_odata.info();

        warn!(
            "failed. Regenerate operational data from {} events",
            op_info.batch_len()
        );

        // Retry by re-generating the operational data using the initial events
        let (src_opt, dst_opt) = match self.generate_operational_data(initial_odata.into_events()) {
            Ok(new_operational_data) => new_operational_data,
            Err(e) => {
                error!(
                    "failed to regenerate operational data from initial data: {} \
                    with error {}, discarding this op. data",
                    op_info, e
                );
                return None;
            } // Cannot retry, contain the error by reporting a None
        };

        if let Some(src_od) = src_opt {
            if src_od.target == op_info.target() {
                // Our target is the _source_ chain, retry these messages
                info!(odata = %src_od.info(), "will retry");
                return Some(src_od);
            } else {
                // Our target is the _destination_ chain, the data in `src_od` contains
                // potentially new timeout messages that have to be handled separately.
                if let Err(e) = self.schedule_operational_data(src_od) {
                    error!(
                        "failed to schedule newly-generated operational data from \
                        initial data: {} with error {}, discarding this op. data",
                        op_info, e
                    );
                    return None;
                }
            }
        }

        if let Some(dst_od) = dst_opt {
            if dst_od.target == op_info.target() {
                // Our target is the _destination_ chain, retry these messages
                info!(odata = %dst_od.info(), "will retry");
                return Some(dst_od);
            } else {
                // Our target is the _source_ chain, but `dst_od` has new messages
                // intended for the destination chain, this should never be the case
                error!(
                    "generated new messages for destination chain while handling \
                    failed events targeting the source chain!",
                );
            }
        } else {
            // There is no message intended for the destination chain
            if op_info.target() == OperationalDataTarget::Destination {
                info!("exhausted all events from this operational data");
                return None;
            }
        }

        None
    }

    /// Sends a transaction based on the [`OperationalData`] to
    /// the corresponding target chain.
    ///
    /// Returns the appropriate reply associated with the given
    /// [`relay_sender::Submit`]. The reply consists of either the tx
    /// hashes generated by the target chain, if [`Async`] sender,
    /// or the ibc events, if the sender is [`Sync`].
    ///
    /// Propagates any encountered errors.
    fn send_from_operational_data<S: relay_sender::Submit>(
        &self,
        odata: &OperationalData,
    ) -> Result<S::Reply, LinkError> {
        if odata.batch.is_empty() {
            error!("ignoring empty operational data!");
            return Ok(S::Reply::empty());
        }

        let msgs = odata.assemble_msgs(self)?;

        telemetry!({
            let (chain, counterparty, channel_id, port_id) = self.target_info(odata.target);

            ibc_telemetry::global().tx_submitted(
                msgs.tracking_id,
                &chain,
                channel_id,
                port_id,
                &counterparty,
            );
        });

        match odata.target {
            OperationalDataTarget::Source => S::submit(self.src_chain(), msgs),
            OperationalDataTarget::Destination => S::submit(self.dst_chain(), msgs),
        }
    }

    fn enqueue_pending_tx(&self, reply: AsyncReply, odata: OperationalData) {
        if !self.confirm_txes {
            return;
        }

        match odata.target {
            OperationalDataTarget::Source => {
                self.pending_txs_src.insert_new_pending_tx(reply, odata);
            }
            OperationalDataTarget::Destination => {
                self.pending_txs_dst.insert_new_pending_tx(reply, odata);
            }
        }
    }

    /// Checks if a sent packet has been received on destination.
    fn send_packet_received_on_dst(&self, packet: &Packet) -> Result<bool, LinkError> {
        let unreceived_packet = self
            .dst_chain()
            .query_unreceived_packets(QueryUnreceivedPacketsRequest {
                port_id: self.dst_port_id().clone(),
                channel_id: *self.dst_channel_id(),
                packet_commitment_sequences: vec![packet.sequence],
            })
            .map_err(LinkError::relayer)?;

        Ok(unreceived_packet.is_empty())
    }

    /// Checks if a packet commitment has been cleared on source.
    /// The packet commitment is cleared when either an acknowledgment or a timeout is received on source.
    fn send_packet_commitment_cleared_on_src(
        &self,
        send_packet: &SendPacket,
    ) -> Result<bool, LinkError> {
        let (bytes, _) = self
            .src_chain()
<<<<<<< HEAD
            .build_packet_proofs(
                PacketMsgType::Recv,
                self.src_port_id(),
                self.src_channel_id(),
                send_packet.packet.sequence,
                send_packet.height,
=======
            .query_packet_commitment(
                QueryPacketCommitmentRequest {
                    port_id: self.src_port_id().clone(),
                    channel_id: *self.src_channel_id(),
                    sequence: packet.sequence,
                    height: Height::zero(),
                },
                IncludeProof::No,
>>>>>>> 0c716669
            )
            .map_err(LinkError::relayer)?;

        Ok(bytes.is_empty())
    }

    /// Checks if a send packet event has already been handled (e.g. by another relayer).
    fn send_packet_event_handled(&self, sp: &SendPacket) -> Result<bool, LinkError> {
        Ok(self.send_packet_received_on_dst(&sp.packet)?
            || self.send_packet_commitment_cleared_on_src(sp)?)
    }

    /// Checks if an acknowledgement for the given packet has been received on
    /// source chain of the packet, ie. the destination chain of the relay path
    /// that sends the acknowledgment.
    fn recv_packet_acknowledged_on_src(&self, packet: &Packet) -> Result<bool, LinkError> {
        let unreceived_ack = self
            .dst_chain()
            .query_unreceived_acknowledgements(QueryUnreceivedAcksRequest {
                port_id: self.dst_port_id().clone(),
                channel_id: *self.dst_channel_id(),
                packet_ack_sequences: vec![packet.sequence],
            })
            .map_err(LinkError::relayer)?;

        Ok(unreceived_ack.is_empty())
    }

    /// Checks if a receive packet event has already been handled (e.g. by another relayer).
    fn write_ack_event_handled(&self, rp: &WriteAcknowledgement) -> Result<bool, LinkError> {
        self.recv_packet_acknowledged_on_src(&rp.packet)
    }

    /// Returns the `processed_height` for the consensus state at specified height
    fn update_height(
        chain: &impl ChainHandle,
        client_id: ClientId,
        consensus_height: Height,
    ) -> Result<Height, LinkError> {
        let events = chain
            .query_txs(QueryTxRequest::Client(QueryClientEventRequest {
                height: Height::zero(),
                event_id: WithBlockDataType::UpdateClient,
                client_id,
                consensus_height,
            }))
            .map_err(|e| LinkError::query(chain.id(), e))?;

        // The handler may treat redundant updates as no-ops and emit `UpdateClient` events for them
        // but the `processed_height` is the height at which the first `UpdateClient` event for this
        // consensus state/height was emitted. We expect that these events are received in the exact
        // same order in which they were emitted.
        match events.first() {
            Some(IbcEvent::UpdateClient(event)) => Ok(event.height()),
            Some(event) => Err(LinkError::unexpected_event(event.clone())),
            None => Err(LinkError::unexpected_event(IbcEvent::default())),
        }
    }

    /// Loops over `tx_events` and returns a tuple of optional events where the first element is a
    /// `ChainError` variant, the second one is an `UpdateClient` variant and the third one is a
    /// `ClientMisbehaviour` variant. This function is essentially just an `Iterator::find()` for
    /// multiple variants with a single pass.
    #[inline]
    fn event_per_type(
        mut tx_events: Vec<IbcEvent>,
    ) -> (
        Option<IbcEvent>,
        Option<UpdateClientEvent>,
        Option<ClientMisbehaviourEvent>,
    ) {
        let mut error = None;
        let mut update = None;
        let mut misbehaviour = None;

        while let Some(event) = tx_events.pop() {
            match event {
                IbcEvent::ChainError(_) => error = Some(event),
                IbcEvent::UpdateClient(event) => update = Some(event),
                IbcEvent::ClientMisbehaviour(event) => misbehaviour = Some(event),
                _ => {}
            }
        }

        (error, update, misbehaviour)
    }

    /// Returns an instant (in the past) that corresponds to the block timestamp of the chain at
    /// specified height (relative to the relayer's current time). If the timestamp is in the future
    /// wrt the relayer's current time, we simply return the current relayer time.
    fn chain_time_at_height(
        chain: &impl ChainHandle,
        height: Height,
    ) -> Result<Instant, LinkError> {
        let chain_time = chain
            .query_host_consensus_state(QueryHostConsensusStateRequest { height })
            .map_err(LinkError::relayer)?
            .timestamp();
        let duration = Timestamp::now()
            .duration_since(&chain_time)
            .unwrap_or_default();
        Ok(Instant::now().sub(duration))
    }

    /// Handles updating the client on the destination chain
    /// Returns the height at which the client update was processed
    fn update_client_dst(
        &self,
        src_chain_height: Height,
        tracking_id: TrackingId,
    ) -> Result<Height, LinkError> {
        self.do_update_client_dst(src_chain_height, tracking_id, MAX_RETRIES)
    }

    /// Perform actual update_client_dst with retries.
    ///
    /// Note that the retry is only performed in the case when there
    /// is a ChainError event. It would return error immediately if
    /// there are other errors returned from calls such as
    /// build_update_client_on_dst.
    fn do_update_client_dst(
        &self,
        src_chain_height: Height,
        tracking_id: TrackingId,
        retries_left: usize,
    ) -> Result<Height, LinkError> {
        info!( "sending update_client to client hosted on source chain for height {} (retries left: {})", src_chain_height, retries_left );

        let dst_update = self.build_update_client_on_dst(src_chain_height)?;
        let tm = TrackedMsgs::new(dst_update, tracking_id);
        let dst_tx_events = self
            .dst_chain()
            .send_messages_and_wait_commit(tm)
            .map_err(LinkError::relayer)?;

        info!("result: {}", PrettyEvents(&dst_tx_events));

        let (error, update, misbehaviour) = Self::event_per_type(dst_tx_events);
        match (error, update, misbehaviour) {
            // All updates were successful, no errors and no misbehaviour.
            (None, Some(update_event), None) => Ok(update_event.height()),
            (Some(chain_error), _, _) => {
                // Atleast one chain-error so retry if possible.
                if retries_left == 0 {
                    Err(LinkError::client(ForeignClientError::chain_error_event(
                        self.dst_chain().id(),
                        chain_error,
                    )))
                } else {
                    self.do_update_client_dst(src_chain_height, tracking_id, retries_left - 1)
                }
            }
            (None, None, None) => {
                // `tm` was empty and update wasn't required
                match Self::update_height(
                    self.dst_chain(),
                    self.dst_client_id().clone(),
                    src_chain_height,
                ) {
                    Ok(update_height) => Ok(update_height),
                    Err(_) if retries_left > 0 => {
                        self.do_update_client_dst(src_chain_height, tracking_id, retries_left - 1)
                    }
                    _ => Err(LinkError::update_client_failed()),
                }
            }
            // Atleast one misbehaviour event, so don't retry.
            (_, _, Some(_misbehaviour)) => Err(LinkError::update_client_failed()),
        }
    }

    /// Handles updating the client on the source chain
    /// Returns the height at which the client update was processed
    fn update_client_src(
        &self,
        dst_chain_height: Height,
        tracking_id: TrackingId,
    ) -> Result<Height, LinkError> {
        self.do_update_client_src(dst_chain_height, tracking_id, MAX_RETRIES)
    }

    /// Perform actual update_client_src with retries.
    ///
    /// Note that the retry is only performed in the case when there
    /// is a ChainError event. It would return error immediately if
    /// there are other errors returned from calls such as
    /// build_update_client_on_src.
    fn do_update_client_src(
        &self,
        dst_chain_height: Height,
        tracking_id: TrackingId,
        retries_left: usize,
    ) -> Result<Height, LinkError> {
        info!( "sending update_client to client hosted on source chain for height {} (retries left: {})", dst_chain_height, retries_left );

        let src_update = self.build_update_client_on_src(dst_chain_height)?;
        let tm = TrackedMsgs::new(src_update, tracking_id);
        let src_tx_events = self
            .src_chain()
            .send_messages_and_wait_commit(tm)
            .map_err(LinkError::relayer)?;

        info!("result: {}", PrettyEvents(&src_tx_events));

        let (error, update, misbehaviour) = Self::event_per_type(src_tx_events);
        match (error, update, misbehaviour) {
            // All updates were successful, no errors and no misbehaviour.
            (None, Some(update_event), None) => Ok(update_event.height()),
            (Some(chain_error), _, _) => {
                // Atleast one chain-error so retry if possible.
                if retries_left == 0 {
                    Err(LinkError::client(ForeignClientError::chain_error_event(
                        self.src_chain().id(),
                        chain_error,
                    )))
                } else {
                    self.do_update_client_src(dst_chain_height, tracking_id, retries_left - 1)
                }
            }
            (None, None, None) => {
                // `tm` was empty and update wasn't required
                match Self::update_height(
                    self.src_chain(),
                    self.src_client_id().clone(),
                    dst_chain_height,
                ) {
                    Ok(update_height) => Ok(update_height),
                    Err(_) if retries_left > 0 => {
                        self.do_update_client_src(dst_chain_height, tracking_id, retries_left - 1)
                    }
                    _ => Err(LinkError::update_client_failed()),
                }
            }
            // At least one misbehaviour event, so don't retry.
            (_, _, Some(_misbehaviour)) => Err(LinkError::update_client_failed()),
        }
    }

    /// Schedules the relaying of [`MsgRecvPacket`] and [`MsgTimeout`] messages.
    ///
    /// The optional [`Height`] parameter allows specify a height on the source
    /// chain where to query for packet data. If `None`, the latest available
    /// height on the source chain is used.
    ///
    /// Blocks until _all_ outstanding messages have been scheduled.
    pub fn schedule_recv_packet_and_timeout_msgs(
        &self,
        opt_query_height: Option<Height>,
        tracking_id: TrackingId,
    ) -> Result<(), LinkError> {
        let _span =
            span!(Level::DEBUG, "schedule_recv_packet_and_timeout_msgs", query_height = ?opt_query_height)
                .entered();

        // Pull the s.n. of all packets that the destination chain has not yet received.
        let (sequences, src_response_height) =
            unreceived_packets(self.dst_chain(), self.src_chain(), &self.path_id)
                .map_err(LinkError::supervisor)?;

        let query_height = opt_query_height.unwrap_or(src_response_height);

        // Skip: no relevant events found.
        if sequences.is_empty() {
            return Ok(());
        }

        debug!(
            "sequences of unreceived packets to send out to {} of the ones with commitments on {}: {} (first 10 shown here; total={})",
            self.dst_chain().id(),
            self.src_chain().id(),
            sequences.iter().take(10).format(", "), sequences.len()
        );

        // Chunk-up the list of sequence nrs. into smaller parts,
        // and schedule operational data incrementally across each chunk.
        for events_chunk in query_packet_events_with(
            &sequences,
            query_height,
            self.src_chain(),
            &self.path_id,
            query_send_packet_events,
        ) {
            self.events_to_operational_data(TrackedEvents::new(events_chunk, tracking_id))?;
        }

        Ok(())
    }

    /// Schedules the relaying of [`MsgAcknowledgement`] messages.
    ///
    /// The `opt_query_height` parameter allows to optionally use a specific height on the source
    /// chain where to query for packet data. If `None`, the latest available height on the source
    /// chain is used.
    pub fn schedule_packet_ack_msgs(
        &self,
        opt_query_height: Option<Height>,
        tracking_id: TrackingId,
    ) -> Result<(), LinkError> {
        let _span = span!(Level::DEBUG, "build_packet_ack_msgs", h = ?opt_query_height).entered();

        let (sequences, src_response_height) =
            unreceived_acknowledgements(self.dst_chain(), self.src_chain(), &self.path_id)
                .map_err(LinkError::supervisor)?;

        let query_height = opt_query_height.unwrap_or(src_response_height);

        // Skip: no relevant events found.
        if sequences.is_empty() {
            return Ok(());
        }

        debug!(
            "seq. nrs. of ack packets to send out to {} of the ones with acknowledgments on {}: {} (first 10 shown here; total={})",
            self.dst_chain().id(),
            self.src_chain().id(),
            sequences.iter().take(10).format(", "), sequences.len()
        );

        // Incrementally process all the available sequence numbers in chunks
        for events_chunk in query_packet_events_with(
            &sequences,
            query_height,
            self.src_chain(),
            &self.path_id,
            query_write_ack_events,
        ) {
            self.events_to_operational_data(TrackedEvents::new(events_chunk, tracking_id))?;
        }

        Ok(())
    }

    fn build_recv_packet(&self, packet: &Packet, height: Height) -> Result<Option<Any>, LinkError> {
<<<<<<< HEAD
        tracing::trace!("in relay_path: [build_recv_packet]");
        let (_, proofs) = self
=======
        let proofs = self
>>>>>>> 0c716669
            .src_chain()
            .build_packet_proofs(
                PacketMsgType::Recv,
                &packet.source_port,
                &packet.source_channel,
                packet.sequence,
                height,
            )
            .map_err(|e| LinkError::packet_proofs_constructor(self.src_chain().id(), e))?;

        let msg = MsgRecvPacket::new(packet.clone(), proofs.clone(), self.dst_signer()?);

        trace!(
            "built recv_packet msg {}, proofs at height {}",
            msg.packet,
            proofs.height()
        );

        Ok(Some(msg.to_any()))
    }

    fn build_ack_from_recv_event(
        &self,
        event: &WriteAcknowledgement,
    ) -> Result<Option<Any>, LinkError> {
        let packet = event.packet.clone();

        let proofs = self
            .src_chain()
            .build_packet_proofs(
                PacketMsgType::Ack,
                &packet.destination_port,
                &packet.destination_channel,
                packet.sequence,
                event.height,
            )
            .map_err(|e| LinkError::packet_proofs_constructor(self.src_chain().id(), e))?;

        let msg = MsgAcknowledgement::new(
            packet,
            event.ack.clone().into(),
            proofs.clone(),
            self.dst_signer()?,
        );

        trace!(
            "built acknowledgment msg {}, proofs at height {}",
            msg.packet,
            proofs.height()
        );

        Ok(Some(msg.to_any()))
    }

    fn build_timeout_packet(
        &self,
        packet: &Packet,
        height: Height,
    ) -> Result<Option<Any>, LinkError> {
        let dst_channel_id = self.dst_channel_id();

        debug!("build timeout for channel");
        let (packet_type, next_sequence_received) = if self.ordered_channel() {
            let (next_seq, _) = self
                .dst_chain()
                .query_next_sequence_receive(
                    QueryNextSequenceReceiveRequest {
                        port_id: self.dst_port_id().clone(),
                        channel_id: *dst_channel_id,
                        height,
                    },
                    IncludeProof::No,
                )
                .map_err(|e| LinkError::query(self.dst_chain().id(), e))?;

            (PacketMsgType::TimeoutOrdered, next_seq)
        } else {
            (PacketMsgType::TimeoutUnordered, packet.sequence)
        };

        let proofs = self
            .dst_chain()
            .build_packet_proofs(
                packet_type,
                &packet.destination_port,
                &packet.destination_channel,
                next_sequence_received,
                height,
            )
            .map_err(|e| LinkError::packet_proofs_constructor(self.dst_chain().id(), e))?;

        let msg = MsgTimeout::new(
            packet.clone(),
            next_sequence_received,
            proofs.clone(),
            self.src_signer()?,
        );

        trace!(
            "built timeout msg {}, proofs at height {}",
            msg.packet,
            proofs.height()
        );

        Ok(Some(msg.to_any()))
    }

    fn build_timeout_on_close_packet(
        &self,
        packet: &Packet,
        height: Height,
    ) -> Result<Option<Any>, LinkError> {
        let proofs = self
            .dst_chain()
            .build_packet_proofs(
                PacketMsgType::TimeoutOnClose,
                &packet.destination_port,
                &packet.destination_channel,
                packet.sequence,
                height,
            )
            .map_err(|e| LinkError::packet_proofs_constructor(self.dst_chain().id(), e))?;

        let msg = MsgTimeoutOnClose::new(
            packet.clone(),
            packet.sequence,
            proofs.clone(),
            self.src_signer()?,
        );

        trace!(
            "built timeout on close msg {}, proofs at height {}",
            msg.packet,
            proofs.height()
        );

        Ok(Some(msg.to_any()))
    }

    fn build_timeout_from_send_packet_event(
        &self,
        event: &SendPacket,
        dst_info: &ChainStatus,
    ) -> Result<Option<Any>, LinkError> {
        tracing::trace!("in relay_path: [build_timeout_from_send_packet_event]");
        let packet = event.packet.clone();
        if self
            .dst_channel(dst_info.height)?
            .state_matches(&ChannelState::Closed)
        {
            Ok(self.build_timeout_on_close_packet(&event.packet, dst_info.height)?)
        } else if packet.timed_out(&dst_info.timestamp, dst_info.height) {
            Ok(self.build_timeout_packet(&event.packet, dst_info.height)?)
        } else {
            Ok(None)
        }
    }

    fn build_recv_or_timeout_from_send_packet_event(
        &self,
        event: &SendPacket,
        dst_info: &ChainStatus,
    ) -> Result<(Option<Any>, Option<Any>), LinkError> {
        tracing::trace!("in relay_path: [build_recv_or_timeout_from_send_packet_event]");
        let timeout = self.build_timeout_from_send_packet_event(event, dst_info)?;
        if timeout.is_some() {
            Ok((None, timeout))
        } else {
            Ok((self.build_recv_packet(&event.packet, event.height)?, None))
        }
    }

    /// Drives the relaying of elapsed operational data items meant for
    /// a specified target chain forward.
    ///
    /// Given an iterator of `OperationalData` elements, this function
    /// first determines whether the current piece of operational data
    /// has elapsed.
    ///
    /// A piece of operational data is considered 'elapsed' if it has been waiting
    /// for an amount of time that surpasses both of the following:
    /// 1. The time duration specified in the connection delay
    /// 2. The number of blocks specified in the connection delay
    ///
    /// If the current piece of operational data has elapsed, then relaying
    /// is performed using the asynchronous sender. Operational data is
    /// retained as pending and is associated with one or more transaction
    /// hash(es).
    ///
    /// Should an error occur when attempting to relay a piece of operational
    /// data, this function returns all subsequent unprocessed pieces of
    /// operational data back to the caller so that they can be re-queued
    /// for processing; the operational data that failed to send is dropped.
    ///
    /// Note that pieces of operational data that have not elapsed yet are
    /// also placed in the 'unprocessed' bucket.
    fn execute_schedule_for_target_chain<I: Iterator<Item = OperationalData>>(
        &mut self,
        mut operations: I,
        target_chain: OperationalDataTarget,
    ) -> Result<VecDeque<OperationalData>, (VecDeque<OperationalData>, LinkError)> {
        let mut unprocessed = VecDeque::new();

        while let Some(od) = operations.next() {
            let elapsed_result = match target_chain {
                OperationalDataTarget::Source => od.has_conn_delay_elapsed(
                    &|| self.src_time_latest(),
                    &|| self.src_max_block_time(),
                    &|| self.src_latest_height(),
                ),
                OperationalDataTarget::Destination => od.has_conn_delay_elapsed(
                    &|| self.dst_time_latest(),
                    &|| self.dst_max_block_time(),
                    &|| self.dst_latest_height(),
                ),
            };

            match elapsed_result {
                Ok(elapsed) => {
                    if elapsed {
                        // The current piece of operational data has elapsed; we can go ahead and
                        // attempt to relay it.
                        match self
                            .relay_from_operational_data::<relay_sender::AsyncSender>(od.clone())
                        {
                            // The operational data was successfully relayed; enqueue the associated tx.
                            Ok(reply) => self.enqueue_pending_tx(reply, od),
                            // The relaying process failed; return all of the subsequent pieces of operational
                            // data along with the underlying error that occurred.
                            Err(e) => {
                                unprocessed.extend(operations);

                                return Err((unprocessed, e));
                            }
                        }
                    } else {
                        // The current piece of operational data has not elapsed; add it to the bucket
                        // of unprocessed operational data and continue processing subsequent pieces
                        // of operational data.
                        unprocessed.push_back(od);
                    }
                }
                Err(e) => {
                    // An error occurred when attempting to determine whether the current piece of
                    // operational data has elapsed or not. Add the current piece of data, along with
                    // all of the subsequent pieces of data, to the unprocessed bucket and return it
                    // along with the error that resulted.
                    unprocessed.push_back(od);
                    unprocessed.extend(operations);

                    return Err((unprocessed, e));
                }
            }
        }

        Ok(unprocessed)
    }

    /// While there are pending operational data items, this function
    /// performs the relaying of packets corresponding to those
    /// operational data items to both the source and destination chains.
    ///
    /// Any operational data items that do not get successfully relayed are
    /// dropped. Subsequent pending operational data items that went unprocessed
    /// are queued up again for re-submission.
    pub fn execute_schedule(&mut self) -> Result<(), LinkError> {
        let src_od_iter = self.src_operational_data.take().into_iter();

        match self.execute_schedule_for_target_chain(src_od_iter, OperationalDataTarget::Source) {
            Ok(unprocessed_src_data) => self.src_operational_data = unprocessed_src_data.into(),
            Err((unprocessed_src_data, e)) => {
                self.src_operational_data = unprocessed_src_data.into();
                return Err(e);
            }
        }

        let dst_od_iter = self.dst_operational_data.take().into_iter();

        match self
            .execute_schedule_for_target_chain(dst_od_iter, OperationalDataTarget::Destination)
        {
            Ok(unprocessed_dst_data) => self.dst_operational_data = unprocessed_dst_data.into(),
            Err((unprocessed_dst_data, e)) => {
                self.dst_operational_data = unprocessed_dst_data.into();
                return Err(e);
            }
        }

        Ok(())
    }

    /// Kicks off the process of relaying pending txs to the source and destination chains.
    ///
    /// See [`Resubmit::from_clear_interval`] for more info about the `resubmit` parameter.
    pub fn process_pending_txs(&self, resubmit: Resubmit) -> RelaySummary {
        if !self.confirm_txes {
            return RelaySummary::empty();
        }

        let mut summary_src = self.process_pending_txs_src(resubmit).unwrap_or_else(|e| {
            error!("error processing pending events in source chain: {}", e);
            RelaySummary::empty()
        });

        let summary_dst = self.process_pending_txs_dst(resubmit).unwrap_or_else(|e| {
            error!(
                "error processing pending events in destination chain: {}",
                e
            );
            RelaySummary::empty()
        });

        summary_src.extend(summary_dst);
        summary_src
    }

    fn process_pending_txs_src(&self, resubmit: Resubmit) -> Result<RelaySummary, LinkError> {
        let do_resubmit = match resubmit {
            Resubmit::Yes => {
                Some(|odata| self.relay_from_operational_data::<relay_sender::AsyncSender>(odata))
            }
            Resubmit::No => None,
        };

        let res = self
            .pending_txs_src
            .process_pending(pending::TIMEOUT, self, do_resubmit)?
            .unwrap_or_else(RelaySummary::empty);

        Ok(res)
    }

    fn process_pending_txs_dst(&self, resubmit: Resubmit) -> Result<RelaySummary, LinkError> {
        let do_resubmit = match resubmit {
            Resubmit::Yes => {
                Some(|odata| self.relay_from_operational_data::<relay_sender::AsyncSender>(odata))
            }
            Resubmit::No => None,
        };

        let res = self
            .pending_txs_dst
            .process_pending(pending::TIMEOUT, self, do_resubmit)?
            .unwrap_or_else(RelaySummary::empty);

        Ok(res)
    }

    /// Refreshes the scheduled batches.
    /// Verifies if any sendPacket messages timed-out. If so, moves them from destination op. data
    /// to source operational data, and adjusts the events and messages accordingly.
    pub fn refresh_schedule(&self) -> Result<(), LinkError> {
        // Bail fast if no op. data to refresh
        if self.dst_operational_data.is_empty() {
            return Ok(());
        }

        let span = span!(Level::INFO, "refresh");
        let _enter = span.enter();

        let dst_status = self
            .dst_chain()
            .query_application_status()
            .map_err(|e| LinkError::query(self.src_chain().id(), e))?;

        let dst_current_height = dst_status.height;

        // Intermediary data struct to help better manage the transfer from dst. operational data
        // to source operational data.
        let mut all_dst_odata = self.dst_operational_data.clone_vec();

        let mut timed_out: HashMap<usize, OperationalData> = HashMap::default();

        // For each operational data targeting the destination chain...
        for (odata_pos, odata) in all_dst_odata.iter_mut().enumerate() {
            // ... check each `SendPacket` event, whether it should generate a timeout message
            let mut retain_batch = vec![];

            for gm in odata.batch.iter() {
                let TransitMessage { event, .. } = gm;

                match event {
                    IbcEvent::SendPacket(e) => {
                        // Catch any SendPacket event that timed-out
                        if self.send_packet_event_handled(e)? {
                            debug!("already handled send packet {}", e);
                        } else if let Some(new_msg) =
                            self.build_timeout_from_send_packet_event(e, &dst_status)?
                        {
                            debug!("found a timed-out msg in the op data {}", odata.info(),);
                            timed_out
                                .entry(odata_pos)
                                .or_insert_with(|| {
                                    OperationalData::new(
                                        dst_current_height,
                                        OperationalDataTarget::Source,
                                        odata.tracking_id,
                                        self.channel.connection_delay,
                                    )
                                })
                                .push(TransitMessage {
                                    event: event.clone(),
                                    msg: new_msg,
                                });
                        } else {
                            // A SendPacket event, but did not time-out yet, retain
                            retain_batch.push(gm.clone());
                        }
                    }
                    IbcEvent::WriteAcknowledgement(e) => {
                        if self.write_ack_event_handled(e)? {
                            debug!("already handled {} write ack ", e);
                        } else {
                            retain_batch.push(gm.clone());
                        }
                    }
                    _ => retain_batch.push(gm.clone()),
                }
            }

            // Update the whole batch, keeping only the relevant ones
            odata.batch = retain_batch;
        }

        // Possibly some op. data became empty (if no events were kept).
        // Retain only the non-empty ones.
        all_dst_odata.retain(|o| !o.batch.is_empty());

        // Replace the original operational data with the updated one
        self.dst_operational_data.replace(all_dst_odata);

        // Handle timed-out events
        if timed_out.is_empty() {
            // Nothing timed out in the meantime
            return Ok(());
        }

        // Schedule new operational data targeting the source chain
        for (_, new_od) in timed_out.into_iter() {
            info!(
                "re-scheduling from new timed-out batch of size {}",
                new_od.batch.len()
            );

            self.schedule_operational_data(new_od)?;
        }

        Ok(())
    }

    /// Adds a new operational data item for this relaying path to process later.
    /// If the relaying path has non-zero packet delays, this method also updates the client on the
    /// target chain with the appropriate headers.
    fn schedule_operational_data(&self, mut od: OperationalData) -> Result<(), LinkError> {
        let _span = span!(Level::INFO, "schedule", odata = %od.info()).entered();

        if od.batch.is_empty() {
            info!(
                "ignoring operational data for {} because it has no messages",
                od.target
            );
            return Ok(());
        }

        // Update clients ahead of scheduling the operational data, if the delays are non-zero.
        // If the connection-delay must be taken into account, set the `scheduled_time` to an
        // instant in the past, i.e. when this client update was first processed (`processed_time`)
        let scheduled_time = if od.conn_delay_needed() {
            debug!("connection delay must be taken into account: updating client");
            let target_height = od.proofs_height.increment();
            match od.target {
                OperationalDataTarget::Source => {
                    let update_height = self.update_client_src(target_height, od.tracking_id)?;
                    od.set_update_height(update_height);
                    self.src_time_at_height(update_height)?
                }
                OperationalDataTarget::Destination => {
                    let update_height = self.update_client_dst(target_height, od.tracking_id)?;
                    od.set_update_height(update_height);
                    self.dst_time_at_height(update_height)?
                }
            }
        } else {
            debug!(
                "connection delay need not be taken into account: client update message will be \
            prepended later"
            );
            Instant::now()
        };

        od.set_scheduled_time(scheduled_time);

        match od.target {
            OperationalDataTarget::Source => self.src_operational_data.push_back(od),
            OperationalDataTarget::Destination => self.dst_operational_data.push_back(od),
        };

        Ok(())
    }

    /// Pulls out the operational elements with elapsed delay period and that can
    /// now be processed.
    pub(crate) fn try_fetch_scheduled_operational_data(
        &self,
    ) -> Result<(VecDeque<OperationalData>, VecDeque<OperationalData>), LinkError> {
        // Extracts elements from a Vec when the predicate returns true.
        // The mutable vector is then updated to the remaining unextracted elements.
        fn partition<T>(
            queue: VecDeque<T>,
            pred: impl Fn(&T) -> Result<bool, LinkError>,
        ) -> Result<(VecDeque<T>, VecDeque<T>), LinkError> {
            let mut true_res = VecDeque::new();
            let mut false_res = VecDeque::new();

            for e in queue.into_iter() {
                if pred(&e)? {
                    true_res.push_back(e);
                } else {
                    false_res.push_back(e);
                }
            }

            Ok((true_res, false_res))
        }

        let (elapsed_src_ods, unelapsed_src_ods) =
            partition(self.src_operational_data.take(), |op| {
                op.has_conn_delay_elapsed(
                    &|| self.src_time_latest(),
                    &|| self.src_max_block_time(),
                    &|| self.src_latest_height(),
                )
            })?;

        let (elapsed_dst_ods, unelapsed_dst_ods) =
            partition(self.dst_operational_data.take(), |op| {
                op.has_conn_delay_elapsed(
                    &|| self.dst_time_latest(),
                    &|| self.dst_max_block_time(),
                    &|| self.dst_latest_height(),
                )
            })?;

        self.src_operational_data.replace(unelapsed_src_ods);
        self.dst_operational_data.replace(unelapsed_dst_ods);
        Ok((elapsed_src_ods, elapsed_dst_ods))
    }

    fn restore_src_client(&self) -> ForeignClient<ChainA, ChainB> {
        ForeignClient::restore(
            self.src_client_id().clone(),
            self.src_chain().clone(),
            self.dst_chain().clone(),
        )
    }

    fn restore_dst_client(&self) -> ForeignClient<ChainB, ChainA> {
        ForeignClient::restore(
            self.dst_client_id().clone(),
            self.dst_chain().clone(),
            self.src_chain().clone(),
        )
    }

    // we need fully qualified ChainId to avoid unneeded imports warnings
    #[cfg(feature = "telemetry")]
    fn target_info(
        &self,
        target: OperationalDataTarget,
    ) -> (
        ibc::core::ics24_host::identifier::ChainId, // source chain
        ibc::core::ics24_host::identifier::ChainId, // destination chain
        &ChannelId,
        &PortId,
    ) {
        match target {
            OperationalDataTarget::Source => (
                self.src_chain().id(),
                self.dst_chain().id(),
                self.src_channel_id(),
                self.src_port_id(),
            ),
            OperationalDataTarget::Destination => (
                self.dst_chain().id(),
                self.src_chain().id(),
                self.dst_channel_id(),
                self.dst_port_id(),
            ),
        }
    }
}<|MERGE_RESOLUTION|>--- conflicted
+++ resolved
@@ -787,14 +787,6 @@
     ) -> Result<bool, LinkError> {
         let (bytes, _) = self
             .src_chain()
-<<<<<<< HEAD
-            .build_packet_proofs(
-                PacketMsgType::Recv,
-                self.src_port_id(),
-                self.src_channel_id(),
-                send_packet.packet.sequence,
-                send_packet.height,
-=======
             .query_packet_commitment(
                 QueryPacketCommitmentRequest {
                     port_id: self.src_port_id().clone(),
@@ -803,7 +795,6 @@
                     height: Height::zero(),
                 },
                 IncludeProof::No,
->>>>>>> 0c716669
             )
             .map_err(LinkError::relayer)?;
 
@@ -1137,12 +1128,7 @@
     }
 
     fn build_recv_packet(&self, packet: &Packet, height: Height) -> Result<Option<Any>, LinkError> {
-<<<<<<< HEAD
-        tracing::trace!("in relay_path: [build_recv_packet]");
-        let (_, proofs) = self
-=======
         let proofs = self
->>>>>>> 0c716669
             .src_chain()
             .build_packet_proofs(
                 PacketMsgType::Recv,
