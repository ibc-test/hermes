--- conflicted
+++ resolved
@@ -526,7 +526,6 @@
                     "Query/DenomTrace RPC returned an empty denom trace for trace hash: {}", e.hash)
             },
 
-<<<<<<< HEAD
         SubTxError
             { reason: String }
             |e| { format!("failed to submit tx to Substrate chain: {0}", e.reason) },
@@ -611,13 +610,12 @@
 
         SubstrateBuildClient
             | _ | { "create substrate build client error" },
-=======
+
         MessageExceedsMaxTxSize
             { len: usize }
             |e| {
                 format_args!("message length {} exceeds maximum transaction size", e.len)
             }
->>>>>>> 7683d434
     }
 }
 
