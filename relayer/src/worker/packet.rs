--- conflicted
+++ resolved
@@ -48,29 +48,7 @@
     };
 
     spawn_background_task(span, Some(Duration::from_millis(1000)), move || {
-<<<<<<< HEAD
-        let relay_path = &link.lock().unwrap().a_to_b; // TODO
-
-        relay_path
-            .refresh_schedule()
-            .map_err(handle_link_error_in_task)?;
-
-        relay_path
-            .execute_schedule()
-            .map_err(handle_link_error_in_task)?;
-
-        let summary = relay_path.process_pending_txs(resubmit);
-
-        if !summary.is_empty() {
-            trace!("packet worker produced relay summary: {}", summary);
-        }
-
-        telemetry!(packet_metrics(&path, &summary));
-        let _path = &path; // avoid unused variable warning when telemetry is disabled
-
-=======
         handle_execute_schedule(&mut link.lock().unwrap(), &path, resubmit)?;
->>>>>>> 0c716669
         Ok(Next::Continue)
     })
 }
@@ -97,21 +75,6 @@
     let mut current_command = None;
 
     spawn_background_task(span, Some(Duration::from_millis(200)), move || {
-<<<<<<< HEAD
-        if let Ok(cmd) = cmd_rx.try_recv() {
-            retry_with_index(retry_strategy::worker_stubborn_strategy(), |index| {
-                handle_packet_cmd(
-                    &mut is_first_run,
-                    &link.lock().unwrap(), // TODO
-                    clear_on_start,
-                    clear_interval,
-                    &path,
-                    cmd.clone(),
-                    index,
-                )
-            })
-            .map_err(|e| TaskError::Fatal(RunError::retry(e)))?;
-=======
         if current_command.is_none() {
             // Only try to receive the next command if the
             // previous command was processed successfully.
@@ -130,7 +93,6 @@
             // Only reset current_command if handle_packet_cmd succeeds.
             // Otherwise the same command will be retried in the next step.
             current_command = None;
->>>>>>> 0c716669
         }
 
         Ok(Next::Continue)
