use alloc::collections::BTreeMap as HashMap;

use flex_error::define_error;
use tracing::{debug, trace};

use ibc::core::ics02_client::client_state::{AnyClientState, ClientState};
use ibc::core::ics02_client::trust_threshold::TrustThreshold;
use ibc::core::ics03_connection::connection::ConnectionEnd;
use ibc::core::ics04_channel::error::Error as ChannelError;
use ibc::core::ics24_host::identifier::{ChainId, ChannelId, ClientId, ConnectionId, PortId};

use crate::chain::handle::ChainHandle;
use crate::chain::requests::{
    IncludeProof, QueryChannelRequest, QueryClientStateRequest, QueryConnectionRequest, QueryHeight,
};
use crate::error::Error as RelayerError;
use crate::object;
use crate::registry::Registry;
use crate::spawn::SpawnError;

#[derive(Copy, Clone, Debug, PartialEq, Eq)]
pub enum Permission {
    Allow,
    Deny,
}

impl Permission {
    fn and(self, other: &Self) -> Self {
        if matches!(self, Self::Allow) && matches!(other, Self::Allow) {
            Self::Allow
        } else {
            Self::Deny
        }
    }
}

#[derive(Clone, Debug, PartialEq, Eq, Hash, PartialOrd, Ord)]
enum CacheKey {
    Client(ChainId, ClientId),
    Channel(ChainId, PortId, ChannelId),
    Connection(ChainId, ConnectionId),
}

define_error! {
    FilterError {
        Spawn
            [ SpawnError ]
            | _ | { "spawn error" },

        Relayer
            [ RelayerError ]
            | _ | { "relayer error" },

        Channel
            [ ChannelError ]
            | _ | { "channel error" },

    }
}

impl FilterError {
    pub fn log_as_debug(&self) -> bool {
        matches!(self.detail(), FilterErrorDetail::Spawn(e) if e.source.log_as_debug())
    }
}

/// A cache storing filtering status (allow or deny) for
/// arbitrary identifiers.
#[derive(Default, Debug)]
pub struct FilterPolicy {
    /// A cache associating a generic identifying key, such as
    /// client id, channel id, or connection id, with an
    /// [`Allow`](Permission::Allow) status.
    permission_cache: HashMap<CacheKey, Permission>,
}

impl FilterPolicy {
    /// Given a connection end and the underlying client for that
    /// connection, controls both the client as well as the
    /// client on the counterparty chain.
    /// Returns `true` if both clients are allowed, `false` otherwise.
    /// Caches the result for both clients as well as the connection.
    ///
    /// May encounter errors caused by failed queries. Any such error
    /// is propagated and nothing is cached.
    pub fn control_connection_end_and_client<Chain: ChainHandle>(
        &mut self,
        registry: &mut Registry<Chain>,
        chain_id: &ChainId, // Chain hosting the client & connection
        client_state: &AnyClientState,
        connection: &ConnectionEnd,
        connection_id: &ConnectionId,
    ) -> Result<Permission, FilterError> {
        let identifier = CacheKey::Connection(chain_id.clone(), connection_id.clone());

        trace!(
            "[client filter] controlling permissions for {:?}",
            identifier
        );

        // Return if cache hit
        if let Some(p) = self.permission_cache.get(&identifier) {
            trace!("[client filter] cache hit {:?} for {:?}", p, identifier);
            return Ok(*p);
        }

        // Fetch the details of the client on counterparty chain.
        let counterparty_chain_id = client_state.chain_id();
        let counterparty_chain = registry
            .get_or_spawn(&counterparty_chain_id)
            .map_err(FilterError::spawn)?;
        let counterparty_client_id = connection.counterparty().client_id();
        let (counterparty_client_state, _) = {
            counterparty_chain
                .query_client_state(
                    QueryClientStateRequest {
                        client_id: counterparty_client_id.clone(),
                        height: QueryHeight::Latest,
                    },
                    IncludeProof::No,
                )
                .map_err(FilterError::relayer)?
        };

        // Control both clients, cache their results.
        let client_permission = self.control_client(chain_id, connection.client_id(), client_state);
        let counterparty_client_permission = self.control_client(
            &counterparty_chain_id,
            counterparty_client_id,
            &counterparty_client_state,
        );
        let permission = client_permission.and(&counterparty_client_permission);

        debug!(
            "[client filter] {:?}: relay for conn {:?}",
            permission, identifier,
        );
        // Save the connection id in the cache
        self.permission_cache
            .entry(identifier)
            .or_insert(permission);

        Ok(Permission::Allow)
    }

    /// Given a client identifier and its corresponding client state,
    /// controls the client state and decides if the client should
    /// be allowed or not.
    /// Returns `true` if client is allowed, `false` otherwise.
    /// Caches the result.
    pub fn control_client(
        &mut self,
        host_chain: &ChainId,
        client_id: &ClientId,
        state: &AnyClientState,
    ) -> Permission {
        let identifier = CacheKey::Client(host_chain.clone(), client_id.clone());

        trace!(
            "[client filter] controlling permissions for {:?}",
            identifier
        );

        // Return if cache hit
        if let Some(p) = self.permission_cache.get(&identifier) {
            trace!("[client filter] cache hit {:?} for {:?}", p, identifier);
            return *p;
        }

        let permission = match state.trust_threshold() {
            Some(trust) if trust == TrustThreshold::ONE_THIRD => Permission::Allow,
            Some(_) => {
                trace!(
                    "[client filter] client {} on chain {} has a trust threshold different than 1/3",
                    client_id, host_chain
                );

                Permission::Allow
            }
            None => {
                trace!(
                    "[client filter] client {} on chain {} does not have a trust threshold set",
                    client_id,
                    host_chain
                );

                Permission::Allow
            }
        };

        debug!(
            "[client filter] {:?}: relay for client {:?}",
            permission, identifier
        );

        self.permission_cache
            .entry(identifier)
            .or_insert(permission);

        Permission::Allow
    }

    pub fn control_client_object<Chain: ChainHandle>(
        &mut self,
        registry: &mut Registry<Chain>,
        obj: &object::Client,
    ) -> Result<Permission, FilterError> {
        let identifier = CacheKey::Client(obj.dst_chain_id.clone(), obj.dst_client_id.clone());

        trace!(
            "[client filter] controlling permissions for {:?}",
            identifier
        );

        // Return if cache hit
        if let Some(p) = self.permission_cache.get(&identifier) {
            trace!("[client filter] cache hit {:?} for {:?}", p, identifier);
            return Ok(*p);
        }

        let chain = registry
            .get_or_spawn(&obj.dst_chain_id)
            .map_err(FilterError::spawn)?;

        trace!(
            "[client filter] deciding if to relay on {:?} hosted chain {}",
            obj.dst_client_id,
            obj.dst_chain_id
        );

<<<<<<< HEAD
        let _client_state = chain
            .query_client_state(&obj.dst_client_id, Height::zero())
=======
        let (client_state, _) = chain
            .query_client_state(
                QueryClientStateRequest {
                    client_id: obj.dst_client_id.clone(),
                    height: QueryHeight::Latest,
                },
                IncludeProof::No,
            )
>>>>>>> beb4642d
            .map_err(FilterError::relayer)?;

        // Ok(self.control_client(&obj.dst_chain_id, &obj.dst_client_id, &client_state))
        Ok(Permission::Allow)
    }

    pub fn control_conn_object<Chain: ChainHandle>(
        &mut self,
        registry: &mut Registry<Chain>,
        obj: &object::Connection,
    ) -> Result<Permission, FilterError> {
        let identifier =
            CacheKey::Connection(obj.src_chain_id.clone(), obj.src_connection_id.clone());

        trace!(
            "[client filter] controlling permissions for {:?}",
            identifier
        );

        // Return if cache hit
        if let Some(p) = self.permission_cache.get(&identifier) {
            trace!("[client filter] cache hit {:?} for {:?}", p, identifier);
            return Ok(*p);
        }

        let src_chain = registry
            .get_or_spawn(&obj.src_chain_id)
            .map_err(FilterError::spawn)?;

        trace!(
            "[client filter] deciding if to relay on {:?} hosted on chain {}",
            obj,
            obj.src_chain_id
        );

        let (connection_end, _) = src_chain
            .query_connection(
                QueryConnectionRequest {
                    connection_id: obj.src_connection_id.clone(),
                    height: QueryHeight::Latest,
                },
                IncludeProof::No,
            )
            .map_err(FilterError::relayer)?;

        let (client_state, _) = src_chain
            .query_client_state(
                QueryClientStateRequest {
                    client_id: connection_end.client_id().clone(),
                    height: QueryHeight::Latest,
                },
                IncludeProof::No,
            )
            .map_err(FilterError::relayer)?;

        let _ = self.control_connection_end_and_client(
            registry,
            &obj.src_chain_id,
            &client_state,
            &connection_end,
            &obj.src_connection_id,
        );

        Ok(Permission::Allow)
    }

    fn control_channel<Chain: ChainHandle>(
        &mut self,
        registry: &mut Registry<Chain>,
        chain_id: &ChainId,
        port_id: &PortId,
        channel_id: &ChannelId,
    ) -> Result<Permission, FilterError> {
        let identifier = CacheKey::Channel(chain_id.clone(), port_id.clone(), channel_id.clone());

        trace!(
            "[client filter] controlling permissions for {:?}",
            identifier
        );

        // Return if cache hit
        if let Some(p) = self.permission_cache.get(&identifier) {
            trace!("[client filter] cache hit {:?} for {:?}", p, identifier);
            return Ok(*p);
        }

        let src_chain = registry
            .get_or_spawn(chain_id)
            .map_err(FilterError::spawn)?;

        let (channel_end, _) = src_chain
            .query_channel(
                QueryChannelRequest {
                    port_id: port_id.clone(),
                    channel_id: channel_id.clone(),
                    height: QueryHeight::Latest,
                },
                IncludeProof::No,
            )
            .map_err(FilterError::relayer)?;

        let conn_id = channel_end.connection_hops.first().ok_or_else(|| {
            FilterError::channel(ChannelError::invalid_connection_hops_length(
                1,
                channel_end.connection_hops().len(),
            ))
        })?;

        let (connection_end, _) = src_chain
            .query_connection(
                QueryConnectionRequest {
                    connection_id: conn_id.clone(),
                    height: QueryHeight::Latest,
                },
                IncludeProof::No,
            )
            .map_err(FilterError::relayer)?;

        let (client_state, _) = src_chain
            .query_client_state(
                QueryClientStateRequest {
                    client_id: connection_end.client_id().clone(),
                    height: QueryHeight::Latest,
                },
                IncludeProof::No,
            )
            .map_err(FilterError::relayer)?;

        let permission = self.control_connection_end_and_client(
            registry,
            chain_id,
            &client_state,
            &connection_end,
            conn_id,
        )?;

        let key = CacheKey::Channel(chain_id.clone(), port_id.clone(), channel_id.clone());

        debug!(
            "[client filter] {:?}: relay for channel {:?}: ",
            permission, key
        );

        self.permission_cache.entry(key).or_insert(permission);

        Ok(Permission::Allow)
    }

    pub fn control_chan_object<Chain: ChainHandle>(
        &mut self,
        registry: &mut Registry<Chain>,
        obj: &object::Channel,
    ) -> Result<Permission, FilterError> {
        let _ = self.control_channel(
            registry,
            &obj.src_chain_id,
            &obj.src_port_id,
            &obj.src_channel_id,
        );
        Ok(Permission::Allow)
    }

    pub fn control_packet_object<Chain: ChainHandle>(
        &mut self,
        registry: &mut Registry<Chain>,
        obj: &object::Packet,
    ) -> Result<Permission, FilterError> {
        let _ = self.control_channel(
            registry,
            &obj.src_chain_id,
            &obj.src_port_id,
            &obj.src_channel_id,
        );
        Ok(Permission::Allow)
    }
}<|MERGE_RESOLUTION|>--- conflicted
+++ resolved
@@ -228,10 +228,6 @@
             obj.dst_chain_id
         );
 
-<<<<<<< HEAD
-        let _client_state = chain
-            .query_client_state(&obj.dst_client_id, Height::zero())
-=======
         let (client_state, _) = chain
             .query_client_state(
                 QueryClientStateRequest {
@@ -240,7 +236,6 @@
                 },
                 IncludeProof::No,
             )
->>>>>>> beb4642d
             .map_err(FilterError::relayer)?;
 
         // Ok(self.control_client(&obj.dst_chain_id, &obj.dst_client_id, &client_state))
