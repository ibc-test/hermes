--- conflicted
+++ resolved
@@ -229,10 +229,6 @@
             obj.dst_chain_id
         );
 
-<<<<<<< HEAD
-        let _client_state = chain
-            .query_client_state(&obj.dst_client_id, Height::zero())
-=======
         let (client_state, _) = chain
             .query_client_state(
                 QueryClientStateRequest {
@@ -241,7 +237,6 @@
                 },
                 IncludeProof::No,
             )
->>>>>>> 0c716669
             .map_err(FilterError::relayer)?;
 
         // Ok(self.control_client(&obj.dst_chain_id, &obj.dst_client_id, &client_state))
