use tracing::{error, info};

use ibc::core::{
    ics02_client::client_state::{ClientState, IdentifiedAnyClientState},
    ics03_connection::connection::IdentifiedConnectionEnd,
    ics04_channel::channel::State as ChannelState,
    ics24_host::identifier::ChainId,
};

use crate::{
    chain::{counterparty::connection_state_on_destination, handle::ChainHandle},
    config::Config,
    object::{Channel, Client, Connection, Object, Packet},
    registry::Registry,
    supervisor::error::Error as SupervisorError,
    worker::WorkerMap,
};

use super::{
    scan::{ChainScan, ChainsScan, ChannelScan, ClientScan, ConnectionScan},
    Error,
};

/// A context for spawning workers within the supervisor.
pub struct SpawnContext<'a, Chain: ChainHandle> {
    config: &'a Config,
    registry: &'a mut Registry<Chain>,
    workers: &'a mut WorkerMap,
}

impl<'a, Chain: ChainHandle> SpawnContext<'a, Chain> {
    pub fn new(
        config: &'a Config,
        registry: &'a mut Registry<Chain>,
        workers: &'a mut WorkerMap,
    ) -> Self {
        Self {
            config,
            registry,
            workers,
<<<<<<< HEAD
            client_state_filter,
            mode,
        }
    }

    fn client_filter_enabled(&self) -> bool {
        // Currently just a wrapper over the global filter.
        self.config.read().expect("poisoned lock").global.filter
    }

    pub fn spawn_workers(&mut self) {
        let chain_ids = self
            .config
            .read()
            .expect("poisoned lock")
            .chains
            .iter()
            .map(|c| &c.id)
            .cloned()
            .collect_vec();
        tracing::info!("in spawn: [spawn_workers] >> chain_ids: {:?}", chain_ids);

        for chain_id in chain_ids {
            self.spawn_workers_for_chain(&chain_id);
        }
    }

    pub fn spawn_workers_from_chain_to_chain(
        &mut self,
        from_chain_id: &ChainId,
        to_chain_id: &ChainId,
    ) {
        tracing::info!("in spawn: [spawn_workers_from_chain_to_chain]");

        let clients_req = QueryClientStatesRequest {
            pagination: ibc_proto::cosmos::base::query::pagination::all(),
        };

        let chain = match self.registry.get_or_spawn(from_chain_id) {
            Ok(chain_handle) => chain_handle,
            Err(e) => {
                error!(
                    "skipping workers for chain {}, reason: failed to spawn chain runtime with error: {}",
                    from_chain_id, e
                );

                return;
            }
        };

        let clients = match chain.query_clients(clients_req) {
            Ok(clients) => clients,
            Err(e) => {
                error!(
                    "skipping workers for chain {}, reason: failed to query clients with error: {}",
                    from_chain_id, e
                );

                return;
            }
        };

        for client in clients {
            if &client.client_state.chain_id() == to_chain_id {
                self.spawn_workers_for_client(chain.clone(), client);
            }
        }
    }

    pub fn spawn_workers_for_chain(&mut self, chain_id: &ChainId) {
        tracing::info!("in spawn: [spawn_workers_for_chain]");

        let clients_req = QueryClientStatesRequest {
            pagination: ibc_proto::cosmos::base::query::pagination::all(),
        };

        let chain = match self.registry.get_or_spawn(chain_id) {
=======
        }
    }

    pub fn spawn_workers(&mut self, scan: ChainsScan) {
        for chain_scan in scan.chains {
            match chain_scan {
                Ok(chain_scan) => self.spawn_workers_for_chain(chain_scan),
                Err(e) => error!("failed to spawn worker for a chain, reason: {}", e), // TODO: Show chain id
            }
        }
    }

    pub fn spawn_workers_for_chain(&mut self, scan: ChainScan) {
        let chain = match self.registry.get_or_spawn(&scan.chain_id) {
>>>>>>> 1448a2bb
            Ok(chain_handle) => chain_handle,
            Err(e) => {
                error!(
                    "skipping workers for chain {}, reason: failed to spawn chain runtime with error: {}",
                    scan.chain_id, e
                );

                return;
            }
        };

        for (_, client_scan) in scan.clients {
            self.spawn_workers_for_client(chain.clone(), client_scan);
        }
    }

    pub fn spawn_workers_for_client(&mut self, chain: Chain, client_scan: ClientScan) {
        for (_, connection_scan) in client_scan.connections {
            self.spawn_workers_for_connection(chain.clone(), &client_scan.client, connection_scan);
        }
    }

    pub fn spawn_workers_for_connection(
        &mut self,
        chain: Chain,
        client: &IdentifiedAnyClientState,
        connection_scan: ConnectionScan,
    ) {
<<<<<<< HEAD
        tracing::info!("in spawn: [spawn_workers_for_connection]");

        let chain_id = chain.id();

        let connection_end = match chain.query_connection(&connection_id, Height::zero()) {
            Ok(connection_end) => connection_end,
            Err(e) => {
                error!(
                    "skipping workers for chain {} and connection {}, reason: failed to query connection end: {}",
                    chain_id, connection_id, e
                );
                return;
            }
        };

        let connection = IdentifiedConnectionEnd {
            connection_id: connection_id.clone(),
            connection_end: connection_end.clone(),
        };

        // Apply the client state filter
        if self.client_filter_enabled() {
            match self.client_state_filter.control_connection_end_and_client(
                &mut self.registry,
                &chain_id,
                &client.client_state,
                &connection_end,
                &connection_id,
            ) {
                Ok(Permission::Deny) => {
                    warn!(
                        "skipping workers for chain {}, client {} & conn {}. \
                                 reason: client or counterparty client is not allowed",
                        chain_id, client.client_id, connection_id
                    );
                    return;
                }
                Err(e) => {
                    error!("skipping workers for chain {}. reason: {}", chain_id, e);
                    return;
                }
                _ => {} // allowed
            }
        }

        match self.spawn_connection_workers(chain.clone(), client.clone(), connection.clone()) {
            Ok(()) => debug!(
=======
        let connection_id = connection_scan.id().clone();

        match self.spawn_connection_workers(
            chain.clone(),
            client.clone(),
            connection_scan.connection,
        ) {
            Ok(true) => info!(
>>>>>>> 1448a2bb
                "done spawning workers for connection {} on chain {}",
                connection_id,
                chain.id(),
            ),
            Ok(false) => info!(
                "no workers were spawn for connection {} on chain {}",
                connection_id,
                chain.id(),
            ),
            Err(e) => error!(
                "skipped workers for connection {} on chain {}, reason: {}",
                connection_id,
                chain.id(),
                e
            ),
        }

        for (channel_id, channel_scan) in connection_scan.channels {
            match self.spawn_workers_for_channel(chain.clone(), client, channel_scan) {
                Ok(true) => info!(
                    "done spawning workers for chain {} and channel {}",
                    chain.id(),
                    channel_id,
                ),
                Ok(false) => info!(
                    "no workers spawn for chain {} and channel {}",
                    chain.id(),
                    channel_id,
                ),
                Err(e) => error!(
                    "skipped workers for chain {} and channel {} due to error {}",
                    chain.id(),
                    channel_id,
                    e
                ),
            }
        }
    }

<<<<<<< HEAD
    fn counterparty_connection_state(
        &mut self,
        client: IdentifiedAnyClientState,
        connection: IdentifiedConnectionEnd,
    ) -> Result<ConnectionState, Error> {
        tracing::info!("in spawn: [counterparty_connection_state]");

        let counterparty_chain = self
            .registry
            .get_or_spawn(&client.client_state.chain_id())
            .map_err(Error::spawn)?;

        connection_state_on_destination(connection, &counterparty_chain)
    }

=======
>>>>>>> 1448a2bb
    fn spawn_connection_workers(
        &mut self,
        chain: Chain,
        client: IdentifiedAnyClientState,
        connection: IdentifiedConnectionEnd,
<<<<<<< HEAD
    ) -> Result<(), Error> {
        tracing::info!("in spawn: [spawn_connection_workers]");

        let handshake_enabled = self
            .config
            .read()
            .expect("poisoned lock")
            .handshake_enabled();
=======
    ) -> Result<bool, Error> {
        let config_conn_enabled = self.config.mode.connections.enabled;
>>>>>>> 1448a2bb

        let counterparty_chain = self
            .registry
            .get_or_spawn(&client.client_state.chain_id())
            .map_err(Error::spawn)?;

        let conn_state_src = connection.connection_end.state;
        let conn_state_dst = connection_state_on_destination(&connection, &counterparty_chain)?;

        info!(
            "connection {} on chain {} is: {:?}, state on dest. chain ({}) is: {:?}",
            connection.connection_id,
            chain.id(),
            conn_state_src,
            counterparty_chain.id(),
            conn_state_dst
        );

        if conn_state_src.is_open() && conn_state_dst.is_open() {
            info!(
                "connection {} on chain {} is already open, not spawning Connection worker",
                connection.connection_id,
                chain.id()
            );

            Ok(false)
        } else if config_conn_enabled
            && !conn_state_dst.is_open()
            && conn_state_dst.less_or_equal_progress(conn_state_src)
        {
            // create worker for connection handshake that will advance the remote state
            let connection_object = Object::Connection(Connection {
                dst_chain_id: client.client_state.chain_id(),
                src_chain_id: chain.id(),
                src_connection_id: connection.connection_id,
            });

            self.workers
                .spawn(chain, counterparty_chain, &connection_object, self.config)
                .then(|| {
                    info!(
                        "spawning Connection worker: {}",
                        connection_object.short_name()
                    );
                });

            Ok(true)
        } else {
            Ok(false)
        }
    }

    /// Spawns all the [`WorkerHandle`](crate::worker::WorkerHandle)s that will
    /// handle a given channel for a given source chain.
    pub fn spawn_workers_for_channel(
        &mut self,
        chain: Chain,
        client: &IdentifiedAnyClientState,
<<<<<<< HEAD
        connection: &IdentifiedConnectionEnd,
        channel: IdentifiedChannelEnd,
    ) -> Result<(), Error> {
        tracing::info!("in spawn: [spawn_workers_for_channel]");

        let handshake_enabled = self
            .config
            .read()
            .expect("poisoned lock")
            .handshake_enabled();
=======
        channel_scan: ChannelScan,
    ) -> Result<bool, Error> {
        let mode = &self.config.mode;
>>>>>>> 1448a2bb

        let counterparty_chain = self
            .registry
            .get_or_spawn(&client.client_state.chain_id())
            .map_err(SupervisorError::spawn)?;

        let chan_state_src = channel_scan.channel.channel_end.state;
        let chan_state_dst = channel_scan
            .counterparty
            .as_ref()
            .map_or(ChannelState::Uninitialized, |c| c.channel_end.state);

        info!(
            "channel {} on chain {} is: {}; state on dest. chain ({}) is: {}",
            channel_scan.id(),
            chain.id(),
            chan_state_src,
            counterparty_chain.id(),
            chan_state_dst
        );

        if (mode.clients.enabled || mode.packets.enabled)
            && chan_state_src.is_open()
            && chan_state_dst.is_open()
        {
            if mode.clients.enabled {
                // Spawn the client worker
                let client_object = Object::Client(Client {
                    dst_client_id: client.client_id.clone(),
                    dst_chain_id: chain.id(),
                    src_chain_id: client.client_state.chain_id(),
                });

                self.workers
                    .spawn(
                        counterparty_chain.clone(),
                        chain.clone(),
                        &client_object,
                        self.config,
                    )
                    .then(|| info!("spawned Client worker: {}", client_object.short_name()));
            }

            if mode.packets.enabled {
                let has_packets = || {
                    !channel_scan
                        .unreceived_packets_on_counterparty(&chain, &counterparty_chain)
                        .unwrap_or_default()
                        .is_empty()
                };

                let has_acks = || {
                    !channel_scan
                        .unreceived_acknowledgements_on_counterparty(&chain, &counterparty_chain)
                        .unwrap_or_default()
                        .is_empty()
                };

                // If there are any outstanding packets or acks to send, spawn the worker
                if has_packets() || has_acks() {
                    // Create the Packet object and spawn worker
                    let path_object = Object::Packet(Packet {
                        dst_chain_id: counterparty_chain.id(),
                        src_chain_id: chain.id(),
                        src_channel_id: channel_scan.id().clone(),
                        src_port_id: channel_scan.channel.port_id.clone(),
                    });

                    self.workers
                        .spawn(
                            chain.clone(),
                            counterparty_chain.clone(),
                            &path_object,
                            self.config,
                        )
                        .then(|| info!("spawned Packet worker: {}", path_object.short_name()));
                }
            }

            Ok(mode.clients.enabled)
        } else if mode.channels.enabled
            && !chan_state_dst.is_open()
            && chan_state_dst.less_or_equal_progress(chan_state_src)
        {
            // create worker for channel handshake that will advance the remote state
            let channel_object = Object::Channel(Channel {
                dst_chain_id: counterparty_chain.id(),
                src_chain_id: chain.id(),
                src_channel_id: channel_scan.id().clone(),
                src_port_id: channel_scan.channel.port_id,
            });

            self.workers
                .spawn(chain, counterparty_chain, &channel_object, self.config)
                .then(|| info!("spawned Channel worker: {}", channel_object.short_name()));

<<<<<<< HEAD
        Ok(())
    }

    fn relay_packets_on_channel(
        &mut self,
        chain: &impl ChainHandle,
        channel: &IdentifiedChannelEnd,
    ) -> bool {
        tracing::info!("in spawn: [relay_packets_on_channel]");

        let config = self.config.read().expect("poisoned lock");
        config.packets_on_channel_allowed(&chain.id(), &channel.port_id, &channel.channel_id)
=======
            Ok(true)
        } else {
            Ok(false)
        }
>>>>>>> 1448a2bb
    }

    pub fn shutdown_workers_for_chain(&mut self, chain_id: &ChainId) {
        tracing::info!("im spawn: [shutdown_workers_for_chain]");

        let affected_workers = self.workers.objects_for_chain(chain_id);
        for object in affected_workers {
            self.workers.shutdown_worker(&object);
        }
    }
}<|MERGE_RESOLUTION|>--- conflicted
+++ resolved
@@ -38,85 +38,6 @@
             config,
             registry,
             workers,
-<<<<<<< HEAD
-            client_state_filter,
-            mode,
-        }
-    }
-
-    fn client_filter_enabled(&self) -> bool {
-        // Currently just a wrapper over the global filter.
-        self.config.read().expect("poisoned lock").global.filter
-    }
-
-    pub fn spawn_workers(&mut self) {
-        let chain_ids = self
-            .config
-            .read()
-            .expect("poisoned lock")
-            .chains
-            .iter()
-            .map(|c| &c.id)
-            .cloned()
-            .collect_vec();
-        tracing::info!("in spawn: [spawn_workers] >> chain_ids: {:?}", chain_ids);
-
-        for chain_id in chain_ids {
-            self.spawn_workers_for_chain(&chain_id);
-        }
-    }
-
-    pub fn spawn_workers_from_chain_to_chain(
-        &mut self,
-        from_chain_id: &ChainId,
-        to_chain_id: &ChainId,
-    ) {
-        tracing::info!("in spawn: [spawn_workers_from_chain_to_chain]");
-
-        let clients_req = QueryClientStatesRequest {
-            pagination: ibc_proto::cosmos::base::query::pagination::all(),
-        };
-
-        let chain = match self.registry.get_or_spawn(from_chain_id) {
-            Ok(chain_handle) => chain_handle,
-            Err(e) => {
-                error!(
-                    "skipping workers for chain {}, reason: failed to spawn chain runtime with error: {}",
-                    from_chain_id, e
-                );
-
-                return;
-            }
-        };
-
-        let clients = match chain.query_clients(clients_req) {
-            Ok(clients) => clients,
-            Err(e) => {
-                error!(
-                    "skipping workers for chain {}, reason: failed to query clients with error: {}",
-                    from_chain_id, e
-                );
-
-                return;
-            }
-        };
-
-        for client in clients {
-            if &client.client_state.chain_id() == to_chain_id {
-                self.spawn_workers_for_client(chain.clone(), client);
-            }
-        }
-    }
-
-    pub fn spawn_workers_for_chain(&mut self, chain_id: &ChainId) {
-        tracing::info!("in spawn: [spawn_workers_for_chain]");
-
-        let clients_req = QueryClientStatesRequest {
-            pagination: ibc_proto::cosmos::base::query::pagination::all(),
-        };
-
-        let chain = match self.registry.get_or_spawn(chain_id) {
-=======
         }
     }
 
@@ -131,7 +52,6 @@
 
     pub fn spawn_workers_for_chain(&mut self, scan: ChainScan) {
         let chain = match self.registry.get_or_spawn(&scan.chain_id) {
->>>>>>> 1448a2bb
             Ok(chain_handle) => chain_handle,
             Err(e) => {
                 error!(
@@ -160,55 +80,6 @@
         client: &IdentifiedAnyClientState,
         connection_scan: ConnectionScan,
     ) {
-<<<<<<< HEAD
-        tracing::info!("in spawn: [spawn_workers_for_connection]");
-
-        let chain_id = chain.id();
-
-        let connection_end = match chain.query_connection(&connection_id, Height::zero()) {
-            Ok(connection_end) => connection_end,
-            Err(e) => {
-                error!(
-                    "skipping workers for chain {} and connection {}, reason: failed to query connection end: {}",
-                    chain_id, connection_id, e
-                );
-                return;
-            }
-        };
-
-        let connection = IdentifiedConnectionEnd {
-            connection_id: connection_id.clone(),
-            connection_end: connection_end.clone(),
-        };
-
-        // Apply the client state filter
-        if self.client_filter_enabled() {
-            match self.client_state_filter.control_connection_end_and_client(
-                &mut self.registry,
-                &chain_id,
-                &client.client_state,
-                &connection_end,
-                &connection_id,
-            ) {
-                Ok(Permission::Deny) => {
-                    warn!(
-                        "skipping workers for chain {}, client {} & conn {}. \
-                                 reason: client or counterparty client is not allowed",
-                        chain_id, client.client_id, connection_id
-                    );
-                    return;
-                }
-                Err(e) => {
-                    error!("skipping workers for chain {}. reason: {}", chain_id, e);
-                    return;
-                }
-                _ => {} // allowed
-            }
-        }
-
-        match self.spawn_connection_workers(chain.clone(), client.clone(), connection.clone()) {
-            Ok(()) => debug!(
-=======
         let connection_id = connection_scan.id().clone();
 
         match self.spawn_connection_workers(
@@ -217,7 +88,6 @@
             connection_scan.connection,
         ) {
             Ok(true) => info!(
->>>>>>> 1448a2bb
                 "done spawning workers for connection {} on chain {}",
                 connection_id,
                 chain.id(),
@@ -257,42 +127,13 @@
         }
     }
 
-<<<<<<< HEAD
-    fn counterparty_connection_state(
-        &mut self,
-        client: IdentifiedAnyClientState,
-        connection: IdentifiedConnectionEnd,
-    ) -> Result<ConnectionState, Error> {
-        tracing::info!("in spawn: [counterparty_connection_state]");
-
-        let counterparty_chain = self
-            .registry
-            .get_or_spawn(&client.client_state.chain_id())
-            .map_err(Error::spawn)?;
-
-        connection_state_on_destination(connection, &counterparty_chain)
-    }
-
-=======
->>>>>>> 1448a2bb
     fn spawn_connection_workers(
         &mut self,
         chain: Chain,
         client: IdentifiedAnyClientState,
         connection: IdentifiedConnectionEnd,
-<<<<<<< HEAD
-    ) -> Result<(), Error> {
-        tracing::info!("in spawn: [spawn_connection_workers]");
-
-        let handshake_enabled = self
-            .config
-            .read()
-            .expect("poisoned lock")
-            .handshake_enabled();
-=======
     ) -> Result<bool, Error> {
         let config_conn_enabled = self.config.mode.connections.enabled;
->>>>>>> 1448a2bb
 
         let counterparty_chain = self
             .registry
@@ -351,22 +192,9 @@
         &mut self,
         chain: Chain,
         client: &IdentifiedAnyClientState,
-<<<<<<< HEAD
-        connection: &IdentifiedConnectionEnd,
-        channel: IdentifiedChannelEnd,
-    ) -> Result<(), Error> {
-        tracing::info!("in spawn: [spawn_workers_for_channel]");
-
-        let handshake_enabled = self
-            .config
-            .read()
-            .expect("poisoned lock")
-            .handshake_enabled();
-=======
         channel_scan: ChannelScan,
     ) -> Result<bool, Error> {
         let mode = &self.config.mode;
->>>>>>> 1448a2bb
 
         let counterparty_chain = self
             .registry
@@ -463,26 +291,11 @@
                 .spawn(chain, counterparty_chain, &channel_object, self.config)
                 .then(|| info!("spawned Channel worker: {}", channel_object.short_name()));
 
-<<<<<<< HEAD
-        Ok(())
-    }
-
-    fn relay_packets_on_channel(
-        &mut self,
-        chain: &impl ChainHandle,
-        channel: &IdentifiedChannelEnd,
-    ) -> bool {
-        tracing::info!("in spawn: [relay_packets_on_channel]");
-
-        let config = self.config.read().expect("poisoned lock");
-        config.packets_on_channel_allowed(&chain.id(), &channel.port_id, &channel.channel_id)
-=======
             Ok(true)
         } else {
             Ok(false)
         }
->>>>>>> 1448a2bb
-    }
+   }
 
     pub fn shutdown_workers_for_chain(&mut self, chain_id: &ChainId) {
         tracing::info!("im spawn: [shutdown_workers_for_chain]");
