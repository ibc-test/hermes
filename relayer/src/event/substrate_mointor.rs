use crate::util::retry::{retry_count, retry_with_index, RetryResult};

use alloc::sync::Arc;
use core::cmp::Ordering;
use crossbeam_channel as channel;
use futures::{
    stream::{self, StreamExt},
    Stream,
};
use ibc::{
    core::{ics02_client::height::Height, ics24_host::identifier::ChainId},
    events::IbcEvent,
};
use octopusxt::{ibc_node, MyConfig, SubstrateNodeTemplateExtrinsicParams};
use subxt::{Client, ClientBuilder, RawEventDetails};
use tendermint_rpc::{event::Event as RpcEvent, Url};
use tokio::{runtime::Runtime as TokioRuntime, sync::mpsc};
use tracing::{debug, error, info, trace};

<<<<<<< HEAD
use tendermint_rpc::{event::Event as RpcEvent, Url};

use octopusxt::ibc_node;
use octopusxt::MyConfig;
use subxt::SubstrateExtrinsicParams;
use subxt::{Client, ClientBuilder, RawEventDetails};

use ibc::core::ics02_client::height::Height;
use ibc::core::ics24_host::identifier::ChainId;
use ibc::events::IbcEvent;

use crate::chain::tracking::TrackingId;
use crate::util::retry::{retry_count, retry_with_index, RetryResult};

=======
>>>>>>> 1bb5cd34
mod retry_strategy {
    use crate::util::retry::clamp_total;
    use core::time::Duration;
    use retry::delay::Fibonacci;

    // Default parameters for the retrying mechanism
    const MAX_DELAY: Duration = Duration::from_secs(60); // 1 minute
    const MAX_TOTAL_DELAY: Duration = Duration::from_secs(10 * 60); // 10 minutes
    const INITIAL_DELAY: Duration = Duration::from_secs(1); // 1 second

    pub fn default() -> impl Iterator<Item = Duration> {
        clamp_total(Fibonacci::from(INITIAL_DELAY), MAX_DELAY, MAX_TOTAL_DELAY)
    }
}

pub use super::monitor::Error;
pub use super::monitor::Result;

pub use super::monitor::EventBatch;
pub use super::monitor::EventReceiver;
pub use super::monitor::EventSender;
pub use super::monitor::MonitorCmd;
pub use super::monitor::TxMonitorCmd;

/// Connect to a Tendermint node, subscribe to a set of queries,
/// receive push events over a websocket, and filter them for the
/// event handler.
///
/// The default events that are queried are:
/// - [`EventType::NewBlock`]
/// - [`EventType::Tx`]
///
/// Those can be extending or overriden using
/// [`EventMonitor::add_query`] and [`EventMonitor::set_queries`].
pub struct EventMonitor {
    chain_id: ChainId,
    /// WebSocket to collect events from
    client: Client<MyConfig>,
    /// Channel to handler where the monitor for this chain sends the events
    tx_batch: channel::Sender<Result<EventBatch>>,
    /// Channel where to receive client driver errors
    rx_err: mpsc::UnboundedReceiver<tendermint_rpc::Error>,
    /// Channel where to send client driver errors
    tx_err: mpsc::UnboundedSender<tendermint_rpc::Error>,
    /// Channel where to receive commands
    rx_cmd: channel::Receiver<MonitorCmd>,
    /// Node Address
    node_addr: Url,
    /// Tokio runtime
    rt: Arc<TokioRuntime>,
}

impl EventMonitor {
    /// Create an event monitor, and connect to a node
    pub fn new(
        chain_id: ChainId,
        node_addr: Url,
        rt: Arc<TokioRuntime>,
    ) -> Result<(Self, EventReceiver, TxMonitorCmd)> {
        let (tx_batch, rx_batch) = channel::unbounded();
        let (tx_cmd, rx_cmd) = channel::unbounded();

        let ws_addr = format!("{}", node_addr);
        let client = rt
            .block_on(async move {
                ClientBuilder::new()
                    .set_url(ws_addr)
                    .build::<MyConfig>()
                    .await
            })
            .map_err(|_| Error::client_creation_failed(chain_id.clone(), node_addr.clone()))?;

        let (tx_err, rx_err) = mpsc::unbounded_channel();

        let monitor = Self {
            rt,
            chain_id,
            client,
            tx_batch,
            rx_err,
            tx_err,
            rx_cmd,
            node_addr,
        };

        Ok((monitor, rx_batch, tx_cmd))
    }

    // /// Set the queries to subscribe to.
    // ///
    // /// ## Note
    // /// For this change to take effect, one has to [`subscribe`] again.
    // pub fn set_queries(&mut self, queries: Vec<Query>) {
    //     self.event_queries = queries;
    // }
    //
    // /// Add a new query to subscribe to.
    // ///
    // /// ## Note
    // /// For this change to take effect, one has to [`subscribe`] again.
    // pub fn add_query(&mut self, query: Query) {
    //     self.event_queries.push(query);
    // }

    /// Clear the current subscriptions, and subscribe again to all queries.
    pub fn subscribe(&mut self) -> Result<()> {
        let mut subscriptions = vec![];

        // todo unwrap
        let subscription = self.rt.block_on(subscribe_events(self.client.clone()));

        info!(
            "in substrate_mointor: [subscribe] subscription: {:?}",
            subscription
        );

        subscriptions.push(subscription);
        trace!("[{}] subscribed to all queries", self.chain_id);

        Ok(())
    }

    fn try_reconnect(&mut self) -> Result<()> {
        info!(
            "[{}] trying to reconnect to WebSocket endpoint {}",
            self.chain_id, self.node_addr
        );

        // Try to reconnect
        let mut client = self
            .rt
            .block_on(
                ClientBuilder::new()
                    .set_url(format!("{}", &self.node_addr.clone()))
                    .build::<MyConfig>(),
            )
            .map_err(|_| {
                Error::client_creation_failed(self.chain_id.clone(), self.node_addr.clone())
            })?;

        // Swap the new client with the previous one which failed,
        // so that we can shut the latter down gracefully.
        core::mem::swap(&mut self.client, &mut client);

        trace!(
            "[{}] reconnected to WebSocket endpoint {}",
            self.chain_id,
            self.node_addr
        );

        // Shut down previous client
        trace!(
            "[{}] gracefully shutting down previous client",
            self.chain_id
        );

        trace!("[{}] previous client successfully shutdown", self.chain_id);

        Ok(())
    }

    /// Try to resubscribe to events
    fn try_resubscribe(&mut self) -> Result<()> {
        info!("[{}] trying to resubscribe to events", self.chain_id);
        self.subscribe()
    }

    /// Attempt to reconnect the WebSocket client using the given retry strategy.
    ///
    /// See the [`retry`](https://docs.rs/retry) crate and the
    /// [`crate::util::retry`] module for more information.
    fn reconnect(&mut self) {
        let result = retry_with_index(retry_strategy::default(), |_| {
            // Try to reconnect
            if let Err(e) = self.try_reconnect() {
                trace!("[{}] error when reconnecting: {}", self.chain_id, e);
                return RetryResult::Retry(());
            }

            // Try to resubscribe
            if let Err(e) = self.try_resubscribe() {
                trace!("[{}] error when resubscribing: {}", self.chain_id, e);
                return RetryResult::Retry(());
            }

            RetryResult::Ok(())
        });

        match result {
            Ok(()) => info!(
                "[{}] successfully reconnected to WebSocket endpoint {}",
                self.chain_id, self.node_addr
            ),
            Err(retries) => error!(
                "[{}] failed to reconnect to {} after {} retries",
                self.chain_id,
                self.node_addr,
                retry_count(&retries)
            ),
        }
    }

    /// Event monitor loop
    #[allow(clippy::while_let_loop)]
    pub fn run(mut self) {
        debug!("[{}] starting event monitor", self.chain_id);

        // Continuously run the event loop, so that when it aborts
        // because of WebSocket client restart, we pick up the work again.
        loop {
            match self.run_loop() {
                Next::Continue => continue,
                Next::Abort => break,
            }
        }

        debug!("[{}] event monitor is shutting down", self.chain_id);
    }

    fn run_loop(&mut self) -> Next {
        info!("in substrate_mointor: [run_loop]");

        let client = self.client.clone();
        let chain_id = self.chain_id.clone();
        let send_batch = self.tx_batch.clone();

        let sub_event = async move {
            let api = client
                .clone()
                .to_runtime_api::<ibc_node::RuntimeApi<MyConfig, SubstrateNodeTemplateExtrinsicParams<MyConfig>>>();

            // Subscribe to any events that occur:
            let mut event_sub = api.events().subscribe().await.unwrap();

            // Our subscription will see the events emitted as a result of this:
            while let Some(events) = event_sub.next().await {
                let events = events.unwrap();

                for event in events.iter_raw() {
                    let event: RawEventDetails = event.unwrap();

                    let raw_event = event.clone();

                    let _client = client.clone();
                    let _chain_id = chain_id.clone();
                    let _send_batch = send_batch.clone();

                    tokio::spawn(async move {
                        handle_single_event(raw_event, _client, _chain_id, _send_batch).await;
                    });
                }
            }

            Next::Continue
        };

        self.rt.block_on(sub_event)
    }

    /// Propagate error to subscribers.
    ///
    /// The main use case for propagating RPC errors is for the [`Supervisor`]
    /// to notice that the WebSocket connection or subscription has been closed,
    /// and to trigger a clearing of packets, as this typically means that we have
    /// missed a bunch of events which were emitted after the subscrption was closed.
    /// In that case, this error will be handled in [`Supervisor::handle_batch`].
    fn propagate_error(&self, error: Error) -> Result<()> {
        info!("in substrate_mointor: [propagate_error]");

        self.tx_batch
            .send(Err(error))
            .map_err(|_| Error::channel_send_failed())?;

        Ok(())
    }

    /// Collect the IBC events from the subscriptions
    fn process_batch(&self, batch: EventBatch) -> Result<()> {
        trace!("in substrate_mointor: [process_batch]");

        self.tx_batch
            .send(Ok(batch))
            .map_err(|_| Error::channel_send_failed())?;

        Ok(())
    }
}

fn process_batch_for_substrate(
    send_tx: channel::Sender<Result<EventBatch>>,
    batch: EventBatch,
) -> Result<()> {
    trace!("in substrate_mointor: [relayer_process_channel_events]");

    send_tx
        .try_send(Ok(batch))
        .map_err(|_| Error::channel_send_failed())?;
    Ok(())
}

/// Collect the IBC events from an RPC event
fn collect_events(
    chain_id: &ChainId,
    event: RpcEvent,
) -> impl Stream<Item = Result<(Height, IbcEvent)>> {
    trace!("in substrate_mointor: [collect_events]");

    let events = crate::event::rpc::get_all_events(chain_id, event).unwrap_or_default();
    stream::iter(events).map(Ok)
}

/// Sort the given events by putting the NewBlock event first,
/// and leaving the other events as is.
fn sort_events(events: &mut [IbcEvent]) {
    trace!("in substrate_mointor: [sort_events]");

    events.sort_by(|a, b| match (a, b) {
        (IbcEvent::NewBlock(_), _) => Ordering::Less,
        _ => Ordering::Equal,
    })
}

/// Subscribe Events
async fn subscribe_events(client: Client<MyConfig>) -> RawEventDetails {
    info!("In substrate_monitor: [subscribe_events]");

    let api = client
        .to_runtime_api::<ibc_node::RuntimeApi<MyConfig, SubstrateNodeTemplateExtrinsicParams<MyConfig>>>();
    // Subscribe to any events that occur:
    let mut event_sub = api.events().subscribe().await.unwrap();

    // Our subscription will see the events emitted as a result of this:
    while let Some(events) = event_sub.next().await {
        let events = events.unwrap();

        if let Some(event) = events.iter_raw().next() {
            let event = event.unwrap();
            return event;
        };
    }

    unimplemented!()
}

// fn from_raw_event_to_batch_event(
//     raw_event: RawEventDetails,
//     chain_id: ChainId,
// ) -> Result<EventBatch> {
//     let ibc_event = octopusxt::inner_process_ibc_event(raw_event);
//
//     Ok(EventBatch {
//         height: ibc_event.height(),
//         events: vec![ibc_event],
//         chain_id,
//     })
// }

fn from_raw_event_to_batch_event(
    raw_event: RawEventDetails,
    chain_id: ChainId,
    height: u64,
) -> Result<EventBatch> {
    trace!(
        "In substrate: [from_raw_event_to_batch_event] >> raw Event: {:?}",
        raw_event
    );
    let variant = raw_event.variant;
    match variant.as_str() {
        "CreateClient" => {
            let event = <ibc_node::ibc::events::CreateClient as codec::Decode>::decode(
                &mut &raw_event.data[..],
            )
            .map_err(Error::invalid_codec_decode)?;

<<<<<<< HEAD
    Ok(EventBatch {
        height: ibc_event.height(),
        events: vec![ibc_event],
        chain_id,
        tracking_id: TrackingId::new_uuid(),
    })
=======
            trace!("In substrate_monitor: [subscribe_events] >> CreateClient Event");

            let height = event.0;

            let client_id = event.1;

            let client_type = event.2;

            let consensus_height = event.3;

            use ibc::core::ics02_client::events::Attributes;
            let event = IbcEvent::CreateClient(
                ibc::core::ics02_client::events::CreateClient::from(Attributes {
                    height: height.to_ibc_height(),
                    client_id: client_id.to_ibc_client_id(),
                    client_type: client_type.to_ibc_client_type(),
                    consensus_height: consensus_height.to_ibc_height(),
                }),
            );

            Ok(EventBatch {
                height: height.to_ibc_height(),
                events: vec![event],
                chain_id,
            })
        }
        "UpdateClient" => {
            let event = <ibc_node::ibc::events::UpdateClient as codec::Decode>::decode(
                &mut &raw_event.data[..],
            )
            .map_err(Error::invalid_codec_decode)?;
            trace!("In substrate_monitor: [subscribe_events] >> UpdateClient Event");

            let height = event.0;

            let client_id = event.1;

            let client_type = event.2;

            let consensus_height = event.3;

            use ibc::core::ics02_client::events::Attributes;
            let event = IbcEvent::UpdateClient(
                ibc::core::ics02_client::events::UpdateClient::from(Attributes {
                    height: height.to_ibc_height(),
                    client_id: client_id.to_ibc_client_id(),
                    client_type: client_type.to_ibc_client_type(),
                    consensus_height: consensus_height.to_ibc_height(),
                }),
            );
            Ok(EventBatch {
                height: height.to_ibc_height(),
                events: vec![event],
                chain_id,
            })
        }
        "ClientMisbehaviour" => {
            let event = <ibc_node::ibc::events::ClientMisbehaviour as codec::Decode>::decode(
                &mut &raw_event.data[..],
            )
            .map_err(Error::invalid_codec_decode)?;
            trace!("In substrate_monitor: [subscribe_events] >> ClientMisbehaviour Event");

            let height = event.0;

            let client_id = event.1;

            let client_type = event.2;

            let consensus_height = event.3;

            use ibc::core::ics02_client::events::Attributes;
            let event = IbcEvent::ClientMisbehaviour(
                ibc::core::ics02_client::events::ClientMisbehaviour::from(Attributes {
                    height: height.to_ibc_height(),
                    client_id: client_id.to_ibc_client_id(),
                    client_type: client_type.to_ibc_client_type(),
                    consensus_height: consensus_height.to_ibc_height(),
                }),
            );

            Ok(EventBatch {
                height: height.to_ibc_height(),
                events: vec![event],
                chain_id,
            })
        }
        "OpenInitConnection" => {
            let event = <ibc_node::ibc::events::OpenInitConnection as codec::Decode>::decode(
                &mut &raw_event.data[..],
            )
            .map_err(Error::invalid_codec_decode)?;
            trace!("In substrate_monitor: [subscribe_events] >> OpenInitConnection Event");

            let height = event.0;

            let connection_id = event.1.map(|val| val.to_ibc_connection_id());

            let client_id = event.2;

            let counterparty_connection_id = event.3.map(|val| val.to_ibc_connection_id());

            let counterparty_client_id = event.4;

            use ibc::core::ics03_connection::events::Attributes;
            let event = IbcEvent::OpenInitConnection(
                ibc::core::ics03_connection::events::OpenInit::from(Attributes {
                    height: height.to_ibc_height(),
                    connection_id,
                    client_id: client_id.to_ibc_client_id(),
                    counterparty_connection_id,
                    counterparty_client_id: counterparty_client_id.to_ibc_client_id(),
                }),
            );

            Ok(EventBatch {
                height: height.to_ibc_height(),
                events: vec![event],
                chain_id,
            })
        }
        "OpenTryConnection" => {
            let event = <ibc_node::ibc::events::OpenTryConnection as codec::Decode>::decode(
                &mut &raw_event.data[..],
            )
            .map_err(Error::invalid_codec_decode)?;
            trace!("In substrate_monitor: [subscribe_events] >> OpenTryConnection Event");

            let height = event.0;

            let connection_id = event.1.map(|val| val.to_ibc_connection_id());

            let client_id = event.2;

            let counterparty_connection_id = event.3.map(|val| val.to_ibc_connection_id());

            let counterparty_client_id = event.4;

            use ibc::core::ics03_connection::events::Attributes;
            let event = IbcEvent::OpenTryConnection(
                ibc::core::ics03_connection::events::OpenTry::from(Attributes {
                    height: height.to_ibc_height(),
                    connection_id,
                    client_id: client_id.to_ibc_client_id(),
                    counterparty_connection_id,
                    counterparty_client_id: counterparty_client_id.to_ibc_client_id(),
                }),
            );

            Ok(EventBatch {
                height: height.to_ibc_height(),
                events: vec![event],
                chain_id,
            })
        }
        "OpenAckConnection" => {
            let event = <ibc_node::ibc::events::OpenAckConnection as codec::Decode>::decode(
                &mut &raw_event.data[..],
            )
            .map_err(Error::invalid_codec_decode)?;
            trace!("In substrate_monitor: [subscribe_events] >> OpenAckConnection Event");

            let height = event.0;

            let connection_id = event.1.map(|val| val.to_ibc_connection_id());

            let client_id = event.2;

            let counterparty_connection_id = event.3.map(|val| val.to_ibc_connection_id());

            let counterparty_client_id = event.4;

            use ibc::core::ics03_connection::events::Attributes;
            let event = IbcEvent::OpenAckConnection(
                ibc::core::ics03_connection::events::OpenAck::from(Attributes {
                    height: height.to_ibc_height(),
                    connection_id,
                    client_id: client_id.to_ibc_client_id(),
                    counterparty_connection_id,
                    counterparty_client_id: counterparty_client_id.to_ibc_client_id(),
                }),
            );

            Ok(EventBatch {
                height: height.to_ibc_height(),
                events: vec![event],
                chain_id,
            })
        }
        "OpenConfirmConnection" => {
            let event = <ibc_node::ibc::events::OpenConfirmConnection as codec::Decode>::decode(
                &mut &raw_event.data[..],
            )
            .map_err(Error::invalid_codec_decode)?;
            trace!("In substrate_monitor: [subscribe_events] >> OpenConfirmConnection Event");

            let height = event.0;

            let connection_id = event.1.map(|val| val.to_ibc_connection_id());

            let client_id = event.2;

            let counterparty_connection_id = event.3.map(|val| val.to_ibc_connection_id());

            let counterparty_client_id = event.4;

            use ibc::core::ics03_connection::events::Attributes;
            let event = IbcEvent::OpenConfirmConnection(
                ibc::core::ics03_connection::events::OpenConfirm::from(Attributes {
                    height: height.to_ibc_height(),
                    connection_id,
                    client_id: client_id.to_ibc_client_id(),
                    counterparty_connection_id,
                    counterparty_client_id: counterparty_client_id.to_ibc_client_id(),
                }),
            );

            Ok(EventBatch {
                height: height.to_ibc_height(),
                events: vec![event],
                chain_id,
            })
        }

        "OpenInitChannel" => {
            let event = <ibc_node::ibc::events::OpenInitChannel as codec::Decode>::decode(
                &mut &raw_event.data[..],
            )
            .map_err(Error::invalid_codec_decode)?;
            trace!("In substrate_monitor: [subscribe_events] >> OpenInitChannel Event");

            let height = event.0;

            let port_id = event.1;

            let channel_id = event.2.map(|val| val.to_ibc_channel_id());

            let connection_id = event.3;

            let counterparty_port_id = event.4;

            let counterparty_channel_id = event.5.map(|val| val.to_ibc_channel_id());

            let event = IbcEvent::OpenInitChannel(ibc::core::ics04_channel::events::OpenInit {
                height: height.to_ibc_height(),
                port_id: port_id.to_ibc_port_id(),
                channel_id,
                connection_id: connection_id.to_ibc_connection_id(),
                counterparty_port_id: counterparty_port_id.to_ibc_port_id(),
                counterparty_channel_id,
            });

            Ok(EventBatch {
                height: height.to_ibc_height(),
                events: vec![event],
                chain_id,
            })
        }
        "OpenTryChannel" => {
            let event = <ibc_node::ibc::events::OpenTryChannel as codec::Decode>::decode(
                &mut &raw_event.data[..],
            )
            .map_err(Error::invalid_codec_decode)?;
            trace!("In substrate_monitor: [subscribe_events] >> OpenTryChannel Event");

            let height = event.0;

            let port_id = event.1;

            let channel_id = event.2.map(|val| val.to_ibc_channel_id());

            let connection_id = event.3;

            let counterparty_port_id = event.4;

            let counterparty_channel_id = event.5.map(|val| val.to_ibc_channel_id());

            let event = IbcEvent::OpenTryChannel(ibc::core::ics04_channel::events::OpenTry {
                height: height.to_ibc_height(),
                port_id: port_id.to_ibc_port_id(),
                channel_id,
                connection_id: connection_id.to_ibc_connection_id(),
                counterparty_port_id: counterparty_port_id.to_ibc_port_id(),
                counterparty_channel_id,
            });

            Ok(EventBatch {
                height: height.to_ibc_height(),
                events: vec![event],
                chain_id,
            })
        }
        "OpenAckChannel" => {
            let event = <ibc_node::ibc::events::OpenAckChannel as codec::Decode>::decode(
                &mut &raw_event.data[..],
            )
            .map_err(Error::invalid_codec_decode)?;
            trace!("In substrate_monitor: [subscribe_events] >> OpenAckChannel Event");

            let height = event.0;

            let port_id = event.1;

            let channel_id = event.2.map(|val| val.to_ibc_channel_id());

            let connection_id = event.3;

            let counterparty_port_id = event.4;

            let counterparty_channel_id = event.5.map(|val| val.to_ibc_channel_id());

            let event = IbcEvent::OpenAckChannel(ibc::core::ics04_channel::events::OpenAck {
                height: height.to_ibc_height(),
                port_id: port_id.to_ibc_port_id(),
                channel_id,
                connection_id: connection_id.to_ibc_connection_id(),
                counterparty_port_id: counterparty_port_id.to_ibc_port_id(),
                counterparty_channel_id,
            });

            Ok(EventBatch {
                height: height.to_ibc_height(),
                events: vec![event],
                chain_id,
            })
        }
        "OpenConfirmChannel" => {
            let event = <ibc_node::ibc::events::OpenConfirmChannel as codec::Decode>::decode(
                &mut &raw_event.data[..],
            )
            .map_err(Error::invalid_codec_decode)?;
            trace!("In substrate_monitor: [subscribe_events] >> OpenConfirmChannel Event");

            let height = event.0;

            let port_id = event.1;

            let channel_id = event.2.map(|val| val.to_ibc_channel_id());

            let connection_id = event.3;

            let counterparty_port_id = event.4;

            let counterparty_channel_id = event.5.map(|val| val.to_ibc_channel_id());

            let event =
                IbcEvent::OpenConfirmChannel(ibc::core::ics04_channel::events::OpenConfirm {
                    height: height.to_ibc_height(),
                    port_id: port_id.to_ibc_port_id(),
                    channel_id,
                    connection_id: connection_id.to_ibc_connection_id(),
                    counterparty_port_id: counterparty_port_id.to_ibc_port_id(),
                    counterparty_channel_id,
                });

            Ok(EventBatch {
                height: height.to_ibc_height(),
                events: vec![event],
                chain_id,
            })
        }
        "CloseInitChannel" => {
            let event = <ibc_node::ibc::events::CloseInitChannel as codec::Decode>::decode(
                &mut &raw_event.data[..],
            )
            .map_err(Error::invalid_codec_decode)?;
            trace!("In substrate_monitor: [subscribe_events] >> CloseInitChannel Event");

            let height = event.0;

            let port_id = event.1;

            let channel_id = event.2.map(|val| val.to_ibc_channel_id());

            let connection_id = event.3;

            let counterparty_port_id = event.4;

            let counterparty_channel_id = event.5.map(|val| val.to_ibc_channel_id());

            let event = IbcEvent::CloseInitChannel(ibc::core::ics04_channel::events::CloseInit {
                height: height.to_ibc_height(),
                port_id: port_id.to_ibc_port_id(),
                channel_id: channel_id.unwrap_or_default(),
                connection_id: connection_id.to_ibc_connection_id(),
                counterparty_port_id: counterparty_port_id.to_ibc_port_id(),
                counterparty_channel_id,
            });

            Ok(EventBatch {
                height: height.to_ibc_height(),
                events: vec![event],
                chain_id,
            })
        }
        "CloseConfirmChannel" => {
            let event = <ibc_node::ibc::events::CloseConfirmChannel as codec::Decode>::decode(
                &mut &raw_event.data[..],
            )
            .map_err(Error::invalid_codec_decode)?;
            trace!("In substrate_monitor: [subscribe_events] >> CloseConfirmChannel Event");

            let height = event.0;

            let port_id = event.1;

            let channel_id = event.2.map(|val| val.to_ibc_channel_id());

            let connection_id = event.3;

            let counterparty_port_id = event.4;

            let counterparty_channel_id = event.5.map(|val| val.to_ibc_channel_id());

            let event =
                IbcEvent::CloseConfirmChannel(ibc::core::ics04_channel::events::CloseConfirm {
                    height: height.to_ibc_height(),
                    port_id: port_id.to_ibc_port_id(),
                    channel_id,
                    connection_id: connection_id.to_ibc_connection_id(),
                    counterparty_port_id: counterparty_port_id.to_ibc_port_id(),
                    counterparty_channel_id,
                });

            Ok(EventBatch {
                height: height.to_ibc_height(),
                events: vec![event],
                chain_id,
            })
        }
        "SendPacket" => {
            let event = <ibc_node::ibc::events::SendPacket as codec::Decode>::decode(
                &mut &raw_event.data[..],
            )
            .map_err(Error::invalid_codec_decode)?;
            trace!("In substrate_monitor: [substrate_events] >> SendPacket Event");

            let height = event.0;

            let packet = event.1;

            let event = IbcEvent::SendPacket(ibc::core::ics04_channel::events::SendPacket {
                height: height.to_ibc_height(),
                packet: packet.to_ibc_packet(),
            });

            Ok(EventBatch {
                height: height.to_ibc_height(),
                events: vec![event],
                chain_id,
            })
        }
        "ReceivePacket" => {
            let event = <ibc_node::ibc::events::ReceivePacket as codec::Decode>::decode(
                &mut &raw_event.data[..],
            )
            .map_err(Error::invalid_codec_decode)?;
            trace!("In substrate_monitor: [substrate_events] >> ReceivePacket Event");

            let height = event.0;

            let packet = event.1;

            let event = IbcEvent::ReceivePacket(ibc::core::ics04_channel::events::ReceivePacket {
                height: height.to_ibc_height(),
                packet: packet.to_ibc_packet(),
            });

            Ok(EventBatch {
                height: height.to_ibc_height(),
                events: vec![event],
                chain_id,
            })
        }
        "WriteAcknowledgement" => {
            let event = <ibc_node::ibc::events::WriteAcknowledgement as codec::Decode>::decode(
                &mut &raw_event.data[..],
            )
            .map_err(Error::invalid_codec_decode)?;
            trace!("In substrate_monitor: [substrate_events] >> WriteAcknowledgement Event");

            let height = event.0;
            let packet = event.1;

            let ack = event.2;

            let event = IbcEvent::WriteAcknowledgement(
                ibc::core::ics04_channel::events::WriteAcknowledgement {
                    height: height.to_ibc_height(),
                    packet: packet.to_ibc_packet(),
                    ack,
                },
            );

            Ok(EventBatch {
                height: height.to_ibc_height(),
                events: vec![event],
                chain_id,
            })
        }
        "AcknowledgePacket" => {
            let event = <ibc_node::ibc::events::AcknowledgePacket as codec::Decode>::decode(
                &mut &raw_event.data[..],
            )
            .map_err(Error::invalid_codec_decode)?;
            trace!("In substrate_monitor: [substrate_events] >> AcknowledgePacket Event");

            let height = event.0;

            let packet = event.1;

            let event =
                IbcEvent::AcknowledgePacket(ibc::core::ics04_channel::events::AcknowledgePacket {
                    height: height.to_ibc_height(),
                    packet: packet.to_ibc_packet(),
                });

            Ok(EventBatch {
                height: height.to_ibc_height(),
                events: vec![event],
                chain_id,
            })
        }
        "TimeoutPacket" => {
            let event = <ibc_node::ibc::events::TimeoutPacket as codec::Decode>::decode(
                &mut &raw_event.data[..],
            )
            .map_err(Error::invalid_codec_decode)?;
            trace!("In substrate_monitor: [substrate_events] >> TimeoutPacket Event");

            let height = event.0;

            let packet = event.1;

            let event = IbcEvent::TimeoutPacket(ibc::core::ics04_channel::events::TimeoutPacket {
                height: height.to_ibc_height(),
                packet: packet.to_ibc_packet(),
            });

            Ok(EventBatch {
                height: height.to_ibc_height(),
                events: vec![event],
                chain_id,
            })
        }
        "TimeoutOnClosePacket" => {
            let event = <ibc_node::ibc::events::TimeoutOnClosePacket as codec::Decode>::decode(
                &mut &raw_event.data[..],
            )
            .map_err(Error::invalid_codec_decode)?;
            trace!("In substrate_monitor: [substrate_events] >> TimeoutOnClosePacket Event");

            let height = event.0;

            let packet = event.1;

            let event = IbcEvent::TimeoutOnClosePacket(
                ibc::core::ics04_channel::events::TimeoutOnClosePacket {
                    height: height.to_ibc_height(),
                    packet: packet.to_ibc_packet(),
                },
            );

            Ok(EventBatch {
                height: height.to_ibc_height(),
                events: vec![event],
                chain_id,
            })
        }
        "Empty" => {
            let event =
                <ibc_node::ibc::events::Empty as codec::Decode>::decode(&mut &raw_event.data[..])
                    .map_err(Error::invalid_codec_decode)?;
            trace!("in substrate_monitor: [substrate_events] >> Empty Event");

            let data = String::from_utf8(event.0).map_err(|_| Error::invalid_from_utf8())?;

            let event = IbcEvent::Empty(data);

            Ok(EventBatch {
                height: Height::default(),
                events: vec![event],
                chain_id,
            })
        }
        "ChainError" => {
            let event = <ibc_node::ibc::events::ChainError as codec::Decode>::decode(
                &mut &raw_event.data[..],
            )
            .map_err(Error::invalid_codec_decode)?;
            trace!("in substrate_monitor: [substrate_events] >> ChainError Event");

            let data = String::from_utf8(event.0).map_err(|_| Error::invalid_from_utf8())?;

            let event = IbcEvent::Empty(data);

            Ok(EventBatch {
                height: Height::default(),
                events: vec![event],
                chain_id,
            })
        }
        "ExtrinsicSuccess" => {
            let event = <ibc_node::system::events::ExtrinsicSuccess as codec::Decode>::decode(
                &mut &raw_event.data[..],
            )
            .map_err(Error::invalid_codec_decode)?;
            trace!("In substrate_monitor: [subscribe_events] >> ExtrinsicSuccess Event");

            let event = IbcEvent::NewBlock(ibc::core::ics02_client::events::NewBlock {
                height: Height::new(0, height), // Todo: to set revision_number
            });

            Ok(EventBatch {
                height: Height::new(0, height), // Todo: to set revision_number
                events: vec![event],
                chain_id,
            })
        }
        _ => {
            Ok(EventBatch {
                height: Height::new(0, height), // Todo: to set revision_number
                events: vec![],
                chain_id,
            })
        }
    }
>>>>>>> 1bb5cd34
}

pub enum Next {
    Abort,
    Continue,
}

async fn get_latest_height(client: Client<MyConfig>) -> u64 {
    trace!("In substrate_monitor: [get_latest_height]");

    let api = client
        .to_runtime_api::<ibc_node::RuntimeApi<MyConfig, SubstrateNodeTemplateExtrinsicParams<MyConfig>>>();

    let block = api.client.rpc().subscribe_blocks().await;

    let mut block = if let Ok(value) = block {
        value
    } else {
        panic!("subscribe blocks error");
    };

    match block.next().await {
        Some(Ok(header)) => header.number as u64,
        Some(Err(_)) => 0,
        None => 0,
    }
}

async fn handle_single_event(
    raw_event: RawEventDetails,
    client: Client<MyConfig>,
    chain_id: ChainId,
    send_batch: channel::Sender<Result<EventBatch>>,
) {
    trace!("in substrate_monitor: [handle_single_event]");

    let height = get_latest_height(client).await; // Todo: Do not query for latest height every time
    let batch_event = from_raw_event_to_batch_event(raw_event, chain_id.clone(), height);
    if let Ok(batch_event) = batch_event {
        if !batch_event.events.is_empty() {
            process_batch_for_substrate(send_batch, batch_event).unwrap_or_else(|e| {
                error!("[{}] {}", chain_id, e);
            });
        }
    } else {
        trace!("in substrate monitor:handle_single_event from_raw_event_to_batch_event error");
    }
}<|MERGE_RESOLUTION|>--- conflicted
+++ resolved
@@ -17,23 +17,6 @@
 use tokio::{runtime::Runtime as TokioRuntime, sync::mpsc};
 use tracing::{debug, error, info, trace};
 
-<<<<<<< HEAD
-use tendermint_rpc::{event::Event as RpcEvent, Url};
-
-use octopusxt::ibc_node;
-use octopusxt::MyConfig;
-use subxt::SubstrateExtrinsicParams;
-use subxt::{Client, ClientBuilder, RawEventDetails};
-
-use ibc::core::ics02_client::height::Height;
-use ibc::core::ics24_host::identifier::ChainId;
-use ibc::events::IbcEvent;
-
-use crate::chain::tracking::TrackingId;
-use crate::util::retry::{retry_count, retry_with_index, RetryResult};
-
-=======
->>>>>>> 1bb5cd34
 mod retry_strategy {
     use crate::util::retry::clamp_total;
     use core::time::Duration;
@@ -408,14 +391,6 @@
             )
             .map_err(Error::invalid_codec_decode)?;
 
-<<<<<<< HEAD
-    Ok(EventBatch {
-        height: ibc_event.height(),
-        events: vec![ibc_event],
-        chain_id,
-        tracking_id: TrackingId::new_uuid(),
-    })
-=======
             trace!("In substrate_monitor: [subscribe_events] >> CreateClient Event");
 
             let height = event.0;
@@ -1043,7 +1018,6 @@
             })
         }
     }
->>>>>>> 1bb5cd34
 }
 
 pub enum Next {
