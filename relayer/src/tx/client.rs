--- conflicted
+++ resolved
@@ -1,12 +1,5 @@
 use prost_types::Any;
 
-<<<<<<< HEAD
-=======
-use tendermint::account::Id as AccountId;
-use tendermint_light_client::types::TrustThreshold;
-use tendermint_proto::Protobuf;
-
->>>>>>> 24c784d4
 use ibc_proto::ibc::core::client::v1::MsgCreateClient as RawMsgCreateClient;
 use ibc_proto::ibc::core::client::v1::MsgUpdateClient as RawMsgUpdateClient;
 
@@ -37,7 +30,7 @@
     dst_chain: impl ChainHandle,
     src_chain: impl ChainHandle,
     dst_client_id: ClientId,
-    signer_seed: String,
+    signer_seed: &str,
 ) -> Result<MsgCreateAnyClient, Error> {
     // Verify that the client has not been created already, i.e the destination chain does not
     // have a state for this client.
@@ -74,10 +67,10 @@
         dst_chain.clone(),
         src_chain,
         opts.dst_client_id,
-        opts.signer_seed.clone(),
+        &opts.signer_seed,
     )?;
 
-    let (key, _) = dst_chain.key_and_signer(opts.signer_seed)?;
+    let (key, _) = dst_chain.key_and_signer(&opts.signer_seed)?;
 
     Ok(dst_chain.send_tx(
         vec![new_msg.to_any::<RawMsgCreateClient>()],
@@ -92,7 +85,7 @@
     src_chain: impl ChainHandle,
     dst_client_id: ClientId,
     target_height: Height,
-    signer_seed: String,
+    signer_seed: &str,
 ) -> Result<Vec<Any>, Error> {
     // Get the latest trusted height from the client state on destination.
     let trusted_height = dst_chain
@@ -126,10 +119,10 @@
         src_chain,
         opts.dst_client_id,
         target_height,
-        opts.signer_seed.clone(),
+        &opts.signer_seed,
     )?;
 
-    let (key, _) = dst_chain.key_and_signer(opts.signer_seed)?;
+    let (key, _) = dst_chain.key_and_signer(&opts.signer_seed)?;
 
     Ok(dst_chain.send_tx(new_msgs, key, "".to_string(), 0)?)
 }