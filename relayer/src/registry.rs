--- conflicted
+++ resolved
@@ -115,11 +115,7 @@
 
 /// Spawns a chain runtime from the configuration and given a chain identifier.
 /// Returns the corresponding handle if successful.
-<<<<<<< HEAD
-pub fn spawn_chain_runtime_for_cosmos(
-=======
 pub fn spawn_chain_runtime<Chain: ChainHandle>(
->>>>>>> f8525fe6
     config: &RwArc<Config>,
     chain_id: &ChainId,
     rt: Arc<TokioRuntime>,
@@ -139,11 +135,11 @@
 
 /// Spawns a chain runtime from the configuration and given a chain identifier.
 /// Returns the corresponding handle if successful.
-pub fn spawn_chain_runtime_for_substrate(
+pub fn spawn_chain_runtime_for_substrate<Chain: ChainHandle>(
     config: &RwArc<Config>,
     chain_id: &ChainId,
     rt: Arc<TokioRuntime>,
-) -> Result<Box<dyn ChainHandle>, SpawnError> {
+) -> Result<Chain, SpawnError> {
     let chain_config = config
         .read()
         .expect("poisoned lock")
