--- conflicted
+++ resolved
@@ -10,11 +10,7 @@
 use ibc::core::ics24_host::identifier::ChainId;
 
 use crate::{
-<<<<<<< HEAD
-    chain::{handle::ChainHandle, runtime::ChainRuntime, CosmosSdkChain, SubstrateChain},
-=======
     chain::handle::ChainHandle,
->>>>>>> 0c716669
     config::Config,
     spawn::{spawn_chain_runtime, SpawnError},
     util::lock::RwArc,
@@ -123,32 +119,4 @@
     pub fn read(&self) -> RwLockReadGuard<'_, Registry<Chain>> {
         self.registry.read().unwrap()
     }
-<<<<<<< HEAD
-}
-
-/// Spawns a chain runtime from the configuration and given a chain identifier.
-/// Returns the corresponding handle if successful.
-pub fn spawn_chain_runtime<Chain: ChainHandle>(
-    config: &Config,
-    chain_id: &ChainId,
-    rt: Arc<TokioRuntime>,
-) -> Result<Chain, SpawnError> {
-    let chain_config = config
-        .find_chain(chain_id)
-        .cloned()
-        .ok_or_else(|| SpawnError::missing_chain_config(chain_id.clone()))?;
-
-    let account_prefix = chain_config.account_prefix.clone();
-
-    let handle = match account_prefix.as_str() {
-        "cosmos" => ChainRuntime::<CosmosSdkChain>::spawn(chain_config, rt.clone())
-            .map_err(SpawnError::relayer)?,
-        "substrate" => ChainRuntime::<SubstrateChain>::spawn(chain_config, rt.clone())
-            .map_err(SpawnError::relayer)?,
-        _ => panic!("Unknown chain type"),
-    };
-
-    Ok(handle)
-=======
->>>>>>> 0c716669
 }