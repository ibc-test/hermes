<<<<<<< HEAD
use alloc::sync::Arc;
use core::convert::TryFrom;
use tokio::runtime::Runtime as TokioRuntime;

pub use cosmos::CosmosSdkChain;
pub use substrate::SubstrateChain;

use ibc::core::ics02_client::client_consensus::{
    AnyConsensusState, AnyConsensusStateWithHeight, ConsensusState,
};
use ibc::core::ics02_client::client_state::{
    AnyClientState, ClientState, IdentifiedAnyClientState,
};
use ibc::core::ics02_client::header::Header;
use ibc::core::ics03_connection::connection::{ConnectionEnd, IdentifiedConnectionEnd, State};
use ibc::core::ics03_connection::version::{get_compatible_versions, Version};
use ibc::core::ics04_channel::channel::{ChannelEnd, IdentifiedChannelEnd};
use ibc::core::ics04_channel::packet::{PacketMsgType, Sequence};
use ibc::core::ics23_commitment::commitment::{CommitmentPrefix, CommitmentProofBytes};
use ibc::core::ics24_host::identifier::{ChainId, ChannelId, ClientId, ConnectionId, PortId};
use ibc::events::IbcEvent;
use ibc::proofs::{ConsensusProof, Proofs};
use ibc::query::{QueryBlockRequest, QueryTxRequest};
use ibc::signer::Signer;
use ibc::timestamp::Timestamp;
use ibc::Height as ICSHeight;
use ibc_proto::ibc::core::channel::v1::{
    PacketState, QueryChannelClientStateRequest, QueryChannelsRequest,
    QueryConnectionChannelsRequest, QueryNextSequenceReceiveRequest,
    QueryPacketAcknowledgementsRequest, QueryPacketCommitmentsRequest, QueryUnreceivedAcksRequest,
    QueryUnreceivedPacketsRequest,
};
use ibc_proto::ibc::core::client::v1::{QueryClientStatesRequest, QueryConsensusStatesRequest};
use ibc_proto::ibc::core::commitment::v1::MerkleProof;
use ibc_proto::ibc::core::connection::v1::{
    QueryClientConnectionsRequest, QueryConnectionsRequest,
};
use tendermint::block::Height;
use tendermint_rpc::endpoint::broadcast::tx_sync::Response as TxResponse;

use crate::config::ChainConfig;
use crate::connection::ConnectionMsgType;
use crate::error::Error;
use crate::event::monitor::{EventReceiver, TxMonitorCmd};
use crate::keyring::{KeyEntry, KeyRing};
use crate::light_client::LightClient;

use self::client::ClientSettings;
use self::tx::TrackedMsgs;

=======
>>>>>>> 0c716669
pub mod client;
pub mod cosmos;
pub mod counterparty;
pub mod endpoint;
pub mod handle;
pub mod requests;
pub mod runtime;
<<<<<<< HEAD
pub mod substrate;
pub mod tx;
=======
pub mod tracking;
>>>>>>> 0c716669

#[cfg(test)]
pub mod mock;

use serde::{de::Error, Deserialize, Serialize};

// NOTE(new): When adding a variant to `ChainType`, make sure to update
//            the `Deserialize` implementation below and the tests.
//            See the NOTE(new) comments below.

#[derive(Copy, Clone, Debug, Serialize)]
/// Types of chains the relayer can relay to and from
pub enum ChainType {
    /// Chains based on the Cosmos SDK
    CosmosSdk,

<<<<<<< HEAD
    fn query_consensus_states(
        &self,
        request: QueryConsensusStatesRequest,
    ) -> Result<Vec<AnyConsensusStateWithHeight>, Error>;

    /// Performs a query to retrieve the consensus state (for a specific height `consensus_height`)
    /// that an on-chain client stores.
    fn query_consensus_state(
        &self,
        client_id: ClientId,
        consensus_height: ICSHeight,
        query_height: ICSHeight,
    ) -> Result<AnyConsensusState, Error>;

    fn query_upgraded_client_state(
        &self,
        height: ICSHeight,
    ) -> Result<(AnyClientState, MerkleProof), Error>;

    fn query_upgraded_consensus_state(
        &self,
        height: ICSHeight,
    ) -> Result<(AnyConsensusState, MerkleProof), Error>;

    /// Performs a query to retrieve the identifiers of all connections.
    fn query_connections(
        &self,
        request: QueryConnectionsRequest,
    ) -> Result<Vec<IdentifiedConnectionEnd>, Error>;

    /// Performs a query to retrieve the identifiers of all connections.
    fn query_client_connections(
        &self,
        request: QueryClientConnectionsRequest,
    ) -> Result<Vec<ConnectionId>, Error>;

    fn query_connection(
        &self,
        connection_id: &ConnectionId,
        height: ICSHeight,
    ) -> Result<ConnectionEnd, Error>;

    /// Performs a query to retrieve the identifiers of all channels associated with a connection.
    fn query_connection_channels(
        &self,
        request: QueryConnectionChannelsRequest,
    ) -> Result<Vec<IdentifiedChannelEnd>, Error>;

    /// Performs a query to retrieve the identifiers of all channels.
    fn query_channels(
        &self,
        request: QueryChannelsRequest,
    ) -> Result<Vec<IdentifiedChannelEnd>, Error>;

    fn query_channel(
        &self,
        port_id: &PortId,
        channel_id: &ChannelId,
        height: ICSHeight,
    ) -> Result<ChannelEnd, Error>;

    fn query_channel_client_state(
        &self,
        request: QueryChannelClientStateRequest,
    ) -> Result<Option<IdentifiedAnyClientState>, Error>;

    fn query_packet_commitments(
        &self,
        request: QueryPacketCommitmentsRequest,
    ) -> Result<(Vec<PacketState>, ICSHeight), Error>;

    fn query_unreceived_packets(
        &self,
        request: QueryUnreceivedPacketsRequest,
    ) -> Result<Vec<u64>, Error>;

    fn query_packet_acknowledgements(
        &self,
        request: QueryPacketAcknowledgementsRequest,
    ) -> Result<(Vec<PacketState>, ICSHeight), Error>;

    fn query_unreceived_acknowledgements(
        &self,
        request: QueryUnreceivedAcksRequest,
    ) -> Result<Vec<u64>, Error>;

    fn query_next_sequence_receive(
        &self,
        request: QueryNextSequenceReceiveRequest,
    ) -> Result<Sequence, Error>;

    fn query_txs(&self, request: QueryTxRequest) -> Result<Vec<IbcEvent>, Error>;

    fn websocket_url(&self) -> Result<String, Error>;

    fn update_mmr_root(
        &self,
        src_chain_websocket_url: String,
        dst_chain_websocket_url: String,
    ) -> Result<(), Error>;

    fn query_blocks(
        &self,
        request: QueryBlockRequest,
    ) -> Result<(Vec<IbcEvent>, Vec<IbcEvent>), Error>;

    fn query_host_consensus_state(&self, height: ICSHeight) -> Result<Self::ConsensusState, Error>;

    // Provable queries
    fn proven_client_state(
        &self,
        client_id: &ClientId,
        height: ICSHeight,
    ) -> Result<(AnyClientState, MerkleProof), Error>;

    fn proven_connection(
        &self,
        connection_id: &ConnectionId,
        height: ICSHeight,
    ) -> Result<(ConnectionEnd, MerkleProof), Error>;

    fn proven_client_consensus(
        &self,
        client_id: &ClientId,
        consensus_height: ICSHeight,
        height: ICSHeight,
    ) -> Result<(AnyConsensusState, MerkleProof), Error>;

    fn proven_channel(
        &self,
        port_id: &PortId,
        channel_id: &ChannelId,
        height: ICSHeight,
    ) -> Result<(ChannelEnd, MerkleProof), Error>;

    fn proven_packet(
        &self,
        packet_type: PacketMsgType,
        port_id: PortId,
        channel_id: ChannelId,
        sequence: Sequence,
        height: ICSHeight,
    ) -> Result<(Vec<u8>, MerkleProof), Error>;

    fn build_client_state(
        &self,
        height: ICSHeight,
        settings: ClientSettings,
    ) -> Result<Self::ClientState, Error>;
=======
    /// Mock chain used for testing
    #[cfg(test)]
    Mock,
}
>>>>>>> 0c716669

impl<'de> Deserialize<'de> for ChainType {
    fn deserialize<D>(deserializer: D) -> Result<Self, D::Error>
    where
        D: serde::Deserializer<'de>,
    {
        let original = String::deserialize(deserializer)?;
        let s = original.to_ascii_lowercase().replace('-', "");

        match s.as_str() {
            "cosmossdk" => Ok(Self::CosmosSdk),

            #[cfg(test)]
            "mock" => Ok(Self::Mock),

            // NOTE(new): Add a case here
            _ => Err(D::Error::unknown_variant(&original, &["cosmos-sdk"])), // NOTE(new): mention the new variant here
        }
    }
}

#[cfg(test)]
mod tests {
    use super::*;

<<<<<<< HEAD
        Ok((
            client_state,
            Proofs::new(
                CommitmentProofBytes::try_from(connection_proof).map_err(Error::malformed_proof)?,
                client_proof,
                consensus_proof,
                None,
                // height.increment(),
                height, // Todo: To figure out why increment()
            )
            .map_err(Error::malformed_proof)?,
        ))
    }

    /// Builds the proof for channel handshake messages.
    fn build_channel_proofs(
        &self,
        port_id: &PortId,
        channel_id: &ChannelId,
        height: ICSHeight,
    ) -> Result<Proofs, Error> {
        // Collect all proofs as required
        let channel_proof =
            CommitmentProofBytes::try_from(self.proven_channel(port_id, channel_id, height)?.1)
                .map_err(Error::malformed_proof)?;

        // Todo: To figure out why increment()
        Proofs::new(
            channel_proof,
            None,
            None,
            None,
            height,
            // height.increment()
        )
        .map_err(Error::malformed_proof)
=======
    #[derive(Copy, Clone, Debug, Serialize, Deserialize)]
    pub struct Config {
        tpe: ChainType,
    }

    fn parse(variant: &str) -> Result<ChainType, toml::de::Error> {
        toml::from_str::<Config>(&format!("tpe = '{variant}'")).map(|e| e.tpe)
>>>>>>> 0c716669
    }

    #[test]
    fn deserialize() {
        use ChainType::*;

        assert!(matches!(parse("CosmosSdk"), Ok(CosmosSdk)));
        assert!(matches!(parse("cosmossdk"), Ok(CosmosSdk)));
        assert!(matches!(parse("cosmos-sdk"), Ok(CosmosSdk)));
        assert!(matches!(parse("mock"), Ok(Mock)));

<<<<<<< HEAD
        let proofs = Proofs::new(
            CommitmentProofBytes::try_from(packet_proof).map_err(Error::malformed_proof)?,
            None,
            None,
            channel_proof,
            // height.increment(),
            height, // Todo: To figure out why increment()
        )
        .map_err(Error::malformed_proof)?;
=======
        // NOTE(new): Add tests here
>>>>>>> 0c716669

        assert!(matches!(parse("hello-world"), Err(_)));
    }
}<|MERGE_RESOLUTION|>--- conflicted
+++ resolved
@@ -1,56 +1,3 @@
-<<<<<<< HEAD
-use alloc::sync::Arc;
-use core::convert::TryFrom;
-use tokio::runtime::Runtime as TokioRuntime;
-
-pub use cosmos::CosmosSdkChain;
-pub use substrate::SubstrateChain;
-
-use ibc::core::ics02_client::client_consensus::{
-    AnyConsensusState, AnyConsensusStateWithHeight, ConsensusState,
-};
-use ibc::core::ics02_client::client_state::{
-    AnyClientState, ClientState, IdentifiedAnyClientState,
-};
-use ibc::core::ics02_client::header::Header;
-use ibc::core::ics03_connection::connection::{ConnectionEnd, IdentifiedConnectionEnd, State};
-use ibc::core::ics03_connection::version::{get_compatible_versions, Version};
-use ibc::core::ics04_channel::channel::{ChannelEnd, IdentifiedChannelEnd};
-use ibc::core::ics04_channel::packet::{PacketMsgType, Sequence};
-use ibc::core::ics23_commitment::commitment::{CommitmentPrefix, CommitmentProofBytes};
-use ibc::core::ics24_host::identifier::{ChainId, ChannelId, ClientId, ConnectionId, PortId};
-use ibc::events::IbcEvent;
-use ibc::proofs::{ConsensusProof, Proofs};
-use ibc::query::{QueryBlockRequest, QueryTxRequest};
-use ibc::signer::Signer;
-use ibc::timestamp::Timestamp;
-use ibc::Height as ICSHeight;
-use ibc_proto::ibc::core::channel::v1::{
-    PacketState, QueryChannelClientStateRequest, QueryChannelsRequest,
-    QueryConnectionChannelsRequest, QueryNextSequenceReceiveRequest,
-    QueryPacketAcknowledgementsRequest, QueryPacketCommitmentsRequest, QueryUnreceivedAcksRequest,
-    QueryUnreceivedPacketsRequest,
-};
-use ibc_proto::ibc::core::client::v1::{QueryClientStatesRequest, QueryConsensusStatesRequest};
-use ibc_proto::ibc::core::commitment::v1::MerkleProof;
-use ibc_proto::ibc::core::connection::v1::{
-    QueryClientConnectionsRequest, QueryConnectionsRequest,
-};
-use tendermint::block::Height;
-use tendermint_rpc::endpoint::broadcast::tx_sync::Response as TxResponse;
-
-use crate::config::ChainConfig;
-use crate::connection::ConnectionMsgType;
-use crate::error::Error;
-use crate::event::monitor::{EventReceiver, TxMonitorCmd};
-use crate::keyring::{KeyEntry, KeyRing};
-use crate::light_client::LightClient;
-
-use self::client::ClientSettings;
-use self::tx::TrackedMsgs;
-
-=======
->>>>>>> 0c716669
 pub mod client;
 pub mod cosmos;
 pub mod counterparty;
@@ -58,12 +5,8 @@
 pub mod handle;
 pub mod requests;
 pub mod runtime;
-<<<<<<< HEAD
 pub mod substrate;
-pub mod tx;
-=======
 pub mod tracking;
->>>>>>> 0c716669
 
 #[cfg(test)]
 pub mod mock;
@@ -79,163 +22,12 @@
 pub enum ChainType {
     /// Chains based on the Cosmos SDK
     CosmosSdk,
-
-<<<<<<< HEAD
-    fn query_consensus_states(
-        &self,
-        request: QueryConsensusStatesRequest,
-    ) -> Result<Vec<AnyConsensusStateWithHeight>, Error>;
-
-    /// Performs a query to retrieve the consensus state (for a specific height `consensus_height`)
-    /// that an on-chain client stores.
-    fn query_consensus_state(
-        &self,
-        client_id: ClientId,
-        consensus_height: ICSHeight,
-        query_height: ICSHeight,
-    ) -> Result<AnyConsensusState, Error>;
-
-    fn query_upgraded_client_state(
-        &self,
-        height: ICSHeight,
-    ) -> Result<(AnyClientState, MerkleProof), Error>;
-
-    fn query_upgraded_consensus_state(
-        &self,
-        height: ICSHeight,
-    ) -> Result<(AnyConsensusState, MerkleProof), Error>;
-
-    /// Performs a query to retrieve the identifiers of all connections.
-    fn query_connections(
-        &self,
-        request: QueryConnectionsRequest,
-    ) -> Result<Vec<IdentifiedConnectionEnd>, Error>;
-
-    /// Performs a query to retrieve the identifiers of all connections.
-    fn query_client_connections(
-        &self,
-        request: QueryClientConnectionsRequest,
-    ) -> Result<Vec<ConnectionId>, Error>;
-
-    fn query_connection(
-        &self,
-        connection_id: &ConnectionId,
-        height: ICSHeight,
-    ) -> Result<ConnectionEnd, Error>;
-
-    /// Performs a query to retrieve the identifiers of all channels associated with a connection.
-    fn query_connection_channels(
-        &self,
-        request: QueryConnectionChannelsRequest,
-    ) -> Result<Vec<IdentifiedChannelEnd>, Error>;
-
-    /// Performs a query to retrieve the identifiers of all channels.
-    fn query_channels(
-        &self,
-        request: QueryChannelsRequest,
-    ) -> Result<Vec<IdentifiedChannelEnd>, Error>;
-
-    fn query_channel(
-        &self,
-        port_id: &PortId,
-        channel_id: &ChannelId,
-        height: ICSHeight,
-    ) -> Result<ChannelEnd, Error>;
-
-    fn query_channel_client_state(
-        &self,
-        request: QueryChannelClientStateRequest,
-    ) -> Result<Option<IdentifiedAnyClientState>, Error>;
-
-    fn query_packet_commitments(
-        &self,
-        request: QueryPacketCommitmentsRequest,
-    ) -> Result<(Vec<PacketState>, ICSHeight), Error>;
-
-    fn query_unreceived_packets(
-        &self,
-        request: QueryUnreceivedPacketsRequest,
-    ) -> Result<Vec<u64>, Error>;
-
-    fn query_packet_acknowledgements(
-        &self,
-        request: QueryPacketAcknowledgementsRequest,
-    ) -> Result<(Vec<PacketState>, ICSHeight), Error>;
-
-    fn query_unreceived_acknowledgements(
-        &self,
-        request: QueryUnreceivedAcksRequest,
-    ) -> Result<Vec<u64>, Error>;
-
-    fn query_next_sequence_receive(
-        &self,
-        request: QueryNextSequenceReceiveRequest,
-    ) -> Result<Sequence, Error>;
-
-    fn query_txs(&self, request: QueryTxRequest) -> Result<Vec<IbcEvent>, Error>;
-
-    fn websocket_url(&self) -> Result<String, Error>;
-
-    fn update_mmr_root(
-        &self,
-        src_chain_websocket_url: String,
-        dst_chain_websocket_url: String,
-    ) -> Result<(), Error>;
-
-    fn query_blocks(
-        &self,
-        request: QueryBlockRequest,
-    ) -> Result<(Vec<IbcEvent>, Vec<IbcEvent>), Error>;
-
-    fn query_host_consensus_state(&self, height: ICSHeight) -> Result<Self::ConsensusState, Error>;
-
-    // Provable queries
-    fn proven_client_state(
-        &self,
-        client_id: &ClientId,
-        height: ICSHeight,
-    ) -> Result<(AnyClientState, MerkleProof), Error>;
-
-    fn proven_connection(
-        &self,
-        connection_id: &ConnectionId,
-        height: ICSHeight,
-    ) -> Result<(ConnectionEnd, MerkleProof), Error>;
-
-    fn proven_client_consensus(
-        &self,
-        client_id: &ClientId,
-        consensus_height: ICSHeight,
-        height: ICSHeight,
-    ) -> Result<(AnyConsensusState, MerkleProof), Error>;
-
-    fn proven_channel(
-        &self,
-        port_id: &PortId,
-        channel_id: &ChannelId,
-        height: ICSHeight,
-    ) -> Result<(ChannelEnd, MerkleProof), Error>;
-
-    fn proven_packet(
-        &self,
-        packet_type: PacketMsgType,
-        port_id: PortId,
-        channel_id: ChannelId,
-        sequence: Sequence,
-        height: ICSHeight,
-    ) -> Result<(Vec<u8>, MerkleProof), Error>;
-
-    fn build_client_state(
-        &self,
-        height: ICSHeight,
-        settings: ClientSettings,
-    ) -> Result<Self::ClientState, Error>;
-=======
+    // Chains based on the Substrate 
+    Substrate,
     /// Mock chain used for testing
     #[cfg(test)]
     Mock,
 }
->>>>>>> 0c716669
 
 impl<'de> Deserialize<'de> for ChainType {
     fn deserialize<D>(deserializer: D) -> Result<Self, D::Error>
@@ -247,6 +39,7 @@
 
         match s.as_str() {
             "cosmossdk" => Ok(Self::CosmosSdk),
+            "substrate" => Ok(Self::Substrate),
 
             #[cfg(test)]
             "mock" => Ok(Self::Mock),
@@ -261,44 +54,6 @@
 mod tests {
     use super::*;
 
-<<<<<<< HEAD
-        Ok((
-            client_state,
-            Proofs::new(
-                CommitmentProofBytes::try_from(connection_proof).map_err(Error::malformed_proof)?,
-                client_proof,
-                consensus_proof,
-                None,
-                // height.increment(),
-                height, // Todo: To figure out why increment()
-            )
-            .map_err(Error::malformed_proof)?,
-        ))
-    }
-
-    /// Builds the proof for channel handshake messages.
-    fn build_channel_proofs(
-        &self,
-        port_id: &PortId,
-        channel_id: &ChannelId,
-        height: ICSHeight,
-    ) -> Result<Proofs, Error> {
-        // Collect all proofs as required
-        let channel_proof =
-            CommitmentProofBytes::try_from(self.proven_channel(port_id, channel_id, height)?.1)
-                .map_err(Error::malformed_proof)?;
-
-        // Todo: To figure out why increment()
-        Proofs::new(
-            channel_proof,
-            None,
-            None,
-            None,
-            height,
-            // height.increment()
-        )
-        .map_err(Error::malformed_proof)
-=======
     #[derive(Copy, Clone, Debug, Serialize, Deserialize)]
     pub struct Config {
         tpe: ChainType,
@@ -306,7 +61,6 @@
 
     fn parse(variant: &str) -> Result<ChainType, toml::de::Error> {
         toml::from_str::<Config>(&format!("tpe = '{variant}'")).map(|e| e.tpe)
->>>>>>> 0c716669
     }
 
     #[test]
@@ -318,19 +72,7 @@
         assert!(matches!(parse("cosmos-sdk"), Ok(CosmosSdk)));
         assert!(matches!(parse("mock"), Ok(Mock)));
 
-<<<<<<< HEAD
-        let proofs = Proofs::new(
-            CommitmentProofBytes::try_from(packet_proof).map_err(Error::malformed_proof)?,
-            None,
-            None,
-            channel_proof,
-            // height.increment(),
-            height, // Todo: To figure out why increment()
-        )
-        .map_err(Error::malformed_proof)?;
-=======
         // NOTE(new): Add tests here
->>>>>>> 0c716669
 
         assert!(matches!(parse("hello-world"), Err(_)));
     }
