--- conflicted
+++ resolved
@@ -65,12 +65,7 @@
 moka = "0.8.2"
 
 jsonrpsee = { version = "0.5.1", features = ["macros", "ws-client", "http-client"] }
-<<<<<<< HEAD
-# octopusxt = { git = "https://github.com/octopus-network/octopusxt.git", branch = "feature/v0.9.13" }
-# octopusxt = { path = "../../octopusxt" }
-=======
 #  octopusxt = { git = "https://github.com/octopus-network/octopusxt.git", branch = "feature/v0.9.13" }
->>>>>>> 2eab85c8
 octopusxt = { path = "../../octopusxt/module" }
 subxt = { version = "0.15.0", git = "https://github.com/octopus-network/substrate-subxt.git", branch = 'octopus-v0.9.13' }
 codec = { package = 'parity-scale-codec', version = '2.0.0', features = ['derive', 'full'] }
