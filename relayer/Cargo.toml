[package]
name         = "ibc-relayer"
version      = "0.15.0"
edition      = "2021"
license      = "Apache-2.0"
readme       = "README.md"
keywords     = ["blockchain", "consensus", "cosmos", "ibc", "tendermint"]
repository   = "https://github.com/informalsystems/ibc-rs"
authors      = ["Informal Systems <hello@informal.systems>"]
rust-version = "1.60"
description  = """
    Implementation of an IBC Relayer in Rust, as a library
"""

[package.metadata.docs.rs]
all-features = true

[features]
default   = ["flex-error/std", "flex-error/eyre_tracer"]
profiling = []
telemetry = ["ibc-telemetry"]

[dependencies]
ibc           = { version = "0.15.0", path = "../modules" }
ibc-proto     = { version = "0.18.0", path = "../proto" }
ibc-telemetry = { version = "0.15.0", path = "../telemetry", optional = true }

subtle-encoding = "0.5"
humantime-serde = "1.1.1"
serde = "1.0"
serde_derive = "1.0"
thiserror = "1.0.30"
toml = "0.5"
tracing = "0.1.34"
tokio = { version = "1.0", features = ["rt-multi-thread", "time", "sync"] }
serde_json = { version = "1" }
bytes = "1.1.0"
prost = { version = "0.10" }
prost-types = { version = "0.10" }
tonic = { version = "0.7.2", features = ["tls", "tls-roots"] }
futures = "0.3.21"
crossbeam-channel = "0.5.4"
k256 = { version = "0.10.4", features = ["ecdsa-core", "ecdsa", "sha256"]}
hex = "0.4"
bitcoin = { version = "=0.28", features = ["use-serde"] }
tiny-bip39 = "0.8.0"
hdpath = { version = "0.6.0" }
sha2 = "0.10.2"
tiny-keccak = { version = "2.0.2", features = ["keccak"], default-features = false }
ripemd160 = "0.9.1"
bech32 = "0.9.0"
itertools = "0.10.3"
dirs-next = "2.0.0"
retry = { version = "1.3.1", default-features = false }
async-stream = "0.3.3"
http = "0.2.6"
flex-error = { version = "0.4.4", default-features = false }
signature = "1.4.0"
anyhow = "1.0"
semver = "1.0"
humantime = "2.1.0"
nanoid = "0.4.0"
regex = "1.5.5"
moka = "0.8.5"
uuid = { version = "1.1.0", features = ["v4"] }

<<<<<<< HEAD
ics23 = { version = "=0.8.0-alpha", default-features = false }
jsonrpsee = { version = "0.13.1", features = ["macros", "ws-client", "http-client"] }
# octopusxt = { git = "https://github.com/octopus-network/octopusxt.git", branch = "feature/v0.9.18" }
octopusxt = { path = "../../octopusxt/module" }
subxt = { git = "https://github.com/octopus-network/substrate-subxt.git", branch = 'octopus-v0.9.18' }
codec = { package = 'parity-scale-codec', version = '3.1.2', features = ['derive', 'full'] }
pallet-mmr-rpc = { git = "https://github.com/paritytech/substrate.git", branch = "polkadot-v0.9.18" }
# beefy-light-client = { git = "https://github.com/octopus-network/beefy-light-client.git", branch = "feature/v0.9.18" }
beefy-light-client = { path = "../../beefy-light-client" }
=======
jsonrpsee = { version = "0.14", features = ["macros", "ws-client", "http-client"] }
octopusxt = { git = "https://github.com/octopus-network/octopusxt.git", branch = "feature/v0.9.18" }
# octopusxt = { path = "../../octopusxt/module" }
subxt = { git = "https://github.com/octopus-network/substrate-subxt.git", branch = 'master' }
codec = { package = 'parity-scale-codec', version = '3.1.2', features = ['derive', 'full'] }
pallet-mmr-rpc = { git = "https://github.com/paritytech/substrate.git", branch = "polkadot-v0.9.18" }
beefy-light-client = { git = "https://github.com/octopus-network/beefy-light-client.git", branch = "main" }
# beefy-light-client = { path = "../../beefy-light-client", default-features = false }
>>>>>>> 1bb5cd34
sp-core = { git = "https://github.com/paritytech/substrate.git", branch = "polkadot-v0.9.18" }
sp-runtime = { git = "https://github.com/paritytech/substrate.git", branch = "polkadot-v0.9.18" }


[dependencies.num-bigint]
version = "0.4"
features = ["serde"]

[dependencies.num-rational]
version = "0.4.0"
features = ["num-bigint", "serde"]

[dependencies.tendermint]
version = "=0.23.7"
features = ["secp256k1"]

[dependencies.tendermint-rpc]
version = "=0.23.7"
features = ["http-client", "websocket-client"]

[dependencies.tendermint-light-client]
version = "=0.23.7"
default-features = false
features = ["rpc-client", "secp256k1", "unstable"]

[dependencies.tendermint-light-client-verifier]
version = "=0.23.7"
default-features = false

[dependencies.tendermint-proto]
version = "=0.23.7"

[dev-dependencies]
ibc = { version = "0.15.0", path = "../modules", features = ["mocks"] }
serial_test = "0.7.0"
env_logger = "0.9.0"
tracing-subscriber = { version = "0.3.11", features = ["fmt", "env-filter", "json"] }
test-log = { version = "0.2.10", features = ["trace"] }

# Needed for generating (synthetic) light blocks.
tendermint-testgen = { version = "=0.23.7" }<|MERGE_RESOLUTION|>--- conflicted
+++ resolved
@@ -64,26 +64,15 @@
 moka = "0.8.5"
 uuid = { version = "1.1.0", features = ["v4"] }
 
-<<<<<<< HEAD
 ics23 = { version = "=0.8.0-alpha", default-features = false }
-jsonrpsee = { version = "0.13.1", features = ["macros", "ws-client", "http-client"] }
-# octopusxt = { git = "https://github.com/octopus-network/octopusxt.git", branch = "feature/v0.9.18" }
-octopusxt = { path = "../../octopusxt/module" }
-subxt = { git = "https://github.com/octopus-network/substrate-subxt.git", branch = 'octopus-v0.9.18' }
-codec = { package = 'parity-scale-codec', version = '3.1.2', features = ['derive', 'full'] }
-pallet-mmr-rpc = { git = "https://github.com/paritytech/substrate.git", branch = "polkadot-v0.9.18" }
-# beefy-light-client = { git = "https://github.com/octopus-network/beefy-light-client.git", branch = "feature/v0.9.18" }
-beefy-light-client = { path = "../../beefy-light-client" }
-=======
 jsonrpsee = { version = "0.14", features = ["macros", "ws-client", "http-client"] }
 octopusxt = { git = "https://github.com/octopus-network/octopusxt.git", branch = "feature/v0.9.18" }
-# octopusxt = { path = "../../octopusxt/module" }
+#octopusxt = { path = "../../octopusxt/module" }
 subxt = { git = "https://github.com/octopus-network/substrate-subxt.git", branch = 'master' }
 codec = { package = 'parity-scale-codec', version = '3.1.2', features = ['derive', 'full'] }
 pallet-mmr-rpc = { git = "https://github.com/paritytech/substrate.git", branch = "polkadot-v0.9.18" }
 beefy-light-client = { git = "https://github.com/octopus-network/beefy-light-client.git", branch = "main" }
-# beefy-light-client = { path = "../../beefy-light-client", default-features = false }
->>>>>>> 1bb5cd34
+#beefy-light-client = { path = "../../beefy-light-client" }
 sp-core = { git = "https://github.com/paritytech/substrate.git", branch = "polkadot-v0.9.18" }
 sp-runtime = { git = "https://github.com/paritytech/substrate.git", branch = "polkadot-v0.9.18" }
 
