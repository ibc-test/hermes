[package]
name         = "ibc-relayer"
version      = "0.11.1"
edition      = "2021"
license      = "Apache-2.0"
readme       = "README.md"
keywords     = ["blockchain", "consensus", "cosmos", "ibc", "tendermint"]
repository   = "https://github.com/informalsystems/ibc-rs"
authors      = ["Informal Systems <hello@informal.systems>"]
rust-version = "1.58"
description  = """
    Implementation of an IBC Relayer in Rust, as a library
"""

[package.metadata.docs.rs]
all-features = true

[features]
<<<<<<< HEAD
default = ["std", "eyre_tracer"]
std = [
    "ibc/std",
    "flex-error/std",
]
eyre_tracer = ["flex-error/eyre_tracer"]
=======
default   = ["flex-error/std", "flex-error/eyre_tracer"]
>>>>>>> 1448a2bb
profiling = []
telemetry = ["ibc-telemetry"]

[dependencies]
<<<<<<< HEAD
ibc           = { version = "0.7.2", path = "../modules", default-features = false }
ibc-proto     = { version = "0.11.0", path = "../proto", default-features = false, features = ["std"] }
ibc-telemetry = { version = "0.7.2", path = "../telemetry", default-features = false, optional = true }

chrono = { version = "0.4.19", default-features = false, features = ["clock"] }
subtle-encoding = { version = "0.5", default-features = false }
async-trait = { version = "0.1.50", default-features = false }
humantime-serde = { version = "1.0.0", default-features = false }
serde = { version = "1.0.130", default-features = false }
serde_cbor = { version = "0.11.2", default-features = false }
serde_derive = { version = "1.0", default-features = false }
thiserror = { version = "1.0.29", default-features = false }
toml = { version = "0.5", default-features = false }
tracing = { version = "0.1.28", default-features = false }
tokio = { version = "1.0", default-features = false, features = ["rt-multi-thread", "time", "sync"] }
serde_json = { version = "1", default-features = false }
bytes = { version = "1.1.0", default-features = false }
prost = { package = "informalsystems-prost", version = "0.8.1", default-features = false }
prost-types = { package = "informalsystems-prost-types", version = "0.8.1", default-features = false }
futures = { version = "0.3.17", default-features = false }
crossbeam-channel = { version = "0.5.1", default-features = false, features = ["std"] }
k256 = { version = "0.9.6", default-features = false, features = ["ecdsa-core", "ecdsa", "sha256"]}
hex = { version = "0.4", default-features = false }
bitcoin = { version = "=0.27", default-features = false, features = ["use-serde"] }
tiny-bip39 = { version = "0.8.0", default-features = false }
hdpath = { version = "0.6.0", default-features = false, features = ["with-bitcoin"] }
sha2 = { version = "0.9.8", default-features = false }
tiny-keccak = { version = "2.0.2", features = ["keccak"], default-features = false }
ripemd160 = { version = "0.9.1", default-features = false }
bech32 = { version = "0.8.1", default-features = false }
itertools = { version = "0.10.1", default-features = false }
tonic = { package = "informalsystems-tonic", version = "0.5.2" }
dirs-next = { version = "2.0.0", default-features = false }
retry = { version = "1.3.0", default-features = false }
async-stream = { version = "0.3.2", default-features = false }
http = { version = "0.2.4", default-features = false }
flex-error = { version = "0.4.3", default-features = false }
signature = { version = "1.3.0", default-features = false }
anyhow = { version = "1.0.44", default-features = false }
fraction = {version = "0.9.0", default-features = false }
semver = { version = "1.0", default-features = false }
uint = { version = "0.9", default-features = false }

jsonrpsee = { version = "0.5.1", features = ["macros", "ws-client", "http-client"] }
octopusxt = { git = "https://github.com/octopus-network/octopusxt.git", branch = "main", version = "0.1.0" }
subxt = { version = "0.15.0", git = "https://github.com/octopus-network/substrate-subxt.git", branch = 'octopus-v0.9.12' }
codec = { package = 'parity-scale-codec', version = '2.0.0', default-features = false, features = ['derive', 'full'] }
pallet-mmr-rpc = { git = "https://github.com/paritytech/substrate/", branch = "polkadot-v0.9.12", default-features = false}
beefy-light-client = { git = "https://github.com/octopus-network/beefy-light-client.git", default-features = false }
sp-core = { git = "https://github.com/paritytech/substrate.git", branch = "polkadot-v0.9.12", default-features = false }

[dependencies.tendermint]
version = "=0.22.0"
default-features = false
features = ["secp256k1"]

[dependencies.tendermint-rpc]
version = "=0.22.0"
default-features = false
=======
ibc           = { version = "0.11.1", path = "../modules", features = ["std", "clock"] }
ibc-proto     = { version = "0.15.0", path = "../proto", default-features = false, features = ["std", "tonic"] }
ibc-telemetry = { version = "0.11.1", path = "../telemetry", optional = true }

subtle-encoding = "0.5"
humantime-serde = "1.0.0"
serde = "1.0"
serde_derive = "1.0"
thiserror = "1.0.30"
toml = "0.5"
tracing = "0.1.30"
tokio = { version = "1.0", features = ["rt-multi-thread", "time", "sync"] }
serde_json = { version = "1" }
bytes = "1.1.0"
prost = { version = "0.9" }
prost-types = { version = "0.9" }
futures = "0.3.21"
crossbeam-channel = "0.5.2"
k256 = { version = "0.10.2", features = ["ecdsa-core", "ecdsa", "sha256"]}
hex = "0.4"
bitcoin = { version = "=0.27", features = ["use-serde"] }
tiny-bip39 = "0.8.0"
hdpath = { version = "0.6.0", features = ["with-bitcoin"] }
sha2 = "0.10.1"
tiny-keccak = { version = "2.0.2", features = ["keccak"], default-features = false }
ripemd160 = "0.9.1"
bech32 = "0.8.1"
itertools = "0.10.3"
tonic = { version = "0.6", features = ["tls", "tls-roots"] }
dirs-next = "2.0.0"
retry = { version = "1.3.1", default-features = false }
async-stream = "0.3.2"
http = "0.2.6"
flex-error = { version = "0.4.4", default-features = false }
signature = "1.4.0"
anyhow = "1.0"
semver = "1.0"
uint = "0.9"
humantime = "2.1.0"
nanoid = "0.4.0"

[dependencies.num-bigint]
version = "0.4"
features = ["serde"]

[dependencies.num-rational]
version = "0.4.0"
features = ["num-bigint", "serde"]

[dependencies.tendermint]
version = "=0.23.5"
features = ["secp256k1"]

[dependencies.tendermint-rpc]
version = "=0.23.5"
>>>>>>> 1448a2bb
features = ["http-client", "websocket-client"]

[dependencies.tendermint-light-client]
version = "=0.23.5"
default-features = false
features = ["rpc-client", "secp256k1", "unstable"]

[dependencies.tendermint-light-client-verifier]
version = "=0.23.5"
default-features = false

[dependencies.tendermint-proto]
<<<<<<< HEAD
version = "=0.22.0"
default-features = false
=======
version = "=0.23.5"
>>>>>>> 1448a2bb

[dev-dependencies]
ibc = { version = "0.11.1", path = "../modules", features = ["mocks"] }
serial_test = "0.5.0"
env_logger = "0.9.0"
tracing-subscriber = { version = "0.3.8", features = ["fmt", "env-filter", "json"] }
test-log = { version = "0.2.8", features = ["trace"] }

# Needed for generating (synthetic) light blocks.
tendermint-testgen = { version = "=0.23.5" }<|MERGE_RESOLUTION|>--- conflicted
+++ resolved
@@ -16,81 +16,11 @@
 all-features = true
 
 [features]
-<<<<<<< HEAD
-default = ["std", "eyre_tracer"]
-std = [
-    "ibc/std",
-    "flex-error/std",
-]
-eyre_tracer = ["flex-error/eyre_tracer"]
-=======
 default   = ["flex-error/std", "flex-error/eyre_tracer"]
->>>>>>> 1448a2bb
 profiling = []
 telemetry = ["ibc-telemetry"]
 
 [dependencies]
-<<<<<<< HEAD
-ibc           = { version = "0.7.2", path = "../modules", default-features = false }
-ibc-proto     = { version = "0.11.0", path = "../proto", default-features = false, features = ["std"] }
-ibc-telemetry = { version = "0.7.2", path = "../telemetry", default-features = false, optional = true }
-
-chrono = { version = "0.4.19", default-features = false, features = ["clock"] }
-subtle-encoding = { version = "0.5", default-features = false }
-async-trait = { version = "0.1.50", default-features = false }
-humantime-serde = { version = "1.0.0", default-features = false }
-serde = { version = "1.0.130", default-features = false }
-serde_cbor = { version = "0.11.2", default-features = false }
-serde_derive = { version = "1.0", default-features = false }
-thiserror = { version = "1.0.29", default-features = false }
-toml = { version = "0.5", default-features = false }
-tracing = { version = "0.1.28", default-features = false }
-tokio = { version = "1.0", default-features = false, features = ["rt-multi-thread", "time", "sync"] }
-serde_json = { version = "1", default-features = false }
-bytes = { version = "1.1.0", default-features = false }
-prost = { package = "informalsystems-prost", version = "0.8.1", default-features = false }
-prost-types = { package = "informalsystems-prost-types", version = "0.8.1", default-features = false }
-futures = { version = "0.3.17", default-features = false }
-crossbeam-channel = { version = "0.5.1", default-features = false, features = ["std"] }
-k256 = { version = "0.9.6", default-features = false, features = ["ecdsa-core", "ecdsa", "sha256"]}
-hex = { version = "0.4", default-features = false }
-bitcoin = { version = "=0.27", default-features = false, features = ["use-serde"] }
-tiny-bip39 = { version = "0.8.0", default-features = false }
-hdpath = { version = "0.6.0", default-features = false, features = ["with-bitcoin"] }
-sha2 = { version = "0.9.8", default-features = false }
-tiny-keccak = { version = "2.0.2", features = ["keccak"], default-features = false }
-ripemd160 = { version = "0.9.1", default-features = false }
-bech32 = { version = "0.8.1", default-features = false }
-itertools = { version = "0.10.1", default-features = false }
-tonic = { package = "informalsystems-tonic", version = "0.5.2" }
-dirs-next = { version = "2.0.0", default-features = false }
-retry = { version = "1.3.0", default-features = false }
-async-stream = { version = "0.3.2", default-features = false }
-http = { version = "0.2.4", default-features = false }
-flex-error = { version = "0.4.3", default-features = false }
-signature = { version = "1.3.0", default-features = false }
-anyhow = { version = "1.0.44", default-features = false }
-fraction = {version = "0.9.0", default-features = false }
-semver = { version = "1.0", default-features = false }
-uint = { version = "0.9", default-features = false }
-
-jsonrpsee = { version = "0.5.1", features = ["macros", "ws-client", "http-client"] }
-octopusxt = { git = "https://github.com/octopus-network/octopusxt.git", branch = "main", version = "0.1.0" }
-subxt = { version = "0.15.0", git = "https://github.com/octopus-network/substrate-subxt.git", branch = 'octopus-v0.9.12' }
-codec = { package = 'parity-scale-codec', version = '2.0.0', default-features = false, features = ['derive', 'full'] }
-pallet-mmr-rpc = { git = "https://github.com/paritytech/substrate/", branch = "polkadot-v0.9.12", default-features = false}
-beefy-light-client = { git = "https://github.com/octopus-network/beefy-light-client.git", default-features = false }
-sp-core = { git = "https://github.com/paritytech/substrate.git", branch = "polkadot-v0.9.12", default-features = false }
-
-[dependencies.tendermint]
-version = "=0.22.0"
-default-features = false
-features = ["secp256k1"]
-
-[dependencies.tendermint-rpc]
-version = "=0.22.0"
-default-features = false
-=======
 ibc           = { version = "0.11.1", path = "../modules", features = ["std", "clock"] }
 ibc-proto     = { version = "0.15.0", path = "../proto", default-features = false, features = ["std", "tonic"] }
 ibc-telemetry = { version = "0.11.1", path = "../telemetry", optional = true }
@@ -132,6 +62,15 @@
 humantime = "2.1.0"
 nanoid = "0.4.0"
 
+jsonrpsee = { version = "0.5.1", features = ["macros", "ws-client", "http-client"] }
+octopusxt = { git = "https://github.com/octopus-network/octopusxt.git", branch = "feature/dep-ibc-rs", version = "0.1.0" }
+subxt = { version = "0.15.0", git = "https://github.com/octopus-network/substrate-subxt.git", branch = 'octopus-v0.9.12' }
+codec = { package = 'parity-scale-codec', version = '2.0.0', default-features = false, features = ['derive', 'full'] }
+pallet-mmr-rpc = { git = "https://github.com/paritytech/substrate/", branch = "polkadot-v0.9.12", default-features = false}
+beefy-light-client = { git = "https://github.com/octopus-network/beefy-light-client.git", default-features = false }
+sp-core = { git = "https://github.com/paritytech/substrate.git", branch = "polkadot-v0.9.12", default-features = false }
+
+
 [dependencies.num-bigint]
 version = "0.4"
 features = ["serde"]
@@ -146,7 +85,6 @@
 
 [dependencies.tendermint-rpc]
 version = "=0.23.5"
->>>>>>> 1448a2bb
 features = ["http-client", "websocket-client"]
 
 [dependencies.tendermint-light-client]
@@ -159,12 +97,7 @@
 default-features = false
 
 [dependencies.tendermint-proto]
-<<<<<<< HEAD
-version = "=0.22.0"
-default-features = false
-=======
 version = "=0.23.5"
->>>>>>> 1448a2bb
 
 [dev-dependencies]
 ibc = { version = "0.11.1", path = "../modules", features = ["mocks"] }
