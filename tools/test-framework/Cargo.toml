[package]
name       = "ibc-test-framework"
version    = "0.22.0"
edition    = "2021"
license    = "Apache-2.0"
readme     = "README.md"
keywords   = ["blockchain", "consensus", "cosmos", "ibc", "tendermint"]
homepage   = "https://hermes.informal.systems/"
repository = "https://github.com/informalsystems/hermes"
authors    = ["Informal Systems <hello@informal.systems>"]

description = """
  Framework for writing integration tests for IBC relayers
"""

[dependencies]
<<<<<<< HEAD
ibc-relayer-types = { version = "=0.22.0",     path = "../../crates/relayer-types" }
ibc-relayer       = { version = "=0.22.0",     path = "../../crates/relayer" }
ibc-relayer-cli   = { version = "=1.3.0",      path = "../../crates/relayer-cli" }
ibc-proto         = { version = "0.24.1" }
=======
ibc-relayer-types = { version = "=0.21.0",     path = "../../crates/relayer-types" }
ibc-relayer       = { version = "=0.21.0",     path = "../../crates/relayer" }
ibc-relayer-cli   = { version = "=1.2.0",      path = "../../crates/relayer-cli" }
ibc-proto         = { version = "0.25.0" }
>>>>>>> 2cd97427
tendermint-rpc    = { version = "0.28.0", features = ["http-client", "websocket-client"] }

http = "0.2.8"
tokio = { version = "1.0", features = ["full"] }
tracing = "0.1.36"
tracing-subscriber = "0.3.14"
eyre = "0.6.8"
color-eyre = "0.6"
rand = "0.8.5"
hex = "0.4.3"
serde = "1.0"
serde_json = "1"
serde_yaml = "0.9.16"
itertools = "0.10"
toml = "0.5"
subtle-encoding = "0.5.1"
sha2 = "0.10.6"
crossbeam-channel = "0.5.5"
semver = "1.0.16"
flex-error = "0.4.4"
prost = { version = "0.11" }
tonic = { version = "0.8", features = ["tls", "tls-roots"] }
hdpath = "0.6.1"<|MERGE_RESOLUTION|>--- conflicted
+++ resolved
@@ -14,17 +14,10 @@
 """
 
 [dependencies]
-<<<<<<< HEAD
 ibc-relayer-types = { version = "=0.22.0",     path = "../../crates/relayer-types" }
 ibc-relayer       = { version = "=0.22.0",     path = "../../crates/relayer" }
 ibc-relayer-cli   = { version = "=1.3.0",      path = "../../crates/relayer-cli" }
-ibc-proto         = { version = "0.24.1" }
-=======
-ibc-relayer-types = { version = "=0.21.0",     path = "../../crates/relayer-types" }
-ibc-relayer       = { version = "=0.21.0",     path = "../../crates/relayer" }
-ibc-relayer-cli   = { version = "=1.2.0",      path = "../../crates/relayer-cli" }
 ibc-proto         = { version = "0.25.0" }
->>>>>>> 2cd97427
 tendermint-rpc    = { version = "0.28.0", features = ["http-client", "websocket-client"] }
 
 http = "0.2.8"
