--- conflicted
+++ resolved
@@ -18,10 +18,6 @@
 ibc-relayer     = { path = "../../relayer" }
 ibc-relayer-cli = { path = "../../relayer-cli" }
 ibc-proto       = { path = "../../proto" }
-<<<<<<< HEAD
-=======
-ibc-test-framework = { path = "../test-framework" }
->>>>>>> efbf7d18
 tendermint      = { version = "=0.23.6" }
 tendermint-rpc  = { version = "=0.23.6", features = ["http-client", "websocket-client"] }
 
