[package]
name       = "ibc-integration-test"
version    = "0.15.0"
edition    = "2021"
license    = "Apache-2.0"
readme     = "README.md"
keywords   = ["blockchain", "consensus", "cosmos", "ibc", "tendermint"]
homepage   = "https://hermes.informal.systems/"
repository = "https://github.com/informalsystems/ibc-rs"
authors    = ["Informal Systems <hello@informal.systems>"]

description = """
  Integration tests for IBC Relayer
"""

[dependencies]
ibc             = { path = "../../modules" }
ibc-relayer     = { path = "../../relayer" }
ibc-relayer-cli = { path = "../../relayer-cli" }
ibc-proto       = { path = "../../proto" }
ibc-test-framework = { path = "../test-framework" }
tendermint      = { version = "=0.23.7" }
tendermint-rpc  = { version = "=0.23.7", features = ["http-client", "websocket-client"] }

serde_json = "1"
<<<<<<< HEAD
# modelator = { git = "https://github.com/informalsystems/modelator.git", optional = true}
=======
>>>>>>> baf0e3f6
time = "0.3"
serde = "1.0.136"

[features]
default = []
example = []
manual = []
ordered = []
ica = []
experimental = []
<<<<<<< HEAD
# mbt = ["modelator"]
=======
mbt = []
>>>>>>> baf0e3f6

[[bin]]
name = "test_setup_with_binary_channel"
doc = true

[dev-dependencies]
tempfile = "3.3.0"<|MERGE_RESOLUTION|>--- conflicted
+++ resolved
@@ -23,10 +23,6 @@
 tendermint-rpc  = { version = "=0.23.7", features = ["http-client", "websocket-client"] }
 
 serde_json = "1"
-<<<<<<< HEAD
-# modelator = { git = "https://github.com/informalsystems/modelator.git", optional = true}
-=======
->>>>>>> baf0e3f6
 time = "0.3"
 serde = "1.0.136"
 
@@ -37,11 +33,7 @@
 ordered = []
 ica = []
 experimental = []
-<<<<<<< HEAD
-# mbt = ["modelator"]
-=======
 mbt = []
->>>>>>> baf0e3f6
 
 [[bin]]
 name = "test_setup_with_binary_channel"
