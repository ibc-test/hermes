--- conflicted
+++ resolved
@@ -15,30 +15,4 @@
 prost-types = { package = "informalsystems-prost-types", version = "0.8.1", default-features = false }
 beefy-primitives = { git = "https://github.com/paritytech/substrate/", branch = "polkadot-v0.9.12" }
 
-<<<<<<< HEAD
-ibc = { path = "../modules" }
-=======
-ibc = { path = "../modules" }
-
-[dependencies.tendermint-proto]
-version = "=0.22.0"
-default-features = false
-
-#async-trait = "0.1.50"
-#codec = { package = 'parity-scale-codec', version = '2.0.0', default-features = false, features = ['derive', 'full'] }
-#substrate-subxt = { git = "https://github.com/octopus-network/substrate-subxt.git", branch = "octopus-dev" }
-#substrate-subxt-proc-macro = { version = "0.15.0" }
-#
-#pallet-ibc = { git = 'https://github.com/octopus-network/substrate-ibc.git', branch = 'dv-ibc-dev-0.9.12-tag' }
-##pallet-ibc = { path = "../../substrate/bin/node-template/pallets/ibc" }
-#
-#
-#ibc = { version = "0.7.2", path = "../modules" }
-#
-#frame-system = { version = '3.0.0' }
-#pallet-balances = { version = '3.0.0' }
-#sp-core = { version = '3.0.0'}
-#sp-finality-grandpa = { version = '3.0.0' }
-#sp-runtime = { version = '3.0.0' }
-#prost-types = { package = "informalsystems-prost-types", version = "0.8.1", default-features = false }
->>>>>>> ad42841d
+ibc = { path = "../modules" }